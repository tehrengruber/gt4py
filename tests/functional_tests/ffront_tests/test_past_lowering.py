# GT4Py Project - GridTools Framework
#
# Copyright (c) 2014-2021, ETH Zurich
# All rights reserved.
#
# This file is part of the GT4Py project and the GridTools framework.
# GT4Py is free software: you can redistribute it and/or modify it under
# the terms of the GNU General Public License as published by the
# Free Software Foundation, either version 3 of the License, or any later
# version. See the LICENSE.txt file at the top-level directory of this
# distribution for a copy of the license or check <https://www.gnu.org/licenses/>.
#
# SPDX-License-Identifier: GPL-3.0-or-later
import re
from typing import Tuple

import pytest

import eve
from eve.pattern_matching import ObjectPattern as P
from functional.common import Field, GridType, GTTypeError
from functional.ffront.decorator import field_operator
from functional.ffront.func_to_past import ProgramParser
from functional.ffront.past_to_itir import ProgramLowering
from functional.iterator import ir as itir

from .past_common_fixtures import (
    IDim,
    copy_program_def,
    copy_restrict_program_def,
    float64,
    identity_def,
    invalid_call_sig_program_def,
    make_tuple_op,
)


@pytest.fixture
def itir_identity_fundef():
    return itir.FunctionDefinition(
        id="identity",
        params=[itir.Sym(id="x")],
        expr=itir.FunCall(fun=itir.SymRef(id="deref"), args=[itir.SymRef(id="x")]),
    )


def test_copy_lowering(copy_program_def, itir_identity_fundef):
    past_node = ProgramParser.apply_to_function(copy_program_def)
    itir_node = ProgramLowering.apply(
        past_node, function_definitions=[itir_identity_fundef], grid_type=GridType.CARTESIAN
    )
    closure_pattern = P(
        itir.StencilClosure,
        domain=P(
            itir.FunCall,
            fun=P(itir.SymRef, id=eve.SymbolRef("cartesian_domain")),
            args=[
                P(
                    itir.FunCall,
                    fun=P(itir.SymRef, id=eve.SymbolRef("named_range")),
                    args=[
                        P(itir.AxisLiteral, value="IDim"),
                        P(itir.Literal, value="0", type="int"),
                        P(itir.SymRef, id=eve.SymbolRef("__out_field_size_0")),
                    ],
                )
            ],
        ),
        stencil=P(itir.SymRef, id=eve.SymbolRef("identity")),
        inputs=[P(itir.SymRef, id=eve.SymbolRef("in_field"))],
        output=P(itir.SymRef, id=eve.SymbolRef("out_field")),
    )
    fencil_pattern = P(
        itir.FencilDefinition,
        id=eve.SymbolName("copy_program"),
        params=[
            P(itir.Sym, id=eve.SymbolName("in_field")),
            P(itir.Sym, id=eve.SymbolName("out_field")),
            P(itir.Sym, id=eve.SymbolName("__in_field_size_0")),
            P(itir.Sym, id=eve.SymbolName("__out_field_size_0")),
        ],
        closures=[closure_pattern],
    )

    fencil_pattern.match(itir_node, raise_exception=True)


def test_copy_restrict_lowering(copy_restrict_program_def, itir_identity_fundef):
    past_node = ProgramParser.apply_to_function(copy_restrict_program_def)
    itir_node = ProgramLowering.apply(
        past_node, function_definitions=[itir_identity_fundef], grid_type=GridType.CARTESIAN
    )
    closure_pattern = P(
        itir.StencilClosure,
        domain=P(
            itir.FunCall,
            fun=P(itir.SymRef, id=eve.SymbolRef("cartesian_domain")),
            args=[
                P(
                    itir.FunCall,
                    fun=P(itir.SymRef, id=eve.SymbolRef("named_range")),
                    args=[
                        P(itir.AxisLiteral, value="IDim"),
                        P(itir.Literal, value="1", type="int"),
                        P(itir.Literal, value="2", type="int"),
                    ],
                )
            ],
        ),
    )
    fencil_pattern = P(
        itir.FencilDefinition,
        id=eve.SymbolName("copy_restrict_program"),
        params=[
            P(itir.Sym, id=eve.SymbolName("in_field")),
            P(itir.Sym, id=eve.SymbolName("out_field")),
            P(itir.Sym, id=eve.SymbolName("__in_field_size_0")),
            P(itir.Sym, id=eve.SymbolName("__out_field_size_0")),
        ],
        closures=[closure_pattern],
    )

    fencil_pattern.match(itir_node, raise_exception=True)


@pytest.mark.xfail(reason="slicing in tuple expr not yet supported.")
def test_tuple_constructed_in_out_with_slicing(make_tuple_op):
    def tuple_program(
        inp: Field[[IDim], float64], out1: Field[[IDim], float64], out2: Field[[IDim], float64]
    ):
        make_tuple_op(inp, out=(out1[1:], out2))

    parsed = ProgramParser.apply_to_function(tuple_program)
    ProgramLowering.apply(parsed, function_definitions=[], grid_type=GridType.CARTESIAN)


@pytest.mark.xfail
def test_inout_prohibited(identity_def):
    identity = field_operator(identity_def)

    def inout_field_program(inout_field: Field[[IDim], "float64"]):
        identity(inout_field, out=inout_field)

    with pytest.raises(
<<<<<<< HEAD
        NotImplementedError,
        match="Slicing for tuple `out` argument not supported.",
=======
        GTTypeError,
        match=(r"Call to function with field as input and output not allowed."),
>>>>>>> b7dbe49e
    ):
        ProgramLowering.apply(ProgramParser.apply_to_function(inout_field_program))


def test_invalid_call_sig_program(invalid_call_sig_program_def):
    with pytest.raises(
        GTTypeError,
    ) as exc_info:
        ProgramLowering.apply(ProgramParser.apply_to_function(invalid_call_sig_program_def))

    assert exc_info.match("Invalid call to `identity`")
    # TODO(tehrengruber): find a better way to test this
    assert (
        re.search(
            "Function takes 1 arguments, but 2 were given.", exc_info.value.__context__.args[0]
        )
        is not None
    )
    assert (
        re.search(
            "Missing required keyword argument\(s\) `out`", exc_info.value.__context__.args[0]
        )
        is not None
    )<|MERGE_RESOLUTION|>--- conflicted
+++ resolved
@@ -142,13 +142,8 @@
         identity(inout_field, out=inout_field)
 
     with pytest.raises(
-<<<<<<< HEAD
-        NotImplementedError,
-        match="Slicing for tuple `out` argument not supported.",
-=======
         GTTypeError,
         match=(r"Call to function with field as input and output not allowed."),
->>>>>>> b7dbe49e
     ):
         ProgramLowering.apply(ProgramParser.apply_to_function(inout_field_program))
 
