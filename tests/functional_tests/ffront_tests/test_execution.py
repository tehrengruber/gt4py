--- conflicted
+++ resolved
@@ -1434,7 +1434,26 @@
     assert np.allclose(np.asarray(output), constants.PI * constants.E)
 
 
-<<<<<<< HEAD
+def test_scalar_scan():
+    size = 10
+    KDim = Dimension("K", kind=DimensionKind.VERTICAL)
+    qc = np_as_located_field(IDim, KDim)(np.zeros((size, size)))
+    scalar = 1.0
+
+    @scan_operator(axis=KDim, forward=True, init=(0.0))
+    def _scan_scalar(carry: float, qc_in: float, scalar: float):
+        qc = qc_in + carry + scalar
+        return qc
+
+    @program
+    def scan_scalar(qc: Field[[IDim, KDim], float], scalar: float):
+        _scan_scalar(qc, scalar, out=(qc))
+
+    scan_scalar(qc, scalar, offset_provider={})
+
+
+
+
 def test_simple_if(fieldview_backend):
     size = 10
     a = np_as_located_field(IDim, JDim)(np.ones((size, size)))
@@ -1739,22 +1758,4 @@
                 result = 1
             else:
                 result = 2.0
-            return result
-=======
-def test_scalar_scan():
-    size = 10
-    KDim = Dimension("K", kind=DimensionKind.VERTICAL)
-    qc = np_as_located_field(IDim, KDim)(np.zeros((size, size)))
-    scalar = 1.0
-
-    @scan_operator(axis=KDim, forward=True, init=(0.0))
-    def _scan_scalar(carry: float, qc_in: float, scalar: float):
-        qc = qc_in + carry + scalar
-        return qc
-
-    @program
-    def scan_scalar(qc: Field[[IDim, KDim], float], scalar: float):
-        _scan_scalar(qc, scalar, out=(qc))
-
-    scan_scalar(qc, scalar, offset_provider={})
->>>>>>> efb41214
+            return result