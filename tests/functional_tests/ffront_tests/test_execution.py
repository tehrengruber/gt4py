# -*- coding: utf-8 -*-
#
# GT4Py Project - GridTools Framework
#
# Copyright (c) 2014-2021, ETH Zurich
# All rights reserved.
#
# This file is part of the GT4Py project and the GridTools framework.
# GT4Py is free software: you can redistribute it and/or modify it under
# the terms of the GNU General Public License as published by the
# Free Software Foundation, either version 3 of the License, or any later
# version. See the LICENSE.txt file at the top-level directory of this
# distribution for a copy of the license or check <https://www.gnu.org/licenses/>.
#
# SPDX-License-Identifier: GPL-3.0-or-later
<<<<<<< HEAD
import warnings
=======
>>>>>>> 5971f69b
from collections import namedtuple
from functools import reduce
from typing import TypeVar

import numpy as np
import pytest

from functional.common import DimensionKind
from functional.ffront.decorator import field_operator, program, scan_operator
from functional.ffront.fbuiltins import (
    Dimension,
    Field,
    FieldOffset,
    broadcast,
    float64,
    int32,
    int64,
    max_over,
    min_over,
    minimum,
    neighbor_sum,
    where,
)
from functional.iterator.embedded import (
    NeighborTableOffsetProvider,
    index_field,
    np_as_located_field,
)
from functional.program_processors.runners import gtfn_cpu, roundtrip


@pytest.fixture(params=[roundtrip.executor, gtfn_cpu.run_gtfn])
def fieldview_backend(request):
    yield request.param


def debug_itir(tree):
    """Compare tree snippets while debugging."""
    from devtools import debug

    from eve.codegen import format_python_source
    from functional.program_processors import EmbeddedDSL

    debug(format_python_source(EmbeddedDSL.apply(tree)))


DimsType = TypeVar("DimsType")
DType = TypeVar("DType")

IDim = Dimension("IDim")
JDim = Dimension("JDim")


def test_copy(fieldview_backend):
    size = 10
    a = np_as_located_field(IDim)(np.ones((size)))
    b = np_as_located_field(IDim)(np.zeros((size)))

    @field_operator(backend=fieldview_backend)
    def copy(inp: Field[[IDim], float64]) -> Field[[IDim], float64]:
        return inp

    copy(a, out=b, offset_provider={})

    assert np.allclose(a, b)


@pytest.mark.skip(reason="no lowering for returning a tuple of fields exists yet.")
def test_multicopy(fieldview_backend):
    size = 10
    a = np_as_located_field(IDim)(np.ones((size)))
    b = np_as_located_field(IDim)(np.ones((size)) * 3)
    c = np_as_located_field(IDim)(np.zeros((size)))
    d = np_as_located_field(IDim)(np.zeros((size)))

    @field_operator(backend=fieldview_backend)
    def multicopy(
        inp1: Field[[IDim], float64], inp2: Field[[IDim], float64]
    ) -> tuple[Field[[IDim], float64], Field[[IDim], float64]]:
        return inp1, inp2

    multicopy(a, b, out=(c, d), offset_provider={})

    assert np.allclose(a, c)
    assert np.allclose(b, d)


def test_arithmetic(fieldview_backend):
    size = 10
    a = np_as_located_field(IDim)(np.ones((size)))
    b = np_as_located_field(IDim)(np.ones((size)) * 2)
    c = np_as_located_field(IDim)(np.zeros((size)))

    @field_operator(backend=fieldview_backend)
    def arithmetic(
        inp1: Field[[IDim], float64], inp2: Field[[IDim], float64]
    ) -> Field[[IDim], float64]:
        return (inp1 + inp2) * 2.0

    arithmetic(a, b, out=c, offset_provider={})

    assert np.allclose((a.array() + b.array()) * 2.0, c)


def test_power(fieldview_backend):
    size = 10
    a = np_as_located_field(IDim)(np.random.randn((size)))
    b = np_as_located_field(IDim)(np.zeros((size)))

    @field_operator(backend=fieldview_backend)
    def pow(inp1: Field[[IDim], float64]) -> Field[[IDim], float64]:
        return inp1**2

    pow(a, out=b, offset_provider={})

    assert np.allclose(a.array() ** 2, b)


def test_xor(fieldview_backend):
    size = 10
    a = np_as_located_field(IDim)(np.zeros((size,), dtype=bool))
    b = np_as_located_field(IDim)(np.zeros((size,), dtype=bool))
    c = np_as_located_field(IDim)(np.zeros((size,), dtype=bool))

    @field_operator(backend=fieldview_backend)
    def binary_xor(inp1: Field[[IDim], bool], inp2: Field[[IDim], bool]) -> Field[[IDim], bool]:
        return inp1 ^ inp2

    binary_xor(a, b, out=c, offset_provider={})

    assert np.allclose(a.array() ^ b.array(), c)


def test_mod(fieldview_backend):
    if fieldview_backend == gtfn_cpu.run_gtfn:
        pytest.xfail("gtfn does not yet support `%` operator.")

    size = 10
    a = np_as_located_field(IDim)(np.random.randn((size)))
    b = np_as_located_field(IDim)(np.zeros((size)))

    @field_operator(backend=fieldview_backend)
    def mod_fieldop(inp1: Field[[IDim], float64]) -> Field[[IDim], float64]:
        return inp1 % 2.0

    mod_fieldop(a, out=b, offset_provider={})

    assert np.allclose(a.array() % 2, b)


def test_power_arithmetic(fieldview_backend):
    size = 10
    a = np_as_located_field(IDim)(np.random.randn((size)))
    b = np_as_located_field(IDim)(np.zeros((size)))
    c = np_as_located_field(IDim)(np.random.randn((size)))

    @field_operator(backend=fieldview_backend)
    def power_arithmetic(
        inp1: Field[[IDim], float64], inp2: Field[[IDim], float64]
    ) -> Field[[IDim], float64]:
        return inp2 + ((inp1 + inp2) ** 2)

    power_arithmetic(a, c, out=b, offset_provider={})

    assert np.allclose(c.array() + ((c.array() + a.array()) ** 2), b)


def test_bit_logic(fieldview_backend):
    size = 10
    a = np_as_located_field(IDim)(np.full((size), True))
    b_data = np.full((size), True)
    b_data[5] = False
    b = np_as_located_field(IDim)(b_data)
    c = np_as_located_field(IDim)(np.full((size), False))

    @field_operator(backend=fieldview_backend)
    def bit_and(inp1: Field[[IDim], bool], inp2: Field[[IDim], bool]) -> Field[[IDim], bool]:
        return inp1 & inp2 & True

    bit_and(a, b, out=c, offset_provider={})

    assert np.allclose(a.array() & b.array(), c)


def test_unary_neg(fieldview_backend):
    size = 10
    a = np_as_located_field(IDim)(np.ones((size), dtype=int32))
    b = np_as_located_field(IDim)(np.zeros((size), dtype=int32))

    @field_operator(backend=fieldview_backend)
    def uneg(inp: Field[[IDim], int32]) -> Field[[IDim], int32]:
        return -inp

    uneg(a, out=b, offset_provider={})

    assert np.allclose(b, np.full((size), -1, dtype=int32))


<<<<<<< HEAD
def test_cartesian_shift(fieldview_backend):
=======
def test_unary_invert(fieldview_backend):
    size = 10
    a = np_as_located_field(IDim)(np.zeros((size,), dtype=bool))
    b = np_as_located_field(IDim)(np.zeros((size,), dtype=bool))

    @field_operator(backend=fieldview_backend)
    def tilde_fieldop(inp1: Field[[IDim], bool]) -> Field[[IDim], bool]:
        return ~inp1

    tilde_fieldop(a, out=b, offset_provider={})

    assert np.allclose(~a.array(), b)


def test_shift(fieldview_backend):
>>>>>>> 5971f69b
    size = 10
    Ioff = FieldOffset("Ioff", source=IDim, target=(IDim,))
    a = np_as_located_field(IDim)(np.arange(size + 1, dtype=np.float64))
    b = np_as_located_field(IDim)(np.zeros((size)))

    @field_operator
    def shift_by_one(inp: Field[[IDim], float64]) -> Field[[IDim], float64]:
        return inp(Ioff[1])

    @program(backend=fieldview_backend)
    def fencil(inp: Field[[IDim], float64], out: Field[[IDim], float64]) -> None:
        shift_by_one(inp, out=out)

    fencil(a, b, offset_provider={"Ioff": IDim})

    assert np.allclose(b.array(), np.arange(1, 11))


def test_unstructured_shift(reduction_setup, fieldview_backend):
    Vertex = reduction_setup.Vertex
    Edge = reduction_setup.Edge
    E2V = reduction_setup.E2V

    a = np_as_located_field(Vertex)(np.zeros(reduction_setup.num_vertices))
    b = np_as_located_field(Edge)(np.zeros(reduction_setup.num_edges))

    @field_operator(backend=fieldview_backend)
    def shift_by_one(inp: Field[[Vertex], float64]) -> Field[[Edge], float64]:
        return inp(E2V[0])

    shift_by_one(a, out=b, offset_provider={"E2V": reduction_setup.offset_provider["E2V"]})

    ref = np.asarray(a)[reduction_setup.offset_provider["E2V"].tbl[:, 0]]

    assert np.allclose(b, ref)


def test_fold_shifts(fieldview_backend):
    """Shifting the result of an addition should work."""
    size = 10
    Ioff = FieldOffset("Ioff", source=IDim, target=(IDim,))
    a = np_as_located_field(IDim)(np.arange(size + 1, dtype=np.float64))
    b = np_as_located_field(IDim)(np.ones((size + 2)) * 2)
    c = np_as_located_field(IDim)(np.zeros((size)))

    @field_operator
    def auto_lift(
        inp1: Field[[IDim], float64], inp2: Field[[IDim], float64]
    ) -> Field[[IDim], float64]:
        return (inp1 + inp2(Ioff[1]))(Ioff[2])

    @program(backend=fieldview_backend)
    def fencil(
        inp1: Field[[IDim], float64], inp2: Field[[IDim], float64], out: Field[[IDim], float64]
    ) -> None:
        auto_lift(inp1, inp2, out=out)

    fencil(a, b, c, offset_provider={"Ioff": IDim})

    assert np.allclose(a[1:] + b[2:], c)


def test_tuples(fieldview_backend):
    size = 10
    a = np_as_located_field(IDim)(np.ones((size)))
    b = np_as_located_field(IDim)(np.ones((size)) * 2)
    c = np_as_located_field(IDim)(np.zeros((size)))

    @field_operator
    def tuples(
        inp1: Field[[IDim], float64], inp2: Field[[IDim], float64]
    ) -> Field[[IDim], float64]:
        inps = inp1, inp2
        scalars = 1.3, float64(5.0), float64("3.4")
        return (inps[0] * scalars[0] + inps[1] * scalars[1]) * scalars[2]

    @program(backend=fieldview_backend)
    def fencil(
        inp1: Field[[IDim], float64], inp2: Field[[IDim], float64], out: Field[[IDim], float64]
    ) -> None:
        tuples(inp1, inp2, out=out)

    fencil(a, b, c, offset_provider={})

    assert np.allclose((a.array() * 1.3 + b.array() * 5.0) * 3.4, c)


def test_promotion(fieldview_backend):
    Edge = Dimension("Edge")
    K = Dimension("K")

    size = 10
    ksize = 5
    a = np_as_located_field(Edge, K)(np.ones((size, ksize)))
    b = np_as_located_field(K)(np.ones((ksize)) * 2)
    c = np_as_located_field(Edge, K)(np.zeros((size, ksize)))

    @field_operator(backend=fieldview_backend)
    def promotion(
        inp1: Field[[Edge, K], float64], inp2: Field[[K], float64]
    ) -> Field[[Edge, K], float64]:
        return inp1 / inp2

    promotion(a, b, out=c, offset_provider={})

    assert np.allclose((a.array() / b.array()), c)


@pytest.fixture
def reduction_setup():
    num_vertices = 9
    edge = Dimension("Edge")
    vertex = Dimension("Vertex")
    v2edim = Dimension("V2E", kind=DimensionKind.LOCAL)
    e2vdim = Dimension("E2V", kind=DimensionKind.LOCAL)

    v2e_arr = np.array(
        [
            [0, 15, 2, 9],  # 0
            [1, 16, 0, 10],
            [2, 17, 1, 11],
            [3, 9, 5, 12],  # 3
            [4, 10, 3, 13],
            [5, 11, 4, 14],
            [6, 12, 8, 15],  # 6
            [7, 13, 6, 16],
            [8, 14, 7, 17],
        ],
        dtype=np.int32,
    )

    # create e2v connectivity by inverting v2e
    num_edges = np.max(v2e_arr) + 1
    e2v_arr = [[] for _ in range(0, num_edges)]
    for v in range(0, v2e_arr.shape[0]):
        for e in v2e_arr[v]:
            e2v_arr[e].append(v)
    assert all(len(row) == 2 for row in e2v_arr)
    e2v_arr = np.asarray(e2v_arr, dtype=np.int32)

    inp = index_field(edge, dtype=np.int64)
    inp = np_as_located_field(edge)(np.array([inp[i] for i in range(num_edges)]))

    yield namedtuple(
        "ReductionSetup",
        [
            "num_vertices",
            "num_edges",
            "Edge",
            "Vertex",
            "V2EDim",
            "E2VDim",
            "V2E",
            "E2V",
            "inp",
            "out",
            "offset_provider",
            "v2e_table",
            "e2v_table",
        ],
    )(
        num_vertices=num_vertices,
        num_edges=num_edges,
        Edge=edge,
        Vertex=vertex,
        V2EDim=v2edim,
        E2VDim=e2vdim,
        V2E=FieldOffset("V2E", source=edge, target=(vertex, v2edim)),
        E2V=FieldOffset("E2V", source=vertex, target=(edge, e2vdim)),
        inp=inp,
        out=np_as_located_field(vertex)(np.zeros([num_vertices], dtype=np.int64)),
        offset_provider={
            "V2E": NeighborTableOffsetProvider(v2e_arr, vertex, edge, 4),
            "E2V": NeighborTableOffsetProvider(e2v_arr, edge, vertex, 2, has_skip_values=False),
            "V2EDim": v2edim,
            "E2VDim": e2vdim,
        },
        v2e_table=v2e_arr,
        e2v_table=e2v_arr,
    )  # type: ignore


def test_maxover_execution_sparse(reduction_setup, fieldview_backend):
    """Testing max_over functionality."""
    rs = reduction_setup
    Vertex = rs.Vertex
    V2EDim = rs.V2EDim

    inp_field = np_as_located_field(Vertex, V2EDim)(rs.v2e_table.astype(np.int64))

    @field_operator(backend=fieldview_backend)
    def maxover_fieldoperator(inp_field: Field[[Vertex, V2EDim], int64]) -> Field[[Vertex], int64]:
        return max_over(inp_field, axis=V2EDim)

    maxover_fieldoperator(inp_field, out=rs.out, offset_provider=rs.offset_provider)

    ref = np.max(rs.v2e_table, axis=1)
    assert np.allclose(ref, rs.out)


def test_maxover_execution_negatives(reduction_setup, fieldview_backend):
    """Testing max_over functionality for negative values in array."""
    rs = reduction_setup
    Edge = rs.Edge
    Vertex = rs.Vertex
    V2EDim = rs.V2EDim
    V2E = rs.V2E

    edge_num = np.max(rs.v2e_table)
    inp_field_arr = np.arange(-edge_num // 2, edge_num // 2 + 1, 1, dtype=int)
    inp_field = np_as_located_field(Edge)(inp_field_arr)

    @field_operator(backend=fieldview_backend)
    def maxover_negvals(
        edge_f: Field[[Edge], int64],
    ) -> Field[[Vertex], int64]:
        out = max_over(edge_f(V2E), axis=V2EDim)
        return out

    maxover_negvals(inp_field, out=rs.out, offset_provider=rs.offset_provider)

    ref = np.max(inp_field_arr[rs.v2e_table], axis=1)
    assert np.allclose(ref, rs.out)


def test_minover_execution(reduction_setup, fieldview_backend):
    """Testing the min_over functionality"""
    rs = reduction_setup
    Vertex = rs.Vertex
    V2EDim = rs.V2EDim

    in_field = np_as_located_field(Vertex, V2EDim)(rs.v2e_table.astype(np.int32))
    out_field = np_as_located_field(Vertex)(np.zeros(rs.num_vertices, dtype=np.int32))

    @field_operator
    def minover_fieldoperator(input: Field[[Vertex, V2EDim], int32]) -> Field[[Vertex], int32]:
        return min_over(input, axis=V2EDim)

    minover_fieldoperator(in_field, out=out_field, offset_provider=rs.offset_provider)

    ref = np.min(rs.v2e_table, axis=1)
    assert np.allclose(ref, out_field)


def test_minover_execution_float(reduction_setup, fieldview_backend):
    """Testing the min_over functionality"""
    rs = reduction_setup
    Vertex = rs.Vertex
    V2EDim = rs.V2EDim

    in_array = np.random.default_rng().uniform(low=-1, high=1, size=rs.v2e_table.shape)
    in_field = np_as_located_field(Vertex, V2EDim)(in_array)
    out_field = np_as_located_field(Vertex)(np.zeros(rs.num_vertices))

    @field_operator
    def minover_fieldoperator(input: Field[[Vertex, V2EDim], float64]) -> Field[[Vertex], float64]:
        return min_over(input, axis=V2EDim)

    minover_fieldoperator(in_field, out=out_field, offset_provider=rs.offset_provider)

    ref = np.min(in_array, axis=1)
    assert np.allclose(ref, out_field)


def test_reduction_execution(reduction_setup, fieldview_backend):
    """Testing a trivial neighbor sum."""
    # if fieldview_backend == gtfn_cpu.run_gtfn:
    #    pytest.skip("IndexFields are not supported yet.")
    rs = reduction_setup
    Edge = rs.Edge
    Vertex = rs.Vertex
    V2EDim = rs.V2EDim
    V2E = rs.V2E

    @field_operator
    def reduction(edge_f: Field[[Edge], int64]) -> Field[[Vertex], int64]:
        return neighbor_sum(edge_f(V2E) + 1, axis=V2EDim)

    @program(backend=fieldview_backend)
    def fencil(edge_f: Field[[Edge], int64], out: Field[[Vertex], int64]) -> None:
        reduction(edge_f, out=out)

    fencil(rs.inp, rs.out, offset_provider=rs.offset_provider)

    ref = np.sum(rs.v2e_table + np.where(rs.v2e_table != -1, 1, 0), axis=1)
    assert np.allclose(ref, rs.out)


def test_reduction_execution_nb(reduction_setup, fieldview_backend):
    """Testing a neighbor sum on a neighbor field."""
    # if fieldview_backend == gtfn_cpu.run_gtfn:
    #    pytest.skip("not yet supported.")
    rs = reduction_setup
    V2EDim = rs.V2EDim

    nb_field = np_as_located_field(rs.Vertex, rs.V2EDim)(rs.v2e_table.astype(np.int64))

    @field_operator(backend=fieldview_backend)
    def reduction(nb_field: Field[[rs.Vertex, rs.V2EDim], int64]) -> Field[[rs.Vertex], int64]:  # type: ignore
        return neighbor_sum(nb_field, axis=V2EDim)

    reduction(nb_field, out=rs.out, offset_provider=rs.offset_provider)

    ref = np.sum(rs.v2e_table, axis=1)
    assert np.allclose(ref, rs.out)


def test_reduction_expression(reduction_setup, fieldview_backend):
    """Test reduction with an expression directly inside the call."""
    # if fieldview_backend == gtfn_cpu.run_gtfn:
    #    pytest.skip("IndexFields are not supported yet.")
    rs = reduction_setup
    Vertex = rs.Vertex
    Edge = rs.Edge
    V2EDim = rs.V2EDim
    V2E = rs.V2E

    @field_operator
    def reduce_expr(edge_f: Field[[Edge], int64]) -> Field[[Vertex], int64]:
        tmp_nbh_tup = edge_f(V2E), edge_f(V2E)
        tmp_nbh = tmp_nbh_tup[0]
        return 3 * neighbor_sum(-edge_f(V2E) * tmp_nbh * 2, axis=V2EDim)

    @program(backend=fieldview_backend)
    def fencil(edge_f: Field[[Edge], int64], out: Field[[Vertex], int64]) -> None:
        reduce_expr(edge_f, out=out)

    fencil(rs.inp, rs.out, offset_provider=rs.offset_provider)

    ref = 3 * np.sum(-(rs.v2e_table**2) * 2, axis=1)
    assert np.allclose(ref, rs.out.array())


def test_reduction_expression2(reduction_setup, fieldview_backend):
    # if fieldview_backend == gtfn_cpu.run_gtfn:
    #    pytest.skip("IndexFields are not supported yet.")
    rs = reduction_setup
    Vertex = rs.Vertex
    Edge = rs.Edge
    V2EDim = rs.V2EDim
    V2E = rs.V2E

    vertex_field = np_as_located_field(Vertex)(np.arange(0, rs.num_vertices, 1))
    edge_field = np_as_located_field(Edge)(np.arange(0, rs.num_edges, 1))
    vertex_v2e_field = np_as_located_field(Vertex, V2EDim)(rs.v2e_table.astype(np.int64))
    out = np_as_located_field(Vertex)(np.zeros(rs.num_vertices, dtype=np.int64))

    @field_operator
    def reduction(
        vertex_field: Field[[Vertex], int64],
        edge_field: Field[[Edge], int64],
        vertex_v2e_field: Field[[Vertex, V2EDim], int64],
    ):
        tmp = vertex_field + edge_field(V2E) + vertex_v2e_field
        return neighbor_sum(tmp, axis=V2EDim)

    reduction(
        vertex_field, edge_field, vertex_v2e_field, out=out, offset_provider=rs.offset_provider
    )

    ref = np.sum(
        vertex_field.array()[:, np.newaxis] + edge_field.array()[rs.v2e_table] + rs.v2e_table,
        axis=1,
    )
    assert np.allclose(ref, out.array())


def test_math_builtin_with_sparse_field(reduction_setup, fieldview_backend):
    # if fieldview_backend == gtfn_cpu.run_gtfn:
    #    pytest.skip("IndexFields are not supported yet.")
    rs = reduction_setup
    Vertex = rs.Vertex
    Edge = rs.Edge
    V2EDim = rs.V2EDim
    V2E = rs.V2E

    edge_field = np_as_located_field(Edge)(np.arange(0, rs.num_edges, 1, dtype=np.int32))
    vertex_v2e_field = np_as_located_field(Vertex, V2EDim)(rs.v2e_table.astype(np.int32))
    out = np_as_located_field(Vertex)(np.zeros(rs.num_vertices, dtype=np.int32))

    @field_operator
    def reduction(
        edge_field: Field[[Edge], int32], vertex_v2e_field: Field[[Vertex, V2EDim], int32]
    ):
        return neighbor_sum(minimum(edge_field(V2E), vertex_v2e_field), axis=V2EDim)

    reduction(edge_field, vertex_v2e_field, out=out, offset_provider=rs.offset_provider)

    ref = np.sum(np.minimum(edge_field.array()[rs.v2e_table], rs.v2e_table), axis=1)
    assert np.allclose(ref, out.array())


def test_scalar_arg(fieldview_backend):
    """Test scalar argument being turned into 0-dim field."""
    Vertex = Dimension("Vertex")
    size = 5
    inp = 5.0
    out = np_as_located_field(Vertex)(np.zeros([size]))

    @field_operator(backend=fieldview_backend)
    def scalar_arg(scalar_inp: float64) -> Field[[Vertex], float64]:
        return broadcast(scalar_inp + 1.0, (Vertex,))

    scalar_arg(inp, out=out, offset_provider={})

    ref = np.full([size], 6.0)
    assert np.allclose(ref, out.array())


def test_conditional_tuple_1():
    size = 10
    mask = np_as_located_field(IDim)(np.zeros((size,), dtype=bool))
    mask.array()[0 : (size // 2)] = True
    a = np_as_located_field(IDim)(np.ones((size,)))
    c = np_as_located_field(IDim)(np.zeros((size,)))
    d = np_as_located_field(IDim)(np.zeros((size,)))

    @field_operator
    def conditional_tuple(
        mask: Field[[IDim], bool], a: Field[[IDim], float64]
    ) -> tuple[Field[[IDim], float64], Field[[IDim], float64]]:
        return where(mask, (a, 3.0), (2.0, 7.0))

    @program
    def conditional_tuple_p(
        mask: Field[[IDim], bool],
        a: Field[[IDim], float64],
        c: Field[[IDim], float64],
        d: Field[[IDim], float64],
    ):
        conditional_tuple(mask, a, out=(c, d))

    conditional_tuple_p(mask, a, c, d, offset_provider={})

    assert np.allclose(
        np.where(mask, (a, np.full(size, 3.0)), (np.full(size, 2.0), np.full(size, 7.0))), (c, d)
    )


def test_conditional_nested_tuple():
    size = 10
    mask = np_as_located_field(IDim)(np.zeros((size,), dtype=bool))
    mask.array()[0 : (size // 2)] = True
    a = np_as_located_field(IDim)(np.ones((size,)))
    b = np_as_located_field(IDim)(np.ones((size,)))
    c = np_as_located_field(IDim)(np.zeros((size,)))
    d = np_as_located_field(IDim)(np.zeros((size,)))

    @field_operator
    def conditional_tuple_3_field_op(
        mask: Field[[IDim], bool], a: Field[[IDim], float64], b: Field[[IDim], float64]
    ) -> tuple[
        tuple[Field[[IDim], float64], Field[[IDim], float64]],
        tuple[Field[[IDim], float64], Field[[IDim], float64]],
    ]:
        return where(mask, ((a, b), (b, a)), ((5.0, 7.0), (7.0, 5.0)))

    conditional_tuple_3_field_op(mask, a, b, out=((c, d), (d, c)), offset_provider={})

    assert np.allclose(
        np.where(
            mask,
            ((a, b), (b, a)),
            ((np.full(size, 5.0), np.full(size, 7.0)), (np.full(size, 7.0), np.full(size, 5.0))),
        ),
        ((c, d), (d, c)),
    )


def test_nested_scalar_arg(fieldview_backend):
    Vertex = Dimension("Vertex")
    size = 5
    inp = 5.0
    out = np_as_located_field(Vertex)(np.zeros([size]))

    @field_operator(backend=fieldview_backend)
    def scalar_arg_inner(scalar_inp: float64) -> Field[[Vertex], float64]:
        return broadcast(scalar_inp + 1.0, (Vertex,))

    @field_operator(backend=fieldview_backend)
    def scalar_arg(scalar_inp: float64) -> Field[[Vertex], float64]:
        return scalar_arg_inner(scalar_inp + 1.0)

    scalar_arg(inp, out=out, offset_provider={})

    ref = np.full([size], 7.0)
    assert np.allclose(ref, out.array())


def test_scalar_arg_with_field(fieldview_backend):
    Edge = Dimension("Edge")
    EdgeOffset = FieldOffset("EdgeOffset", source=Edge, target=(Edge,))
    size = 5
    inp = index_field(Edge, dtype=float64)
    if fieldview_backend == gtfn_cpu.run_gtfn:
        warnings.warn(
            "IndexFields not supported in gtfn backend. Using a memory backed field instead."
        )
        # TODO(tehrengruber): if we choose the wrong size here the gtfn backend
        #  will happily executy, but give wrong results. we should implement
        #  checks for such cases at some point.
        inp = np_as_located_field(Edge)(np.array([inp[i] for i in range(size + 1)]))
    factor = 3.0
    out = np_as_located_field(Edge)(np.zeros((size), dtype=np.float64))

    @field_operator
    def scalar_and_field_args(
        inp: Field[[Edge], float64], factor: float64
    ) -> Field[[Edge], float64]:
        tmp = factor * inp
        return tmp(EdgeOffset[1])

    @program(backend=fieldview_backend)
    def fencil(out: Field[[Edge], float64], inp: Field[[Edge], float64], factor: float64) -> None:
        scalar_and_field_args(inp, factor, out=out)

    fencil(out, inp, factor, offset_provider={"EdgeOffset": Edge})

    ref = np.arange(1, size + 1) * factor
    assert np.allclose(ref, out.array())


def test_broadcast_simple(fieldview_backend):
    size = 10
    a = np_as_located_field(IDim)(np.arange(0, size, 1, dtype=int64))
    out = np_as_located_field(IDim, JDim)(np.zeros((size, size), dtype=int64))

    @field_operator(backend=fieldview_backend)
    def simple_broadcast(inp: Field[[IDim], int64]) -> Field[[IDim, JDim], int64]:
        return broadcast(inp, (IDim, JDim))

    simple_broadcast(a, out=out, offset_provider={})

    assert np.allclose(a.array()[:, np.newaxis], out)


def test_broadcast_scalar(fieldview_backend):
    size = 10
    out = np_as_located_field(IDim)(np.zeros((size)))

    @field_operator(backend=fieldview_backend)
    def scalar_broadcast() -> Field[[IDim], float64]:
        return broadcast(float(1.0), (IDim,))

    scalar_broadcast(out=out, offset_provider={})

    assert np.allclose(1, out)


def test_broadcast_two_fields(fieldview_backend):
    size = 10
    a = np_as_located_field(IDim)(np.arange(0, size, 1, dtype=int64))
    b = np_as_located_field(JDim)(np.arange(0, size, 1, dtype=int64))

    out = np_as_located_field(IDim, JDim)(np.zeros((size, size), dtype=int64))

    @field_operator(backend=fieldview_backend)
    def broadcast_two_fields(
        inp1: Field[[IDim], int64], inp2: Field[[JDim], int64]
    ) -> Field[[IDim, JDim], int64]:
        a = broadcast(inp1, (IDim, JDim))
        b = broadcast(inp2, (IDim, JDim))
        return a + b

    broadcast_two_fields(a, b, out=out, offset_provider={})

    expected = a.array()[:, np.newaxis] + b.array()[np.newaxis, :]

    assert np.allclose(expected, out)


def test_broadcast_shifted(fieldview_backend):
    Joff = FieldOffset("Joff", source=JDim, target=(JDim,))

    size = 10
    a = np_as_located_field(IDim)(np.arange(0, size, 1, dtype=int))
    out = np_as_located_field(IDim, JDim)(np.zeros((size, size), dtype=int64))

    @field_operator(backend=fieldview_backend)
    def simple_broadcast(inp: Field[[IDim], int64]) -> Field[[IDim, JDim], int64]:
        bcasted = broadcast(inp, (IDim, JDim))
        return bcasted(Joff[1])

    simple_broadcast(a, out=out, offset_provider={"Joff": JDim})

    assert np.allclose(a.array()[:, np.newaxis], out)


def test_conditional(fieldview_backend):
    size = 10
    mask = np_as_located_field(IDim)(np.zeros((size,), dtype=bool))
    mask.array()[0 : (size // 2)] = True
    a = np_as_located_field(IDim)(np.ones((size,)))
    b = np_as_located_field(IDim)(2 * np.ones((size,)))
    out = np_as_located_field(IDim)(np.zeros((size,)))

    @field_operator(backend=fieldview_backend)
    def conditional(
        mask: Field[[IDim], bool], a: Field[[IDim], float64], b: Field[[IDim], float64]
    ) -> Field[[IDim], float64]:
        return where(mask, a, b)

    conditional(mask, a, b, out=out, offset_provider={})

    assert np.allclose(np.where(mask, a, b), out)


def test_conditional_promotion(fieldview_backend):
    size = 10
    mask = np_as_located_field(IDim)(np.zeros((size,), dtype=bool))
    mask.array()[0 : (size // 2)] = True
    a = np_as_located_field(IDim)(np.ones((size,)))
    out = np_as_located_field(IDim)(np.zeros((size,)))

    @field_operator(backend=fieldview_backend)
    def conditional_promotion(
        mask: Field[[IDim], bool], a: Field[[IDim], float64]
    ) -> Field[[IDim], float64]:
        return where(mask, a, 10.0)

    conditional_promotion(mask, a, out=out, offset_provider={})

    assert np.allclose(np.where(mask, a, 10), out)


def test_conditional_compareop(fieldview_backend):
    size = 10
    a = np_as_located_field(IDim)(np.ones((size,)))
    out = np_as_located_field(IDim)(np.zeros((size,)))

    @field_operator(backend=fieldview_backend)
    def conditional_promotion(a: Field[[IDim], float64]) -> Field[[IDim], float64]:
        return where(a != a, a, 10.0)

    conditional_promotion(a, out=out, offset_provider={})

    assert np.allclose(np.where(np.asarray(a) != np.asarray(a), a, 10), out)


def test_conditional_shifted(fieldview_backend):
    Ioff = FieldOffset("Ioff", source=IDim, target=(IDim,))

    size = 10
    mask = np_as_located_field(IDim)(np.zeros((size,), dtype=bool))
    mask.array()[size // 2] = True
    a = np_as_located_field(IDim)(np.arange(0, size, 1, dtype=float64))
    b = np_as_located_field(IDim)(np.zeros((size,)))
    out = np_as_located_field(IDim)(np.zeros((size,)))

    @field_operator()
    def conditional_shifted(
        mask: Field[[IDim], bool], a: Field[[IDim], float64], b: Field[[IDim], float64]
    ) -> Field[[IDim], float64]:
        tmp = where(mask, a, b)
        return tmp(Ioff[1])

    @program(backend=fieldview_backend)
    def conditional_program(
        mask: Field[[IDim], bool],
        a: Field[[IDim], float64],
        b: Field[[IDim], float64],
        out: Field[[IDim], float64],
    ):
        conditional_shifted(mask, a, b, out=out[:-1])

    conditional_program(mask, a, b, out, offset_provider={"Ioff": IDim})

    assert np.allclose(np.where(mask, a, b)[1:], out.array()[:-1])


def test_nested_tuple_return():
    size = 10
    a = np_as_located_field(IDim)(np.ones((size,)))
    b = np_as_located_field(IDim)(2 * np.ones((size,)))
    out = np_as_located_field(IDim)(np.zeros((size,)))

    @field_operator
    def pack_tuple(
        a: Field[[IDim], float64], b: Field[[IDim], float64]
    ) -> tuple[Field[[IDim], float64], tuple[Field[[IDim], float64], Field[[IDim], float64]]]:
        return (a, (a, b))

    @field_operator
    def combine(a: Field[[IDim], float64], b: Field[[IDim], float64]) -> Field[[IDim], float64]:
        packed = pack_tuple(a, b)
        return packed[0] + packed[1][0] + packed[1][1]

    combine(a, b, out=out, offset_provider={})

    assert np.allclose(2 * a.array() + b.array(), out)


def test_tuple_return_2(reduction_setup):
    rs = reduction_setup
    Edge = rs.Edge
    Vertex = rs.Vertex
    V2EDim = rs.V2EDim
    V2E = rs.V2E

    @field_operator
    def reduction_tuple(
        a: Field[[Edge], int64], b: Field[[Edge], int64]
    ) -> tuple[Field[[Vertex], int64], Field[[Vertex], int64]]:
        a = neighbor_sum(a(V2E), axis=V2EDim)
        b = neighbor_sum(b(V2E), axis=V2EDim)
        return a, b

    @field_operator
    def combine_tuple(a: Field[[Edge], int64], b: Field[[Edge], int64]) -> Field[[Vertex], int64]:
        packed = reduction_tuple(a, b)
        return packed[0] + packed[1]

    combine_tuple(rs.inp, rs.inp, out=rs.out, offset_provider=rs.offset_provider)

    ref = np.sum(rs.v2e_table, axis=1) * 2
    assert np.allclose(ref, rs.out)


@pytest.mark.xfail(raises=NotImplementedError)
def test_tuple_with_local_field_in_reduction_shifted(reduction_setup):
    rs = reduction_setup
    Edge = rs.Edge
    Vertex = rs.Vertex
    V2EDim = rs.V2EDim
    E2VDim = rs.E2VDim
    V2E = rs.V2E
    E2V = rs.E2V

    num_vertices = rs.num_vertices
    num_edges = rs.num_edges

    size = 10
    # TODO(tehrengruber): use different values per location
    a = np_as_located_field(Edge)(np.random.randn(num_edges))
    b = np_as_located_field(Vertex)(np.random.randn(num_vertices))
    out = np_as_located_field(Edge)(np.zeros((num_edges,)))

    @field_operator
    def reduce_tuple_element(
        edge_field: Field[[Edge], float64], vertex_field: Field[[Vertex], float64]
    ) -> Field[[Edge], float64]:
        tup = edge_field(V2E), vertex_field
        red = neighbor_sum(tup[0] + vertex_field, axis=V2EDim)
        return neighbor_sum(red(E2V), axis=E2VDim)

    reduce_tuple_element(a, b, out=out, offset_provider=rs.offset_provider)

    red = np.sum(np.asarray(a)[rs.v2e_table] + np.asarray(b)[:, np.newaxis], axis=1)
    expected = np.sum(red[rs.e2v_table], axis=1)

    assert np.allclose(expected, out)


def test_tuple_arg(fieldview_backend):
    if fieldview_backend == gtfn_cpu.run_gtfn:
        pytest.skip("Tuple arguments are not supported in gtfn yet.")
    size = 10
    a = np_as_located_field(IDim)(np.ones((size,)))
    b = np_as_located_field(IDim)(2 * np.ones((size,)))
    out = np_as_located_field(IDim)(np.zeros((size,)))

    @field_operator(backend=fieldview_backend)
    def unpack_tuple(
        inp: tuple[tuple[Field[[IDim], float64], Field[[IDim], float64]], Field[[IDim], float64]]
    ) -> Field[[IDim], float64]:
        return 3.0 * inp[0][0] + inp[0][1] + inp[1]

    unpack_tuple(((a, b), a), out=out, offset_provider={})

    assert np.allclose(3 * a.array() + b.array() + a.array(), out)


@pytest.mark.parametrize("forward", [True, False])
def test_simple_scan(fieldview_backend, forward):
    if fieldview_backend == gtfn_cpu.run_gtfn:
        pytest.xfail("gtfn does not yet support scan pass.")

    KDim = Dimension("K", kind=DimensionKind.VERTICAL)
    size = 10
    init = 1.0
    out = np_as_located_field(KDim)(np.zeros((size,)))
    expected = np.arange(init + 1.0, init + 1.0 + size, 1)
    if not forward:
        expected = np.flip(expected)

    @scan_operator(axis=KDim, forward=forward, init=init, backend=fieldview_backend)
    def simple_scan_operator(carry: float) -> float:
        return carry + 1.0

    simple_scan_operator(out=out, offset_provider={})

    assert np.allclose(expected, out)


def test_solve_triag(fieldview_backend):
    if fieldview_backend == gtfn_cpu.run_gtfn:
        pytest.xfail("gtfn does not yet support scan pass.")

    KDim = Dimension("K", kind=DimensionKind.VERTICAL)
    shape = (3, 7, 5)
    rng = np.random.default_rng()
    a_np, b_np, c_np, d_np = (rng.normal(size=shape) for _ in range(4))
    b_np *= 2
    a, b, c, d = (
        np_as_located_field(IDim, JDim, KDim)(np_arr) for np_arr in [a_np, b_np, c_np, d_np]
    )
    out = np_as_located_field(IDim, JDim, KDim)(np.zeros(shape))

    # compute reference
    matrices = np.zeros(shape + shape[-1:])
    i = np.arange(shape[2])
    matrices[:, :, i[1:], i[:-1]] = a_np[:, :, 1:]
    matrices[:, :, i, i] = b_np
    matrices[:, :, i[:-1], i[1:]] = c_np[:, :, :-1]
    expected = np.linalg.solve(matrices, d_np)

    @scan_operator(axis=KDim, forward=True, init=(0.0, 0.0))
    def tridiag_forward(
        state: tuple[float, float], a: float, b: float, c: float, d: float
    ) -> tuple[float, float]:
        return (c / (b - a * state[0]), (d - a * state[1]) / (b - a * state[0]))

    @scan_operator(axis=KDim, forward=False, init=0.0)
    def tridiag_backward(x_kp1: float, cp: float, dp: float) -> float:
        return dp - cp * x_kp1

    @field_operator(backend=fieldview_backend)
    def solve_tridiag(
        a: Field[[IDim, JDim, KDim], float],
        b: Field[[IDim, JDim, KDim], float],
        c: Field[[IDim, JDim, KDim], float],
        d: Field[[IDim, JDim, KDim], float],
    ) -> Field[[IDim, JDim, KDim], float]:
        cp, dp = tridiag_forward(a, b, c, d)
        return tridiag_backward(cp, dp)

    solve_tridiag(a, b, c, d, out=out, offset_provider={})

    np.allclose(expected, out)


def test_ternary_operator(fieldview_backend):
    size = 10

    a = np_as_located_field(IDim)(2 * np.ones((size,)))
    b = np_as_located_field(IDim)(2 * np.ones((size,)))
    out = np_as_located_field(IDim)(np.zeros((size,)))

    left = 2.0
    right = 3.0

    @field_operator(backend=fieldview_backend)
    def ternary_field_op(
        a: Field[[IDim], float], b: Field[[IDim], float], left: float, right: float
    ) -> Field[[IDim], float]:
        return a if left < right else b

    ternary_field_op(a, b, left, right, out=out, offset_provider={})
    e = np.asarray(a) if left < right else np.asarray(b)
    np.allclose(e, out)

    @field_operator(backend=fieldview_backend)
    def ternary_field_op_scalars(left: float, right: float) -> Field[[IDim], float]:
        return broadcast(3.0, (IDim,)) if left > right else broadcast(4.0, (IDim,))

    ternary_field_op_scalars(left, right, out=out, offset_provider={})
    e = np.full(e.shape, 3.0) if left > right else e
    np.allclose(e, out)


def test_ternary_operator_tuple(fieldview_backend):
    size = 10
    a = np_as_located_field(IDim)(np.ones((size,)))
    b = np_as_located_field(IDim)(2 * np.ones((size,)))
    out_1 = np_as_located_field(IDim)(np.zeros((size,)))
    out_2 = np_as_located_field(IDim)(np.zeros((size,)))

    left = 2.0
    right = 3.0

    @field_operator(backend=fieldview_backend)
    def ternary_field_op(
        a: Field[[IDim], float], b: Field[[IDim], float], left: float, right: float
    ) -> tuple[Field[[IDim], float], Field[[IDim], float]]:
        return (a, b) if left < right else (b, a)

<<<<<<< HEAD
    # TODO(tehrengruber): directly call field operator when the generated programs support `out` being a tuple
    @program(backend=fieldview_backend)
    def ternary_field(
        a: Field[[IDim], float],
        b: Field[[IDim], float],
        left: float,
        right: float,
        out_1: Field[[IDim], float],
        out_2: Field[[IDim], float],
    ):
        ternary_field_op(a, b, left, right, out=(out_1, out_2))

    ternary_field(a, b, left, right, out_1, out_2, offset_provider={})
=======
    ternary_field_op(a, b, left, right, out=(out_1, out_2), offset_provider={})
>>>>>>> 5971f69b

    e, f = (np.asarray(a), np.asarray(b)) if left < right else (np.asarray(b), np.asarray(a))
    np.allclose(e, out_1)
    np.allclose(f, out_2)


def test_ternary_builtin_neighbor_sum(fieldview_backend, reduction_setup):
    rs = reduction_setup
    Edge = rs.Edge
    Vertex = rs.Vertex
    V2EDim = rs.V2EDim
    V2E = rs.V2E

    num_vertices = rs.num_vertices
    num_edges = rs.num_edges

    a = np_as_located_field(Edge)(np.ones((num_edges,)))
    b = np_as_located_field(Edge)(2 * np.ones((num_edges,)))
    out = np_as_located_field(Vertex)(np.zeros((num_vertices,)))

    @field_operator(backend=fieldview_backend)
    def ternary_reduce(a: Field[[Edge], float], b: Field[[Edge], float]) -> Field[[Vertex], float]:
        out = neighbor_sum(b(V2E) if 2 < 3 else a(V2E), axis=V2EDim)
        return out

    ternary_reduce(a, b, out=out, offset_provider=rs.offset_provider)

    expected = (
        np.sum(np.asarray(b)[rs.v2e_table], axis=1)
        if 2 < 3
        else np.sum(np.asarray(a)[rs.v2e_table], axis=1)
    )

    assert np.allclose(expected, out)


def test_ternary_scan(fieldview_backend):
    KDim = Dimension("K", kind=DimensionKind.VERTICAL)
    size = 10
    init = 0.0
    a_float = 4
    a = np_as_located_field(KDim)(a_float * np.ones((size,)))
    out = np_as_located_field(KDim)(np.zeros((size,)))
    expected = np.asarray([i if i <= a_float else a_float + 1 for i in range(1, size + 1)])

    @scan_operator(backend=fieldview_backend, axis=KDim, forward=True, init=init)
    def simple_scan_operator(carry: float, a: float) -> float:
        return carry if carry > a else carry + 1.0

    simple_scan_operator(a, out=out, offset_provider={})

    assert np.allclose(expected, out)


@pytest.mark.parametrize("forward", [True, False])
def test_scan_nested_tuple_output(fieldview_backend, forward):
    if fieldview_backend == gtfn_cpu.run_gtfn:
        pytest.xfail("gtfn does not yet support scan pass or tuple out arguments.")

    KDim = Dimension("K", kind=DimensionKind.VERTICAL)
    size = 10
<<<<<<< HEAD
    init = (0.0, 1.0)
    inp = np_as_located_field(KDim)(np.arange(0, size, 1.0))
    out1 = np_as_located_field(KDim)(np.zeros((size,)))
    out2 = np_as_located_field(KDim)(np.zeros((size,)))
    expected = np.arange(init[1] + 1.0, init[1] + 1.0 + size, 1)

    @scan_operator(backend=fieldview_backend, axis=KDim, forward=True, init=init)
    def simple_scan_operator(carry: tuple[float, float], x: float) -> tuple[float, float]:
        return (x, carry[1] + 1.0)

    # TODO(tehrengruber): directly call scan operator when this is supported
    #  for tuple outputs
    @program
    def simple_scan_operator_program(
        x: Field[[KDim], float], out1: Field[[KDim], float], out2: Field[[KDim], float]
    ) -> None:
        simple_scan_operator(x, out=(out1, out2))
=======
    init = (1.0, (2.0, 3.0))
    out1, out2, out3 = (np_as_located_field(KDim)(np.zeros((size,))) for _ in range(3))
    expected = np.arange(1.0, 1.0 + size, 1)
    if not forward:
        expected = np.flip(expected)

    @scan_operator(axis=KDim, forward=forward, init=init, backend=fieldview_backend)
    def simple_scan_operator(
        carry: tuple[float, tuple[float, float]]
    ) -> tuple[float, tuple[float, float]]:
        return (carry[0] + 1.0, (carry[1][0] + 1.0, carry[1][1] + 1.0))

    simple_scan_operator(out=(out1, (out2, out3)), offset_provider={})
>>>>>>> 5971f69b

    assert np.allclose(expected + 1.0, out1)
    assert np.allclose(expected + 2.0, out2)
    assert np.allclose(expected + 3.0, out3)


@pytest.mark.parametrize("forward", [True, False])
def test_scan_nested_tuple_input(fieldview_backend, forward):
    if fieldview_backend == gtfn_cpu.run_gtfn:
        pytest.xfail("gtfn does not yet support scan pass or tuple arguments.")

    KDim = Dimension("K", kind=DimensionKind.VERTICAL)
    size = 10
    init = 1.0
    inp1 = np_as_located_field(KDim)(np.ones(size))
    inp2 = np_as_located_field(KDim)(np.arange(0.0, size, 1))
    out = np_as_located_field(KDim)(np.zeros((size,)))

    prev_levels_iterator = lambda i: range(i + 1) if forward else range(size - 1, i - 1, -1)
    expected = np.asarray(
        [
            reduce(lambda prev, i: prev + inp1[i] + inp2[i], prev_levels_iterator(i), init)
            for i in range(size)
        ]
    )

    @scan_operator(axis=KDim, forward=forward, init=init, backend=fieldview_backend)
    def simple_scan_operator(carry: float, a: tuple[float, float]) -> float:
        return carry + a[0] + a[1]

    simple_scan_operator((inp1, inp2), out=out, offset_provider={})

    assert np.allclose(expected, out)


def test_docstring():
    size = 10
    a = np_as_located_field(IDim)(np.ones((size,)))

    @field_operator
    def fieldop_with_docstring(a: Field[[IDim], float64]) -> Field[[IDim], float64]:
        """My docstring."""
        return a

    @program
    def test_docstring(a: Field[[IDim], float64]) -> Field[[IDim], float64]:
        """My docstring."""
        fieldop_with_docstring(a, out=a)

    test_docstring(a, offset_provider={})


def test_domain(fieldview_backend):
    size = 10
    a = np_as_located_field(IDim, JDim)(np.ones((size, size)))

    @field_operator(backend=fieldview_backend)
    def fieldop_domain(a: Field[[IDim, JDim], float64]) -> Field[[IDim, JDim], float64]:
        return a + a

    @program
    def program_domain(a: Field[[IDim, JDim], float64]):
        fieldop_domain(a, out=a, domain={IDim: (1, 9), JDim: (4, 6)})

    program_domain(a, offset_provider={})

    expected = np.asarray(a)
    expected[1:9, 4:6] = 1 + 1

    assert np.allclose(expected, a)


def test_domain_input_bounds(fieldview_backend):
    if fieldview_backend == gtfn_cpu.run_gtfn:
        pytest.skip("FloorDiv and Power not fully supported in gtfn.")

    size = 10
    a = np_as_located_field(IDim, JDim)(np.ones((size, size)))
    lower_i = 1
    upper_i = 9
    lower_j = 4
    upper_j = 6

    @field_operator(backend=fieldview_backend)
    def fieldop_domain(a: Field[[IDim, JDim], float64]) -> Field[[IDim, JDim], float64]:
        return a + a

    @program
    def program_domain(
        a: Field[[IDim, JDim], float64],
        lower_i: int64,
        upper_i: int64,
        lower_j: int64,
        upper_j: int64,
    ):
        fieldop_domain(
            a,
            out=a,
            domain={IDim: (lower_i, upper_i // 1), JDim: (lower_j**1, upper_j)},
        )

    program_domain(a, lower_i, upper_i, lower_j, upper_j, offset_provider={})

    expected = np.asarray(a)
    expected[1:9, 4:6] = 1 + 1

    assert np.allclose(expected, a)


def test_domain_input_bounds_1(fieldview_backend):
    size = 10
    a = np_as_located_field(IDim, JDim)(np.ones((size, size)) * 2)
    lower_i = 1
    upper_i = 9
    lower_j = 4
    upper_j = 6

    @field_operator(backend=fieldview_backend)
    def fieldop_domain(a: Field[[IDim, JDim], float64]) -> Field[[IDim, JDim], float64]:
        return a * a

    @program
    def program_domain(
        a: Field[[IDim, JDim], float64],
        lower_i: int64,
        upper_i: int64,
        lower_j: int64,
        upper_j: int64,
    ):
        fieldop_domain(
            a,
            out=a,
            domain={IDim: (1 * lower_i, upper_i + 0), JDim: (lower_j - 0, upper_j)},
        )

    program_domain(a, lower_i, upper_i, lower_j, upper_j, offset_provider={})

    expected = np.asarray(a)
    expected[1:9, 4:6] = 2 * 2

    assert np.allclose(expected, a)


def test_domain_tuple(fieldview_backend):
    size = 10
    a = np_as_located_field(IDim, JDim)(np.ones((size, size)))
    b = np_as_located_field(IDim, JDim)(np.ones((size, size)))

    @field_operator(backend=fieldview_backend)
    def fieldop_domain_tuple(
        a: Field[[IDim, JDim], float64]
    ) -> tuple[Field[[IDim, JDim], float64], Field[[IDim, JDim], float64]]:
        return (a + a, a)

    @program
    def program_domain_tuple(a: Field[[IDim, JDim], float64], b: Field[[IDim, JDim], float64]):
        fieldop_domain_tuple(a, out=(b, a), domain={IDim: (1, 9), JDim: (4, 6)})

    program_domain_tuple(a, b, offset_provider={})

    expected = np.asarray(a)
    expected[1:9, 4:6] = 1 + 1

    assert np.allclose(np.asarray(a), a)
    assert np.allclose(expected, b)


def test_where_k_offset(fieldview_backend):
    size = 10
    KDim = Dimension("K", kind=DimensionKind.VERTICAL)
    Koff = FieldOffset("Koff", source=KDim, target=(KDim,))
    a = np_as_located_field(IDim, KDim)(np.ones((size, size)))
    out = np_as_located_field(IDim, KDim)(np.zeros((size, size)))
    k_index = index_field(KDim)
    if fieldview_backend == gtfn_cpu.run_gtfn:
        warnings.warn(
            "IndexFields not supported in gtfn backend. Using a memory backed field instead."
        )
        # TODO(tehrengruber): if we choose the wrong size here the gtfn backend
        #  will happily executy, but give wrong results. we should implement
        #  checks for such cases at some point.
        k_index = np_as_located_field(KDim)(np.array([k_index[i] for i in range(size)]))

    @field_operator(backend=fieldview_backend)
    def fieldop_where_k_offset(
        a: Field[[IDim, KDim], float64],
        k_index: Field[[KDim], int64],
    ) -> Field[[IDim, KDim], float64]:
        return where(k_index > 0, a(Koff[-1]), 2.0)

    fieldop_where_k_offset(a, k_index, out=out, offset_provider={"Koff": KDim})

    expected = np.where(np.arange(0, size, 1)[np.newaxis, :] > 0.0, a, 2.0)

    assert np.allclose(np.asarray(out), expected)


def test_undefined_symbols():
    from functional.ffront.foast_passes.type_deduction import FieldOperatorTypeDeductionError

    with pytest.raises(FieldOperatorTypeDeductionError, match="Undeclared symbol"):

        @field_operator
        def return_undefined():
            return undefined_symbol


def test_constant_closure_vars():
    from eve.utils import FrozenNamespace

    constants = FrozenNamespace(
        PI=np.float32(3.142),
        E=np.float32(2.718),
    )

    @field_operator
    def consume_constants(input: Field[[IDim], np.float32]) -> Field[[IDim], np.float32]:
        return constants.PI * constants.E * input

    input = np_as_located_field(IDim)(np.ones((1,), dtype=np.float32))
    output = np_as_located_field(IDim)(np.zeros((1,), dtype=np.float32))
    consume_constants(input, out=output, offset_provider={})
    assert np.allclose(np.asarray(output), constants.PI * constants.E)<|MERGE_RESOLUTION|>--- conflicted
+++ resolved
@@ -13,10 +13,7 @@
 # distribution for a copy of the license or check <https://www.gnu.org/licenses/>.
 #
 # SPDX-License-Identifier: GPL-3.0-or-later
-<<<<<<< HEAD
 import warnings
-=======
->>>>>>> 5971f69b
 from collections import namedtuple
 from functools import reduce
 from typing import TypeVar
@@ -215,9 +212,6 @@
     assert np.allclose(b, np.full((size), -1, dtype=int32))
 
 
-<<<<<<< HEAD
-def test_cartesian_shift(fieldview_backend):
-=======
 def test_unary_invert(fieldview_backend):
     size = 10
     a = np_as_located_field(IDim)(np.zeros((size,), dtype=bool))
@@ -232,8 +226,7 @@
     assert np.allclose(~a.array(), b)
 
 
-def test_shift(fieldview_backend):
->>>>>>> 5971f69b
+def test_cartesian_shift(fieldview_backend):
     size = 10
     Ioff = FieldOffset("Ioff", source=IDim, target=(IDim,))
     a = np_as_located_field(IDim)(np.arange(size + 1, dtype=np.float64))
@@ -1120,23 +1113,7 @@
     ) -> tuple[Field[[IDim], float], Field[[IDim], float]]:
         return (a, b) if left < right else (b, a)
 
-<<<<<<< HEAD
-    # TODO(tehrengruber): directly call field operator when the generated programs support `out` being a tuple
-    @program(backend=fieldview_backend)
-    def ternary_field(
-        a: Field[[IDim], float],
-        b: Field[[IDim], float],
-        left: float,
-        right: float,
-        out_1: Field[[IDim], float],
-        out_2: Field[[IDim], float],
-    ):
-        ternary_field_op(a, b, left, right, out=(out_1, out_2))
-
-    ternary_field(a, b, left, right, out_1, out_2, offset_provider={})
-=======
     ternary_field_op(a, b, left, right, out=(out_1, out_2), offset_provider={})
->>>>>>> 5971f69b
 
     e, f = (np.asarray(a), np.asarray(b)) if left < right else (np.asarray(b), np.asarray(a))
     np.allclose(e, out_1)
@@ -1198,25 +1175,6 @@
 
     KDim = Dimension("K", kind=DimensionKind.VERTICAL)
     size = 10
-<<<<<<< HEAD
-    init = (0.0, 1.0)
-    inp = np_as_located_field(KDim)(np.arange(0, size, 1.0))
-    out1 = np_as_located_field(KDim)(np.zeros((size,)))
-    out2 = np_as_located_field(KDim)(np.zeros((size,)))
-    expected = np.arange(init[1] + 1.0, init[1] + 1.0 + size, 1)
-
-    @scan_operator(backend=fieldview_backend, axis=KDim, forward=True, init=init)
-    def simple_scan_operator(carry: tuple[float, float], x: float) -> tuple[float, float]:
-        return (x, carry[1] + 1.0)
-
-    # TODO(tehrengruber): directly call scan operator when this is supported
-    #  for tuple outputs
-    @program
-    def simple_scan_operator_program(
-        x: Field[[KDim], float], out1: Field[[KDim], float], out2: Field[[KDim], float]
-    ) -> None:
-        simple_scan_operator(x, out=(out1, out2))
-=======
     init = (1.0, (2.0, 3.0))
     out1, out2, out3 = (np_as_located_field(KDim)(np.zeros((size,))) for _ in range(3))
     expected = np.arange(1.0, 1.0 + size, 1)
@@ -1230,7 +1188,6 @@
         return (carry[0] + 1.0, (carry[1][0] + 1.0, carry[1][1] + 1.0))
 
     simple_scan_operator(out=(out1, (out2, out3)), offset_provider={})
->>>>>>> 5971f69b
 
     assert np.allclose(expected + 1.0, out1)
     assert np.allclose(expected + 2.0, out2)
