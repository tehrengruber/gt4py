--- conflicted
+++ resolved
@@ -3,7 +3,6 @@
 from eve.utils import UIDs
 from functional.ffront import itir_makers as im
 from functional.iterator import ir
-from functional.ffront import itir_makers as im
 from functional.iterator.transforms.cse import CommonSubexpressionElimination as CSE
 
 
@@ -53,12 +52,8 @@
         return ir.FunCall(fun=ir.SymRef(id="plus"), args=[ir.SymRef(id="x"), ir.SymRef(id="y")])
 
     testee = ir.FunCall(
-<<<<<<< HEAD
-        fun=ir.Lambda(params=[ir.Sym(id="x"), ir.Sym(id="y")], expr=common_expr()), args=[common_expr(), common_expr()]
-=======
         fun=ir.Lambda(params=[ir.Sym(id="x"), ir.Sym(id="y")], expr=common_expr()),
         args=[common_expr(), common_expr()],
->>>>>>> 40391eff
     )
     expected = ir.FunCall(
         fun=ir.Lambda(
@@ -69,8 +64,6 @@
             ),
         ),
         args=[common_expr()],
-<<<<<<< HEAD
-=======
     )
     actual = CSE().visit(testee)
     assert actual == expected
@@ -91,23 +84,6 @@
                 im.call_(im.lambda__("y")(im.plus_("y", im.plus_("_cs_1", "_cs_1"))))("z")
             )
         )(common_expr())
->>>>>>> 40391eff
     )
     actual = CSE().visit(testee)
-    assert actual == expected
-
-
-def test_lambda_nested_capture_scoped():
-    def common_expr():
-        return ir.FunCall(fun=ir.SymRef(id="plus"), args=[ir.SymRef(id="x"), ir.SymRef(id="x")])
-
-    # λ(x) → (λ(y) → y + (x + x + (x + x)))(z)
-    testee = im.lambda__("x")(im.call_(im.lambda__("y")(im.plus_("y", im.plus_(common_expr(), common_expr()))))("z"))
-    # λ(x) → (λ(_cs_1) → (λ(y) → y + (_cs_1 + _cs_1))(z))(x + x)
-    expected = im.lambda__("x")(
-        im.call_(im.lambda__("_cs_1")(
-            im.call_(
-                im.lambda__("y")(im.plus_("y", im.plus_("_cs_1", "_cs_1"))))("z")
-        ))(common_expr()))
-    actual = CSE().visit(testee)
     assert actual == expected