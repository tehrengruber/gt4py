--- conflicted
+++ resolved
@@ -7,16 +7,11 @@
 import functional.fencil_processors.formatters.gtfn
 from functional.fencil_processors import type_check
 from functional.fencil_processors.formatters import lisp
-<<<<<<< HEAD
-from functional.fencil_processors.runners import double_roundtrip, embedded, roundtrip
-=======
 from functional.fencil_processors.runners import double_roundtrip, gtfn_cpu, roundtrip
->>>>>>> a4188668
 from functional.iterator import ir as itir
 from functional.iterator.pretty_parser import pparse
 from functional.iterator.pretty_printer import pformat
 from functional.iterator.processor_interface import (
-    EmbeddedFencilExecutor,
     FencilExecutor,
     FencilFormatter,
     fencil_formatter,
@@ -46,7 +41,6 @@
         (None, True),
         (lisp.format_lisp, False),
         (pretty_format_and_check, False),
-        (embedded.executor, True),
         (roundtrip.executor, True),
         (type_check.check, False),
         (double_roundtrip.executor, True),
@@ -59,15 +53,6 @@
     return request.param
 
 
-<<<<<<< HEAD
-def run_processor(
-    fencil: FendefDispatcher,
-    processor: FencilExecutor | FencilFormatter | EmbeddedFencilExecutor,
-    *args,
-    **kwargs,
-) -> None:
-    if processor is None or isinstance(processor, (FencilExecutor, EmbeddedFencilExecutor)):
-=======
 @pytest.fixture
 def fencil_processor_no_gtfn_exec(fencil_processor):
     if fencil_processor[0] == gtfn_cpu.run_gtfn:
@@ -75,9 +60,13 @@
     return fencil_processor
 
 
-def run_processor(fencil, processor, *args, **kwargs):
+def run_processor(
+    fencil: FendefDispatcher,
+    processor: FencilExecutor | FencilFormatter,
+    *args,
+    **kwargs,
+) -> None:
     if processor is None or isinstance(processor, FencilExecutor):
->>>>>>> a4188668
         fencil(*args, backend=processor, **kwargs)
     elif isinstance(processor, FencilFormatter):
         print(fencil.format_itir(*args, formatter=processor, **kwargs))
