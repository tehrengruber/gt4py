import pytest

from functional.ffront import itir_makers as im
from functional.iterator import ir
from functional.iterator.transforms.inline_lifts import InlineLifts
from functional.ffront import itir_makers as im


def inline_lift_test_data():
    return [
        # (testee, expected)
        (
            # deref(lift(f)(args...)) -> f(args...)
            im.deref_(im.lift_("f")("arg")),
            im.call_("f")("arg"),
        ),
        (
            # deref(shift(...)(lift(f)(args...))) -> f(shift(...)(args)...)
            im.deref_(im.shift_("I", 1)(im.lift_("f")("arg"))),
<<<<<<< HEAD
            im.call_("f")(im.shift_("I", 1)("arg"))
=======
            im.call_("f")(im.shift_("I", 1)("arg")),
>>>>>>> 40391eff
        ),
        (
            # can_deref(lift(f)(args...)) -> and(can_deref(arg[0]), and(can_deref(arg[1]), ...))
            im.call_("can_deref")(im.lift_("f")("arg1", "arg2")),
<<<<<<< HEAD
            im.and__(im.call_("can_deref")("arg1"), im.call_("can_deref")("arg2"))
        ),
        (
            # can_deref(shift(...)(lift(f)(args...)) -> and(can_deref(shift(...)(arg[0])), and(can_deref(shift(...)(arg[1])), ...))
            im.call_("can_deref")(im.shift_("I", 1)(im.lift_("f")("arg1", "arg2"))),
            im.and__(im.call_("can_deref")(im.shift_("I", 1)("arg1")), im.call_("can_deref")(im.shift_("I", 1)("arg2")))
        ),
        (
            # (↑(λ(arg1, arg2) → ·arg1 + ·arg2))((↑(λ(arg1, arg2) → ·arg1 × ·arg2))(a, b), c)
            im.lift_(im.lambda__(im.sym("arg1"), im.sym("arg2"))(im.plus_(im.deref_("arg1"), im.deref_("arg2"))))(
                im.lift_(im.lambda__(im.sym("arg1"), im.sym("arg2"))(im.multiplies_(im.deref_("arg1"), im.deref_("arg2"))))(
                    im.ref("a"), im.ref("b")),
                im.ref("c")
            ),
            # (↑(λ(a, b, c) → ·a × ·b + ·c))(a, b, c)
            im.lift_(im.lambda__("a", "b", "c")(im.plus_(im.multiplies_(im.deref_("a"), im.deref_("b")), im.deref_("c"))))(im.ref("a"), im.ref("b"), im.ref("c"))
        ),
        (
            # (↑(λ(arg1, arg2) → ·arg1 + ·arg2))(arg1, (↑(λ(arg1) → ·arg1))(f()))
            im.lift_(im.lambda__(im.sym("arg1"), im.sym("arg2"))(im.plus_(im.deref_("arg1"), im.deref_("arg2"))))(
                im.ref("arg1"),
                # The `f()` argument must not be inlined and becomes an argument to the outer
                # lift. The inliner assigns a new symbol for this argument that by default is
                # named like the respective argument of the inner lift, i.e. here the `arg1`
                # below. Here we test that if this symbol collides with a symbol of the outer
                # lifted stencil, i.e. the lambda function above, the collision is properly
                # resolved.
                im.lift_(im.lambda__(im.sym("arg1"))(im.deref_("arg1")))(im.call_("f")())
            ),
            # (↑(λ(arg1, arg1_) → ·arg1 + ·arg1_))(arg1, f())
            im.lift_(im.lambda__("arg1", "arg1_")(im.plus_(im.deref_("arg1"), im.deref_("arg1_"))))(im.ref("arg1"), im.call_("f")())
        ),
        (
            # similar to the test case above, but the collision is with a symbol from
            # the outer scope
            # λ(arg1) → (↑(λ(arg2) → ·arg2 + arg1))((↑(λ(arg1) → ·arg1))(f()))
            im.lambda__("arg1")(
                im.lift_(im.lambda__(im.sym("arg2"))(im.plus_(im.deref_("arg2"), im.ref("arg1"))))(
                    im.lift_(im.lambda__(im.sym("arg1"))(im.deref_("arg1")))(im.call_("f")())
                )
=======
            im.and__(im.call_("can_deref")("arg1"), im.call_("can_deref")("arg2")),
        ),
        (
            # can_deref(shift(...)(lift(f)(args...)) -> and(can_deref(shift(...)(arg[0])), and(can_deref(shift(...)(arg[1])), ...))
            im.call_("can_deref")(im.shift_("I", 1)(im.lift_("f")("arg1", "arg2"))),
            im.and__(
                im.call_("can_deref")(im.shift_("I", 1)("arg1")),
                im.call_("can_deref")(im.shift_("I", 1)("arg2")),
            ),
        ),
        (
            # (↑(λ(arg1, arg2) → ·arg1 + ·arg2))((↑(λ(arg1, arg2) → ·arg1 × ·arg2))(a, b), c)
            im.lift_(
                im.lambda__(im.sym("arg1"), im.sym("arg2"))(
                    im.plus_(im.deref_("arg1"), im.deref_("arg2"))
                )
            )(
                im.lift_(
                    im.lambda__(im.sym("arg1"), im.sym("arg2"))(
                        im.multiplies_(im.deref_("arg1"), im.deref_("arg2"))
                    )
                )(im.ref("a"), im.ref("b")),
                im.ref("c"),
            ),
            # (↑(λ(a, b, c) → ·a × ·b + ·c))(a, b, c)
            im.lift_(
                im.lambda__("a", "b", "c")(
                    im.plus_(im.multiplies_(im.deref_("a"), im.deref_("b")), im.deref_("c"))
                )
            )(im.ref("a"), im.ref("b"), im.ref("c")),
        ),
        (
            # (↑(λ(arg1, arg2) → ·arg1 + ·arg2))(arg1, (↑(λ(arg1) → ·arg1))(f()))
            im.lift_(
                im.lambda__(im.sym("arg1"), im.sym("arg2"))(
                    im.plus_(im.deref_("arg1"), im.deref_("arg2"))
                )
            )(
                im.ref("arg1"),
                # The `f()` argument must not be inlined and becomes an argument to the outer
                # lift. The inliner assigns a new symbol for this argument that by default is
                # named like the respective argument of the inner lift, i.e. here the `arg1`
                # below. Here we test that if this symbol collides with a symbol of the outer
                # lifted stencil, i.e. the lambda function above, the collision is properly
                # resolved.
                im.lift_(im.lambda__(im.sym("arg1"))(im.deref_("arg1")))(im.call_("f")()),
            ),
            # (↑(λ(arg1, arg1_) → ·arg1 + ·arg1_))(arg1, f())
            im.lift_(im.lambda__("arg1", "arg1_")(im.plus_(im.deref_("arg1"), im.deref_("arg1_"))))(
                im.ref("arg1"), im.call_("f")()
            ),
        ),
        (
            # similar to the test case above, but the collision is with a symbol from
            # the outer scope
            # λ(arg1) → (↑(λ(arg2) → ·arg2 + arg1))((↑(λ(arg1) → ·arg1))(f()))
            im.lambda__("arg1")(
                im.lift_(im.lambda__(im.sym("arg2"))(im.plus_(im.deref_("arg2"), im.ref("arg1"))))(
                    im.lift_(im.lambda__(im.sym("arg1"))(im.deref_("arg1")))(im.call_("f")())
                )
            ),
            # λ(arg1) → (↑(λ(arg1_) → ·arg1_ + arg1))(f())
            im.lambda__("arg1")(
                im.lift_(
                    im.lambda__(im.sym("arg1_"))(im.plus_(im.deref_("arg1_"), im.ref("arg1")))
                )(im.call_("f")())
>>>>>>> 40391eff
            ),
            # λ(arg1) → (↑(λ(arg1_) → ·arg1_ + arg1))(f())
            im.lambda__("arg1")(
                im.lift_(im.lambda__(im.sym("arg1_"))(im.plus_(im.deref_("arg1_"), im.ref("arg1"))))(im.call_("f")())
            )
        ),
    ]


@pytest.mark.parametrize("testee, expected", inline_lift_test_data())
def test_deref_lift(testee, expected):
    result = InlineLifts().visit(testee)
    assert result == expected<|MERGE_RESOLUTION|>--- conflicted
+++ resolved
@@ -3,7 +3,6 @@
 from functional.ffront import itir_makers as im
 from functional.iterator import ir
 from functional.iterator.transforms.inline_lifts import InlineLifts
-from functional.ffront import itir_makers as im
 
 
 def inline_lift_test_data():
@@ -17,57 +16,11 @@
         (
             # deref(shift(...)(lift(f)(args...))) -> f(shift(...)(args)...)
             im.deref_(im.shift_("I", 1)(im.lift_("f")("arg"))),
-<<<<<<< HEAD
-            im.call_("f")(im.shift_("I", 1)("arg"))
-=======
             im.call_("f")(im.shift_("I", 1)("arg")),
->>>>>>> 40391eff
         ),
         (
             # can_deref(lift(f)(args...)) -> and(can_deref(arg[0]), and(can_deref(arg[1]), ...))
             im.call_("can_deref")(im.lift_("f")("arg1", "arg2")),
-<<<<<<< HEAD
-            im.and__(im.call_("can_deref")("arg1"), im.call_("can_deref")("arg2"))
-        ),
-        (
-            # can_deref(shift(...)(lift(f)(args...)) -> and(can_deref(shift(...)(arg[0])), and(can_deref(shift(...)(arg[1])), ...))
-            im.call_("can_deref")(im.shift_("I", 1)(im.lift_("f")("arg1", "arg2"))),
-            im.and__(im.call_("can_deref")(im.shift_("I", 1)("arg1")), im.call_("can_deref")(im.shift_("I", 1)("arg2")))
-        ),
-        (
-            # (↑(λ(arg1, arg2) → ·arg1 + ·arg2))((↑(λ(arg1, arg2) → ·arg1 × ·arg2))(a, b), c)
-            im.lift_(im.lambda__(im.sym("arg1"), im.sym("arg2"))(im.plus_(im.deref_("arg1"), im.deref_("arg2"))))(
-                im.lift_(im.lambda__(im.sym("arg1"), im.sym("arg2"))(im.multiplies_(im.deref_("arg1"), im.deref_("arg2"))))(
-                    im.ref("a"), im.ref("b")),
-                im.ref("c")
-            ),
-            # (↑(λ(a, b, c) → ·a × ·b + ·c))(a, b, c)
-            im.lift_(im.lambda__("a", "b", "c")(im.plus_(im.multiplies_(im.deref_("a"), im.deref_("b")), im.deref_("c"))))(im.ref("a"), im.ref("b"), im.ref("c"))
-        ),
-        (
-            # (↑(λ(arg1, arg2) → ·arg1 + ·arg2))(arg1, (↑(λ(arg1) → ·arg1))(f()))
-            im.lift_(im.lambda__(im.sym("arg1"), im.sym("arg2"))(im.plus_(im.deref_("arg1"), im.deref_("arg2"))))(
-                im.ref("arg1"),
-                # The `f()` argument must not be inlined and becomes an argument to the outer
-                # lift. The inliner assigns a new symbol for this argument that by default is
-                # named like the respective argument of the inner lift, i.e. here the `arg1`
-                # below. Here we test that if this symbol collides with a symbol of the outer
-                # lifted stencil, i.e. the lambda function above, the collision is properly
-                # resolved.
-                im.lift_(im.lambda__(im.sym("arg1"))(im.deref_("arg1")))(im.call_("f")())
-            ),
-            # (↑(λ(arg1, arg1_) → ·arg1 + ·arg1_))(arg1, f())
-            im.lift_(im.lambda__("arg1", "arg1_")(im.plus_(im.deref_("arg1"), im.deref_("arg1_"))))(im.ref("arg1"), im.call_("f")())
-        ),
-        (
-            # similar to the test case above, but the collision is with a symbol from
-            # the outer scope
-            # λ(arg1) → (↑(λ(arg2) → ·arg2 + arg1))((↑(λ(arg1) → ·arg1))(f()))
-            im.lambda__("arg1")(
-                im.lift_(im.lambda__(im.sym("arg2"))(im.plus_(im.deref_("arg2"), im.ref("arg1"))))(
-                    im.lift_(im.lambda__(im.sym("arg1"))(im.deref_("arg1")))(im.call_("f")())
-                )
-=======
             im.and__(im.call_("can_deref")("arg1"), im.call_("can_deref")("arg2")),
         ),
         (
@@ -134,12 +87,7 @@
                 im.lift_(
                     im.lambda__(im.sym("arg1_"))(im.plus_(im.deref_("arg1_"), im.ref("arg1")))
                 )(im.call_("f")())
->>>>>>> 40391eff
             ),
-            # λ(arg1) → (↑(λ(arg1_) → ·arg1_ + arg1))(f())
-            im.lambda__("arg1")(
-                im.lift_(im.lambda__(im.sym("arg1_"))(im.plus_(im.deref_("arg1_"), im.ref("arg1"))))(im.call_("f")())
-            )
         ),
     ]
 
