--- conflicted
+++ resolved
@@ -18,22 +18,6 @@
 from gt4py.next.iterator import embedded
 
 
-<<<<<<< HEAD
-FooDim = gtx.Dimension(value="Foo")
-BarDim = gtx.Dimension(value="Foo")
-
-
-def make_located_field(dtype=np.float64):
-    return gtx.np_as_located_field(FooDim, BarDim)(np.zeros((1, 1), dtype=dtype))
-
-
-def test_located_field_1d():
-    foo = gtx.np_as_located_field(FooDim)(np.zeros((1,)))
-
-    foo[0] = 42
-
-    assert foo.axes[0] == FooDim
-=======
 I = gtx.Dimension("I")
 J = gtx.Dimension("J")
 
@@ -48,24 +32,15 @@
     foo[0] = 42
 
     assert foo.__gt_dims__[0] == I
->>>>>>> 3d63cd0d
     assert foo[0] == 42
 
 
 def test_located_field_2d():
-<<<<<<< HEAD
-    foo = gtx.np_as_located_field(FooDim, BarDim)(np.zeros((1, 1), dtype=np.float64))
-
-    foo[0, 0] = 42
-
-    assert foo.axes[0] == FooDim
-=======
     foo = gtx.np_as_located_field(I, J)(np.zeros((1, 1), dtype=np.float64))
 
     foo[0, 0] = 42
 
     assert foo.__gt_dims__[0] == I
->>>>>>> 3d63cd0d
     assert foo[0, 0] == 42
     assert foo.dtype == np.float64
 
