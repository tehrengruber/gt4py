# GT4Py - GridTools Framework
#
# Copyright (c) 2014-2024, ETH Zurich
# All rights reserved.
#
# Please, refer to the LICENSE file in the root directory.
# SPDX-License-Identifier: BSD-3-Clause

<<<<<<< HEAD
# TODO(tehrengruber): add integration tests for temporaries starting from manually written
#  itir. Currently we only test temporaries from frontend code which makes testing changes
#  to anything related to temporaries tedious.
import copy
=======
>>>>>>> 6a4d2271
from typing import Optional

from gt4py.next import common
from gt4py.next.iterator import ir as itir
from gt4py.next.iterator.ir_utils import ir_makers as im
from gt4py.next.iterator.transforms import global_tmps, infer_domain
from gt4py.next.iterator.type_system import inference as type_inference
from gt4py.next.type_system import type_specifications as ts


IDim = common.Dimension(value="IDim")
JDim = common.Dimension(value="JDim")
KDim = common.Dimension(value="KDim", kind=common.DimensionKind.VERTICAL)
index_type = ts.ScalarType(kind=getattr(ts.ScalarKind, itir.INTEGER_INDEX_BUILTIN.upper()))
float_type = ts.ScalarType(kind=ts.ScalarKind.FLOAT64)
i_field_type = ts.FieldType(dims=[IDim], dtype=float_type)
index_field_type_factory = lambda dim: ts.FieldType(dims=[dim], dtype=index_type)

<<<<<<< HEAD
def program_factory(
    params: list[itir.Sym],
    body: list[itir.SetAt],
    declarations: Optional[list[itir.Temporary]] = None
=======

def program_factory(
    params: list[itir.Sym],
    body: list[itir.SetAt],
    declarations: Optional[list[itir.Temporary]] = None,
>>>>>>> 6a4d2271
) -> itir.Program:
    return itir.Program(
        id="testee",
        function_definitions=[],
        params=params,
        declarations=declarations or [],
<<<<<<< HEAD
        body=body
    )

=======
        body=body,
    )


>>>>>>> 6a4d2271
def test_trivial():
    domain = im.domain("cartesian_domain", {IDim: (0, 1)})
    offset_provider = {}
    testee = program_factory(
        params=[im.sym("inp", i_field_type), im.sym("out", i_field_type)],
        body=[
            itir.SetAt(
                target=im.ref("out"),
<<<<<<< HEAD
                expr=im.as_fieldop("deref", domain)(
                    im.as_fieldop("deref", domain)("inp")
                ),
                domain=domain
=======
                expr=im.as_fieldop("deref", domain)(im.as_fieldop("deref", domain)("inp")),
                domain=domain,
>>>>>>> 6a4d2271
            )
        ]
    )
    testee = type_inference.infer(testee, offset_provider=offset_provider)
<<<<<<< HEAD

    expected = program_factory(
        params=[im.sym("inp", i_field_type), im.sym("out", i_field_type)],
        declarations=[itir.Temporary(
            id="__tmp_1",
            domain=domain,
            dtype=float_type
        )],
        body=[
            itir.SetAt(
                target=im.ref("__tmp_1"),
                expr=im.as_fieldop("deref", domain)("inp"),
                domain=domain
            ),
            itir.SetAt(
                target=im.ref("out"),
                expr=im.as_fieldop("deref", domain)("__tmp_1"),
                domain=domain
            )
        ]
    )

    actual = global_tmps.create_global_tmps(testee)
=======
    testee = infer_domain.infer_program(testee, offset_provider=offset_provider)

    expected = program_factory(
        params=[im.sym("inp", i_field_type), im.sym("out", i_field_type)],
        declarations=[itir.Temporary(id="__tmp_1", domain=domain, dtype=float_type)],
        body=[
            itir.SetAt(
                target=im.ref("__tmp_1"), expr=im.as_fieldop("deref", domain)("inp"), domain=domain
            ),
            itir.SetAt(
                target=im.ref("out"), expr=im.as_fieldop("deref", domain)("__tmp_1"), domain=domain
            ),
        ],
    )

    actual = global_tmps.create_global_tmps(testee, offset_provider)
>>>>>>> 6a4d2271
    assert actual == expected


def test_trivial_let():
    domain = im.domain("cartesian_domain", {IDim: (0, 1)})
    offset_provider = {}
    testee = program_factory(
        params=[im.sym("inp", i_field_type), im.sym("out", i_field_type)],
        body=[
            itir.SetAt(
                target=im.ref("out"),
                expr=im.let("tmp", im.as_fieldop("deref", domain)("inp"))(
<<<<<<< HEAD
                    im.as_fieldop("deref", domain)("tmp")),
                domain=domain
=======
                    im.as_fieldop("deref", domain)("tmp")
                ),
                domain=domain,
>>>>>>> 6a4d2271
            )
        ]
    )
    testee = type_inference.infer(testee, offset_provider=offset_provider)
<<<<<<< HEAD

    expected = program_factory(
        params=[im.sym("inp", i_field_type), im.sym("out", i_field_type)],
        declarations=[itir.Temporary(
            id="__tmp_1",
            domain=domain,
            dtype=float_type
        )],
        body=[
            itir.SetAt(
                target=im.ref("__tmp_1"),
                expr=im.as_fieldop("deref", domain)("inp"),
                domain=domain
=======
    testee = infer_domain.infer_program(testee, offset_provider=offset_provider)

    expected = program_factory(
        params=[im.sym("inp", i_field_type), im.sym("out", i_field_type)],
        declarations=[itir.Temporary(id="__tmp_1", domain=domain, dtype=float_type)],
        body=[
            itir.SetAt(
                target=im.ref("__tmp_1"), expr=im.as_fieldop("deref", domain)("inp"), domain=domain
            ),
            itir.SetAt(
                target=im.ref("out"), expr=im.as_fieldop("deref", domain)("__tmp_1"), domain=domain
>>>>>>> 6a4d2271
            ),
            itir.SetAt(
                target=im.ref("out"),
                expr=im.as_fieldop("deref", domain)("__tmp_1"),
                domain=domain
            )
        ]
    )

<<<<<<< HEAD
    actual = global_tmps.create_global_tmps(testee)
=======
    actual = global_tmps.create_global_tmps(testee, offset_provider)
>>>>>>> 6a4d2271
    assert actual == expected


def test_top_level_if():
    domain = im.domain("cartesian_domain", {IDim: (0, 1)})
    offset_provider = {}
    testee = program_factory(
<<<<<<< HEAD
        params=[im.sym("inp1", i_field_type), im.sym("inp2", i_field_type), im.sym("out", i_field_type)],
        body=[
            itir.SetAt(
                target=im.ref("out"),
                expr=im.if_(True, im.as_fieldop("deref", domain)("inp1"), im.as_fieldop("deref", domain)("inp2")),
                domain=domain
            )
        ]
    )
    testee = type_inference.infer(testee, offset_provider=offset_provider)

    expected = program_factory(
        params=[im.sym("inp1", i_field_type), im.sym("inp2", i_field_type), im.sym("out", i_field_type)],
=======
        params=[
            im.sym("inp1", i_field_type),
            im.sym("inp2", i_field_type),
            im.sym("out", i_field_type),
        ],
        body=[
            itir.SetAt(
                target=im.ref("out"),
                expr=im.if_(
                    True,
                    im.as_fieldop("deref", domain)("inp1"),
                    im.as_fieldop("deref", domain)("inp2"),
                ),
                domain=domain,
            )
        ],
    )
    testee = type_inference.infer(testee, offset_provider=offset_provider)
    testee = infer_domain.infer_program(testee, offset_provider=offset_provider)

    expected = program_factory(
        params=[
            im.sym("inp1", i_field_type),
            im.sym("inp2", i_field_type),
            im.sym("out", i_field_type),
        ],
>>>>>>> 6a4d2271
        declarations=[],
        body=[
            itir.IfStmt(
                cond=im.literal_from_value(True),
                true_branch=[
                    itir.SetAt(
                        target=im.ref("out"),
                        expr=im.as_fieldop("deref", domain)("inp1"),
<<<<<<< HEAD
                        domain=domain
=======
                        domain=domain,
>>>>>>> 6a4d2271
                    )
                ],
                false_branch=[
                    itir.SetAt(
                        target=im.ref("out"),
                        expr=im.as_fieldop("deref", domain)("inp2"),
<<<<<<< HEAD
                        domain=domain
                    )
                ]
            )
        ]
    )

    actual = global_tmps.create_global_tmps(testee)
=======
                        domain=domain,
                    )
                ],
            )
        ],
    )

    actual = global_tmps.create_global_tmps(testee, offset_provider)
>>>>>>> 6a4d2271
    assert actual == expected


def test_nested_if():
    domain = im.domain("cartesian_domain", {IDim: (0, 1)})
    offset_provider = {}
    testee = program_factory(
<<<<<<< HEAD
        params=[im.sym("inp1", i_field_type), im.sym("inp2", i_field_type), im.sym("out", i_field_type)],
=======
        params=[
            im.sym("inp1", i_field_type),
            im.sym("inp2", i_field_type),
            im.sym("out", i_field_type),
        ],
>>>>>>> 6a4d2271
        body=[
            itir.SetAt(
                target=im.ref("out"),
                expr=im.as_fieldop("deref", domain)(
<<<<<<< HEAD
                    im.if_(True, im.as_fieldop("deref", domain)("inp1"), im.as_fieldop("deref", domain)("inp2"))),
                domain=domain
            )
        ]
    )
    testee = type_inference.infer(testee, offset_provider=offset_provider)

    expected = program_factory(
        params=[im.sym("inp1", i_field_type), im.sym("inp2", i_field_type), im.sym("out", i_field_type)],
        declarations=[itir.Temporary(
            id="__tmp_1",
            domain=domain,
            dtype=float_type
        )],
        body=[
            itir.IfStmt(
                cond=im.literal_from_value(True),
                true_branch=[
                    itir.SetAt(
                        target=im.ref("__tmp_1"),
                        expr=im.as_fieldop("deref", domain)("inp1"),
                        domain=domain
                    )
                ],
                false_branch=[
                    itir.SetAt(
                        target=im.ref("__tmp_1"),
                        expr=im.as_fieldop("deref", domain)("inp2"),
                        domain=domain
                    )
                ]
            ),
            itir.SetAt(
                target=im.ref("out"),
                expr=im.as_fieldop("deref", domain)("__tmp_1"),
                domain=domain
            )
        ]
=======
                    im.if_(
                        True,
                        im.as_fieldop("deref", domain)("inp1"),
                        im.as_fieldop("deref", domain)("inp2"),
                    )
                ),
                domain=domain,
            )
        ],
>>>>>>> 6a4d2271
    )
    testee = type_inference.infer(testee, offset_provider=offset_provider)
    testee = infer_domain.infer_program(testee, offset_provider=offset_provider)

<<<<<<< HEAD
    actual = global_tmps.create_global_tmps(testee)
    assert actual == expected
=======
    expected = program_factory(
        params=[
            im.sym("inp1", i_field_type),
            im.sym("inp2", i_field_type),
            im.sym("out", i_field_type),
        ],
        declarations=[itir.Temporary(id="__tmp_1", domain=domain, dtype=float_type)],
        body=[
            itir.IfStmt(
                cond=im.literal_from_value(True),
                true_branch=[
                    itir.SetAt(
                        target=im.ref("__tmp_1"),
                        expr=im.as_fieldop("deref", domain)("inp1"),
                        domain=domain,
                    )
                ],
                false_branch=[
                    itir.SetAt(
                        target=im.ref("__tmp_1"),
                        expr=im.as_fieldop("deref", domain)("inp2"),
                        domain=domain,
                    )
                ],
            ),
            itir.SetAt(
                target=im.ref("out"), expr=im.as_fieldop("deref", domain)("__tmp_1"), domain=domain
            ),
        ],
    )

    actual = global_tmps.create_global_tmps(testee, offset_provider)
    assert actual == expected
>>>>>>> 6a4d2271
<|MERGE_RESOLUTION|>--- conflicted
+++ resolved
@@ -6,13 +6,6 @@
 # Please, refer to the LICENSE file in the root directory.
 # SPDX-License-Identifier: BSD-3-Clause
 
-<<<<<<< HEAD
-# TODO(tehrengruber): add integration tests for temporaries starting from manually written
-#  itir. Currently we only test temporaries from frontend code which makes testing changes
-#  to anything related to temporaries tedious.
-import copy
-=======
->>>>>>> 6a4d2271
 from typing import Optional
 
 from gt4py.next import common
@@ -31,34 +24,21 @@
 i_field_type = ts.FieldType(dims=[IDim], dtype=float_type)
 index_field_type_factory = lambda dim: ts.FieldType(dims=[dim], dtype=index_type)
 
-<<<<<<< HEAD
-def program_factory(
-    params: list[itir.Sym],
-    body: list[itir.SetAt],
-    declarations: Optional[list[itir.Temporary]] = None
-=======
 
 def program_factory(
     params: list[itir.Sym],
     body: list[itir.SetAt],
     declarations: Optional[list[itir.Temporary]] = None,
->>>>>>> 6a4d2271
 ) -> itir.Program:
     return itir.Program(
         id="testee",
         function_definitions=[],
         params=params,
         declarations=declarations or [],
-<<<<<<< HEAD
-        body=body
-    )
-
-=======
         body=body,
     )
 
 
->>>>>>> 6a4d2271
 def test_trivial():
     domain = im.domain("cartesian_domain", {IDim: (0, 1)})
     offset_provider = {}
@@ -67,44 +47,12 @@
         body=[
             itir.SetAt(
                 target=im.ref("out"),
-<<<<<<< HEAD
-                expr=im.as_fieldop("deref", domain)(
-                    im.as_fieldop("deref", domain)("inp")
-                ),
-                domain=domain
-=======
                 expr=im.as_fieldop("deref", domain)(im.as_fieldop("deref", domain)("inp")),
                 domain=domain,
->>>>>>> 6a4d2271
-            )
-        ]
-    )
-    testee = type_inference.infer(testee, offset_provider=offset_provider)
-<<<<<<< HEAD
-
-    expected = program_factory(
-        params=[im.sym("inp", i_field_type), im.sym("out", i_field_type)],
-        declarations=[itir.Temporary(
-            id="__tmp_1",
-            domain=domain,
-            dtype=float_type
-        )],
-        body=[
-            itir.SetAt(
-                target=im.ref("__tmp_1"),
-                expr=im.as_fieldop("deref", domain)("inp"),
-                domain=domain
-            ),
-            itir.SetAt(
-                target=im.ref("out"),
-                expr=im.as_fieldop("deref", domain)("__tmp_1"),
-                domain=domain
-            )
-        ]
-    )
-
-    actual = global_tmps.create_global_tmps(testee)
-=======
+            )
+        ],
+    )
+    testee = type_inference.infer(testee, offset_provider=offset_provider)
     testee = infer_domain.infer_program(testee, offset_provider=offset_provider)
 
     expected = program_factory(
@@ -121,7 +69,6 @@
     )
 
     actual = global_tmps.create_global_tmps(testee, offset_provider)
->>>>>>> 6a4d2271
     assert actual == expected
 
 
@@ -134,33 +81,13 @@
             itir.SetAt(
                 target=im.ref("out"),
                 expr=im.let("tmp", im.as_fieldop("deref", domain)("inp"))(
-<<<<<<< HEAD
-                    im.as_fieldop("deref", domain)("tmp")),
-                domain=domain
-=======
                     im.as_fieldop("deref", domain)("tmp")
                 ),
                 domain=domain,
->>>>>>> 6a4d2271
-            )
-        ]
-    )
-    testee = type_inference.infer(testee, offset_provider=offset_provider)
-<<<<<<< HEAD
-
-    expected = program_factory(
-        params=[im.sym("inp", i_field_type), im.sym("out", i_field_type)],
-        declarations=[itir.Temporary(
-            id="__tmp_1",
-            domain=domain,
-            dtype=float_type
-        )],
-        body=[
-            itir.SetAt(
-                target=im.ref("__tmp_1"),
-                expr=im.as_fieldop("deref", domain)("inp"),
-                domain=domain
-=======
+            )
+        ],
+    )
+    testee = type_inference.infer(testee, offset_provider=offset_provider)
     testee = infer_domain.infer_program(testee, offset_provider=offset_provider)
 
     expected = program_factory(
@@ -172,21 +99,11 @@
             ),
             itir.SetAt(
                 target=im.ref("out"), expr=im.as_fieldop("deref", domain)("__tmp_1"), domain=domain
->>>>>>> 6a4d2271
-            ),
-            itir.SetAt(
-                target=im.ref("out"),
-                expr=im.as_fieldop("deref", domain)("__tmp_1"),
-                domain=domain
-            )
-        ]
-    )
-
-<<<<<<< HEAD
-    actual = global_tmps.create_global_tmps(testee)
-=======
-    actual = global_tmps.create_global_tmps(testee, offset_provider)
->>>>>>> 6a4d2271
+            ),
+        ],
+    )
+
+    actual = global_tmps.create_global_tmps(testee, offset_provider)
     assert actual == expected
 
 
@@ -194,21 +111,6 @@
     domain = im.domain("cartesian_domain", {IDim: (0, 1)})
     offset_provider = {}
     testee = program_factory(
-<<<<<<< HEAD
-        params=[im.sym("inp1", i_field_type), im.sym("inp2", i_field_type), im.sym("out", i_field_type)],
-        body=[
-            itir.SetAt(
-                target=im.ref("out"),
-                expr=im.if_(True, im.as_fieldop("deref", domain)("inp1"), im.as_fieldop("deref", domain)("inp2")),
-                domain=domain
-            )
-        ]
-    )
-    testee = type_inference.infer(testee, offset_provider=offset_provider)
-
-    expected = program_factory(
-        params=[im.sym("inp1", i_field_type), im.sym("inp2", i_field_type), im.sym("out", i_field_type)],
-=======
         params=[
             im.sym("inp1", i_field_type),
             im.sym("inp2", i_field_type),
@@ -235,7 +137,6 @@
             im.sym("inp2", i_field_type),
             im.sym("out", i_field_type),
         ],
->>>>>>> 6a4d2271
         declarations=[],
         body=[
             itir.IfStmt(
@@ -244,36 +145,21 @@
                     itir.SetAt(
                         target=im.ref("out"),
                         expr=im.as_fieldop("deref", domain)("inp1"),
-<<<<<<< HEAD
-                        domain=domain
-=======
-                        domain=domain,
->>>>>>> 6a4d2271
+                        domain=domain,
                     )
                 ],
                 false_branch=[
                     itir.SetAt(
                         target=im.ref("out"),
                         expr=im.as_fieldop("deref", domain)("inp2"),
-<<<<<<< HEAD
-                        domain=domain
-                    )
-                ]
-            )
-        ]
-    )
-
-    actual = global_tmps.create_global_tmps(testee)
-=======
-                        domain=domain,
-                    )
-                ],
-            )
-        ],
-    )
-
-    actual = global_tmps.create_global_tmps(testee, offset_provider)
->>>>>>> 6a4d2271
+                        domain=domain,
+                    )
+                ],
+            )
+        ],
+    )
+
+    actual = global_tmps.create_global_tmps(testee, offset_provider)
     assert actual == expected
 
 
@@ -281,59 +167,15 @@
     domain = im.domain("cartesian_domain", {IDim: (0, 1)})
     offset_provider = {}
     testee = program_factory(
-<<<<<<< HEAD
-        params=[im.sym("inp1", i_field_type), im.sym("inp2", i_field_type), im.sym("out", i_field_type)],
-=======
-        params=[
-            im.sym("inp1", i_field_type),
-            im.sym("inp2", i_field_type),
-            im.sym("out", i_field_type),
-        ],
->>>>>>> 6a4d2271
+        params=[
+            im.sym("inp1", i_field_type),
+            im.sym("inp2", i_field_type),
+            im.sym("out", i_field_type),
+        ],
         body=[
             itir.SetAt(
                 target=im.ref("out"),
                 expr=im.as_fieldop("deref", domain)(
-<<<<<<< HEAD
-                    im.if_(True, im.as_fieldop("deref", domain)("inp1"), im.as_fieldop("deref", domain)("inp2"))),
-                domain=domain
-            )
-        ]
-    )
-    testee = type_inference.infer(testee, offset_provider=offset_provider)
-
-    expected = program_factory(
-        params=[im.sym("inp1", i_field_type), im.sym("inp2", i_field_type), im.sym("out", i_field_type)],
-        declarations=[itir.Temporary(
-            id="__tmp_1",
-            domain=domain,
-            dtype=float_type
-        )],
-        body=[
-            itir.IfStmt(
-                cond=im.literal_from_value(True),
-                true_branch=[
-                    itir.SetAt(
-                        target=im.ref("__tmp_1"),
-                        expr=im.as_fieldop("deref", domain)("inp1"),
-                        domain=domain
-                    )
-                ],
-                false_branch=[
-                    itir.SetAt(
-                        target=im.ref("__tmp_1"),
-                        expr=im.as_fieldop("deref", domain)("inp2"),
-                        domain=domain
-                    )
-                ]
-            ),
-            itir.SetAt(
-                target=im.ref("out"),
-                expr=im.as_fieldop("deref", domain)("__tmp_1"),
-                domain=domain
-            )
-        ]
-=======
                     im.if_(
                         True,
                         im.as_fieldop("deref", domain)("inp1"),
@@ -343,15 +185,10 @@
                 domain=domain,
             )
         ],
->>>>>>> 6a4d2271
-    )
-    testee = type_inference.infer(testee, offset_provider=offset_provider)
-    testee = infer_domain.infer_program(testee, offset_provider=offset_provider)
-
-<<<<<<< HEAD
-    actual = global_tmps.create_global_tmps(testee)
-    assert actual == expected
-=======
+    )
+    testee = type_inference.infer(testee, offset_provider=offset_provider)
+    testee = infer_domain.infer_program(testee, offset_provider=offset_provider)
+
     expected = program_factory(
         params=[
             im.sym("inp1", i_field_type),
@@ -384,5 +221,4 @@
     )
 
     actual = global_tmps.create_global_tmps(testee, offset_provider)
-    assert actual == expected
->>>>>>> 6a4d2271
+    assert actual == expected