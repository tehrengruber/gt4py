--- conflicted
+++ resolved
@@ -3,21 +3,10 @@
 # Copyright (c) 2014-2024, ETH Zurich
 # All rights reserved.
 #
-<<<<<<< HEAD
-# This file is part of the GT4Py project and the GridTools framework.
-# GT4Py is free software: you can redistribute it and/or modify it under
-# the terms of the GNU General Public License as published by the
-# Free Software Foundation, either version 3 of the License, or any later
-# version. See the LICENSE.txt file at the top-level directory of this
-# distribution for a copy of the license or check <https://www.gnu.org/licenses/>.
-#
-# SPDX-License-Identifier: GPL-3.0-or-later
-import pytest
-=======
 # Please, refer to the LICENSE file in the root directory.
 # SPDX-License-Identifier: BSD-3-Clause
 
->>>>>>> 723d7d56
+import pytest
 import textwrap
 
 from gt4py.eve.utils import UIDGenerator
