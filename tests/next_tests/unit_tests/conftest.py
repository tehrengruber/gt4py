# GT4Py - GridTools Framework
#
# Copyright (c) 2014-2023, ETH Zurich
# All rights reserved.
#
# This file is part of the GT4Py project and the GridTools framework.
# GT4Py is free software: you can redistribute it and/or modify it under
# the terms of the GNU General Public License as published by the
# Free Software Foundation, either version 3 of the License, or any later
# version. See the LICENSE.txt file at the top-level directory of this
# distribution for a copy of the license or check <https://www.gnu.org/licenses/>.
#
# SPDX-License-Identifier: GPL-3.0-or-later

from __future__ import annotations

from dataclasses import dataclass

import pytest

import gt4py.next as gtx
from gt4py import eve
from gt4py.next.iterator import ir as itir, pretty_parser, pretty_printer, runtime, transforms
from gt4py.next.program_processors import processor_interface as ppi
from gt4py.next.program_processors.formatters import gtfn, lisp, type_check
from gt4py.next.program_processors.runners import (
    dace_iterator,
    double_roundtrip,
    gtfn_cpu,
    roundtrip,
)

import next_tests


@pytest.fixture(
    params=[
        transforms.LiftMode.FORCE_INLINE,
        transforms.LiftMode.FORCE_TEMPORARIES,
        transforms.LiftMode.SIMPLE_HEURISTIC,
    ],
    ids=lambda p: f"lift_mode={p.name}",
)
def lift_mode(request):
    return request.param


class _RemoveITIRSymTypes(eve.NodeTranslator):
<<<<<<< HEAD
    def visit_Sym(self, node: itir.Sym):
=======
    def visit_Sym(self, node: itir.Sym) -> itir.Sym:
>>>>>>> 1717d3c2
        return itir.Sym(id=node.id, dtype=None, kind=None)


@ppi.program_formatter
def pretty_format_and_check(root: itir.FencilDefinition, *args, **kwargs) -> str:
    # remove types from ITIR as they are not supported for the roundtrip
    root = _RemoveITIRSymTypes().visit(root)
    pretty = pretty_printer.pformat(root)
    parsed = pretty_parser.pparse(pretty)
    assert parsed == root
    return pretty


@pytest.fixture(
    params=[
        # (processor, do_validate)
        (None, True),
        (lisp.format_lisp, False),
        (pretty_format_and_check, False),
        (roundtrip.executor, True),
        (type_check.check, False),
        (double_roundtrip.executor, True),
        (gtfn_cpu.run_gtfn, True),
        (gtfn_cpu.run_gtfn_imperative, True),
        (gtfn_cpu.run_gtfn_with_temporaries, True),
        (gtfn.format_sourcecode, False),
        (dace_iterator.run_dace_iterator, True),
    ],
    ids=lambda p: next_tests.get_processor_id(p[0]),
)
def program_processor(request):
    return request.param


@pytest.fixture
def program_processor_no_dace_exec(program_processor):
    if program_processor[0] == dace_iterator.run_dace_iterator:
        pytest.xfail("DaCe backend not yet supported.")
    return program_processor


@pytest.fixture
def program_processor_no_gtfn_exec(program_processor):
    if (
        program_processor[0] == gtfn_cpu.run_gtfn
        or program_processor[0] == gtfn_cpu.run_gtfn_imperative
        or program_processor[0] == gtfn_cpu.run_gtfn_with_temporaries
    ):
        pytest.xfail("gtfn backend not yet supported.")
    return program_processor


def run_processor(
    program: runtime.FendefDispatcher,
    processor: ppi.ProgramExecutor | ppi.ProgramFormatter,
    *args,
    **kwargs,
) -> None:
    if processor is None or ppi.is_processor_kind(processor, ppi.ProgramExecutor):
        program(*args, backend=processor, **kwargs)
    elif ppi.is_processor_kind(processor, ppi.ProgramFormatter):
        print(program.format_itir(*args, formatter=processor, **kwargs))
    else:
        raise TypeError(f"program processor kind not recognized: {processor}!")


@dataclass
class DummyConnectivity:
    max_neighbors: int
    has_skip_values: int
    origin_axis: gtx.Dimension = gtx.Dimension("dummy_origin")
    neighbor_axis: gtx.Dimension = gtx.Dimension("dummy_neighbor")
    index_type: type[int] = int

    def mapped_index(_, __) -> int:
        return 0<|MERGE_RESOLUTION|>--- conflicted
+++ resolved
@@ -46,11 +46,7 @@
 
 
 class _RemoveITIRSymTypes(eve.NodeTranslator):
-<<<<<<< HEAD
-    def visit_Sym(self, node: itir.Sym):
-=======
     def visit_Sym(self, node: itir.Sym) -> itir.Sym:
->>>>>>> 1717d3c2
         return itir.Sym(id=node.id, dtype=None, kind=None)
 
 
