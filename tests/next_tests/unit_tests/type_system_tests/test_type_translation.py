--- conflicted
+++ resolved
@@ -104,14 +104,9 @@
                     ts.ScalarType(kind=ts.ScalarKind.FLOAT64),
                     ts.ScalarType(kind=ts.ScalarKind.INT64),
                 ],
-<<<<<<< HEAD
                 pos_or_kw_args={},
                 kw_only_args={},
-                returns=ts.ScalarType(kind=ts.ScalarKind.INT),
-=======
-                kwargs={},
                 returns=ts.ScalarType(kind=ts.ScalarKind.INT64),
->>>>>>> 0b668fb0
             ),
         ),
         (typing.ForwardRef("float"), ts.ScalarType(kind=ts.ScalarKind.FLOAT64)),
