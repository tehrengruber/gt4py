--- conflicted
+++ resolved
@@ -73,20 +73,16 @@
 
 def test_hdiff(hdiff_reference, program_processor, lift_mode):
     program_processor, validate = program_processor
-<<<<<<< HEAD
     if program_processor in [
         gtfn_cpu.run_gtfn,
         gtfn_cpu.run_gtfn_imperative,
         gtfn_cpu.run_gtfn_with_temporaries,
     ]:
-        pytest.xfail("origin not yet supported in gtfn")
-=======
-    if program_processor == run_gtfn or program_processor == run_gtfn_imperative:
+        # TODO(tehrengruber): check if still true
         from gt4py.next.iterator import transforms
 
         if lift_mode != transforms.LiftMode.FORCE_INLINE:
             pytest.xfail("there is an issue with temporaries that crashes the application")
->>>>>>> 46e93148
 
     inp, coeff, out = hdiff_reference
     shape = (out.shape[0], out.shape[1])
