# GT4Py - GridTools Framework
#
# Copyright (c) 2014-2023, ETH Zurich
# All rights reserved.
#
# This file is part of the GT4Py project and the GridTools framework.
# GT4Py is free software: you can redistribute it and/or modify it under
# the terms of the GNU General Public License as published by the
# Free Software Foundation, either version 3 of the License, or any later
# version. See the LICENSE.txt file at the top-level directory of this
# distribution for a copy of the license or check <https://www.gnu.org/licenses/>.
#
# SPDX-License-Identifier: GPL-3.0-or-later

import numpy as np

import gt4py.next as gtx

<<<<<<< HEAD
from next_tests.integration_tests.feature_tests import cases
from next_tests.integration_tests.feature_tests.cases import IDim, Ioff, JDim, Joff, cartesian_case
=======
from next_tests.integration_tests import cases
from next_tests.integration_tests.cases import IDim, Ioff, JDim, Joff, cartesian_case
>>>>>>> 46e93148
from next_tests.integration_tests.feature_tests.ffront_tests.ffront_test_utils import (
    fieldview_backend,
)


@gtx.field_operator
def lap(in_field: gtx.Field[[IDim, JDim], "float"]) -> gtx.Field[[IDim, JDim], "float"]:
    return (
        -4.0 * in_field
        + in_field(Ioff[1])
        + in_field(Joff[1])
        + in_field(Ioff[-1])
        + in_field(Joff[-1])
    )


@gtx.field_operator
def laplap(in_field: gtx.Field[[IDim, JDim], "float"]) -> gtx.Field[[IDim, JDim], "float"]:
    return lap(lap(in_field))


@gtx.program
def lap_program(
    in_field: gtx.Field[[IDim, JDim], "float"],
    out_field: gtx.Field[[IDim, JDim], "float"],
):
    lap(in_field, out=out_field[1:-1, 1:-1])


@gtx.program
def laplap_program(
    in_field: gtx.Field[[IDim, JDim], "float"],
    out_field: gtx.Field[[IDim, JDim], "float"],
):
    laplap(in_field, out=out_field[2:-2, 2:-2])


def lap_ref(inp):
    """Compute the laplacian using numpy"""
    return -4.0 * inp[1:-1, 1:-1] + inp[:-2, 1:-1] + inp[2:, 1:-1] + inp[1:-1, :-2] + inp[1:-1, 2:]


def test_ffront_lap(cartesian_case):
<<<<<<< HEAD
    shape = (20, 20)
    as_ij = gtx.np_as_located_field(IDim, JDim)
    inp = as_ij(np.fromfunction(lambda x, y: x**2 + y**2, shape))

    result_lap = as_ij(np.zeros_like(inp))
    cases.run(cartesian_case, lap_program, inp, result_lap)
    assert np.allclose(np.asarray(result_lap)[1:-1, 1:-1], lap_ref(np.asarray(inp)))

    result_laplap = as_ij(np.zeros_like(inp))
    cases.run(cartesian_case, laplap_program, inp, result_laplap)
    assert np.allclose(np.asarray(result_laplap)[2:-2, 2:-2], lap_ref(lap_ref(np.asarray(inp))))
=======
    in_field = cases.allocate(cartesian_case, lap_program, "in_field")()
    out_field = cases.allocate(cartesian_case, lap_program, "out_field")()

    cases.verify(
        cartesian_case,
        lap_program,
        in_field,
        out_field,
        inout=out_field.array()[1:-1, 1:-1],
        ref=lap_ref(np.asarray(in_field)),
    )

    in_field = cases.allocate(cartesian_case, laplap_program, "in_field")()
    out_field = cases.allocate(cartesian_case, laplap_program, "out_field")()

    cases.verify(
        cartesian_case,
        laplap_program,
        in_field,
        out_field,
        inout=out_field.array()[2:-2, 2:-2],
        ref=lap_ref(lap_ref(np.asarray(in_field))),
    )
>>>>>>> 46e93148
<|MERGE_RESOLUTION|>--- conflicted
+++ resolved
@@ -16,13 +16,8 @@
 
 import gt4py.next as gtx
 
-<<<<<<< HEAD
-from next_tests.integration_tests.feature_tests import cases
-from next_tests.integration_tests.feature_tests.cases import IDim, Ioff, JDim, Joff, cartesian_case
-=======
 from next_tests.integration_tests import cases
 from next_tests.integration_tests.cases import IDim, Ioff, JDim, Joff, cartesian_case
->>>>>>> 46e93148
 from next_tests.integration_tests.feature_tests.ffront_tests.ffront_test_utils import (
     fieldview_backend,
 )
@@ -66,19 +61,6 @@
 
 
 def test_ffront_lap(cartesian_case):
-<<<<<<< HEAD
-    shape = (20, 20)
-    as_ij = gtx.np_as_located_field(IDim, JDim)
-    inp = as_ij(np.fromfunction(lambda x, y: x**2 + y**2, shape))
-
-    result_lap = as_ij(np.zeros_like(inp))
-    cases.run(cartesian_case, lap_program, inp, result_lap)
-    assert np.allclose(np.asarray(result_lap)[1:-1, 1:-1], lap_ref(np.asarray(inp)))
-
-    result_laplap = as_ij(np.zeros_like(inp))
-    cases.run(cartesian_case, laplap_program, inp, result_laplap)
-    assert np.allclose(np.asarray(result_laplap)[2:-2, 2:-2], lap_ref(lap_ref(np.asarray(inp))))
-=======
     in_field = cases.allocate(cartesian_case, lap_program, "in_field")()
     out_field = cases.allocate(cartesian_case, lap_program, "out_field")()
 
@@ -101,5 +83,4 @@
         out_field,
         inout=out_field.array()[2:-2, 2:-2],
         ref=lap_ref(lap_ref(np.asarray(in_field))),
-    )
->>>>>>> 46e93148
+    )