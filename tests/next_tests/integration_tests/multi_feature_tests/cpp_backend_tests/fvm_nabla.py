--- conflicted
+++ resolved
@@ -93,11 +93,7 @@
     imperative = sys.argv[2].lower() == "true"
 
     # prog = trace(zavgS_fencil, [None] * 4) # TODO allow generating of 2 fencils
-<<<<<<< HEAD
-    prog = trace(nabla_fencil, [None] * 7, use_arg_types=False)
-=======
     prog = trace_fencil_definition(nabla_fencil, [None] * 7, use_arg_types=False)
->>>>>>> 1717d3c2
     offset_provider = {
         "V2E": DummyConnectivity(max_neighbors=6, has_skip_values=True),
         "E2V": DummyConnectivity(max_neighbors=2, has_skip_values=False),
