--- conflicted
+++ resolved
@@ -57,30 +57,17 @@
 def test_simple_indirection(program_processor):
     program_processor, validate = program_processor
 
-<<<<<<< HEAD
-    if program_processor == type_check.check:
-        pytest.xfail("bug in type inference")
-    if program_processor in [
-        gtfn_cpu.run_gtfn,
-        gtfn_cpu.run_gtfn_with_temporaries,
-        gtfn_cpu.run_gtfn_imperative,
-        gtfn_format_sourcecode,
-    ]:
-        pytest.xfail("fails in lowering to gtfn_ir")
-    if program_processor == run_dace_iterator:
-        pytest.xfail("Not supported in DaCe backend: fails in lowering to sdfg")
-=======
     if program_processor in [
         type_check.check,
-        run_gtfn,
-        run_gtfn_imperative,
+        gtfn_cpu.run_gtfn,
+        gtfn_cpu.run_gtfn_imperative,
+        gtfn_cpu.run_gtfn_with_temporaries,
         gtfn_format_sourcecode,
         run_dace_iterator,
     ]:
         pytest.xfail(
             "We only support applied shifts in type_inference."
         )  # TODO fix test or generalize itir?
->>>>>>> 3d63cd0d
 
     shape = [8]
     inp = gtx.np_as_located_field(IDim, origin={IDim: 1})(np.arange(0, shape[0] + 2))
