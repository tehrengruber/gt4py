--- conflicted
+++ resolved
@@ -319,19 +319,6 @@
 #     if validate:
 #         assert np.allclose(np.asarray(out), 1.0)
 
-<<<<<<< HEAD
-# TODO(tehrengruber): fix comment, check test fails if cast is missing
-# There is no straight-forward way to test cast, because when we define the
-# output buffer with the cast-to type an implicit conversion will happen even
-# if no explicit cast was done. To avoid
-# Therefore, we have to set up the test in a way that the explicit cast is required,
-# e.g. by a combination of explicit an implicit cast.
-# Test setup:
-# - Input buffer is setup with the dtype from `input_value`
-# - Output buffer is setup with the type of the `expected_value`
-
-=======
->>>>>>> 1717d3c2
 
 @pytest.mark.parametrize(
     "input_value, dtype, np_dtype",
