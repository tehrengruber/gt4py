--- conflicted
+++ resolved
@@ -49,12 +49,6 @@
 
 
 # mypy does not accept [IDim, ...] as a type
-<<<<<<< HEAD
-IField: TypeAlias = common.Field[[IDim], np.float64]  # type: ignore [valid-type]
-IJKField: TypeAlias = common.Field[[IDim, JDim, KDim], np.float64]  # type: ignore [valid-type]
-VField: TypeAlias = common.Field[[Vertex], np.float64]  # type: ignore [valid-type]
-EField: TypeAlias = common.Field[[Edge], np.float64]  # type: ignore [valid-type]
-=======
 
 IField: TypeAlias = gtx.Field[[IDim], np.int32]  # type: ignore [valid-type]
 IFloatField: TypeAlias = gtx.Field[[IDim], np.float64]  # type: ignore [valid-type]
@@ -68,7 +62,6 @@
 EField: TypeAlias = gtx.Field[[Edge], np.int32]  # type: ignore [valid-type]
 CField: TypeAlias = gtx.Field[[Cell], np.int32]  # type: ignore [valid-type]
 EmptyField: TypeAlias = gtx.Field[[], np.int32]  # type: ignore [valid-type]
->>>>>>> 3b9c47af
 
 # TODO(ricoh): unify the following with the `ffront_test_utils.reduction_setup`
 #   fixture if `ffront_test_utils.reduction_setup` is not completely superseded
