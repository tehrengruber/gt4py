# GT4Py - GridTools Framework
#
# Copyright (c) 2014-2023, ETH Zurich
# All rights reserved.
#
# This file is part of the GT4Py project and the GridTools framework.
# GT4Py is free software: you can redistribute it and/or modify it under
# the terms of the GNU General Public License as published by the
# Free Software Foundation, either version 3 of the License, or any later
# version. See the LICENSE.txt file at the top-level directory of this
# distribution for a copy of the license or check <https://www.gnu.org/licenses/>.
#
# SPDX-License-Identifier: GPL-3.0-or-later

import types
from typing import Any, Protocol, TypeVar

import numpy as np
import pytest

import gt4py.next as gtx
from gt4py.next import backend as next_backend, common
from gt4py.next.ffront import decorator
from gt4py.next.iterator import ir as itir
from gt4py.next.program_processors import processor_interface as ppi
<<<<<<< HEAD


try:
    from gt4py.next.program_processors.runners import dace_iterator
except ModuleNotFoundError as e:
    if "dace" in str(e):
        dace_iterator = None
    else:
        raise e
=======
>>>>>>> 1493b966

import next_tests


@ppi.program_executor
def no_exec(program: itir.FencilDefinition, *args: Any, **kwargs: Any) -> None:
    """Temporary default backend to not accidentally test the wrong backend."""
    raise ValueError("No backend selected! Backend selection is mandatory in tests.")


class NoBackend(next_backend.Backend):
    def __call__(self, program, *args, **kwargs) -> None:
        raise ValueError("No backend selected! Backend selection is mandatory in tests.")


no_backend = NoBackend(executor=no_exec, transforms_fop=None, transforms_prog=None, allocator=None)


@pytest.fixture(
    params=[
        next_tests.definitions.ProgramBackendId.ROUNDTRIP,
        next_tests.definitions.ProgramBackendId.GTFN_CPU,
        next_tests.definitions.ProgramBackendId.GTFN_CPU_IMPERATIVE,
        next_tests.definitions.ProgramBackendId.GTFN_CPU_WITH_TEMPORARIES,
        pytest.param(
            next_tests.definitions.ProgramBackendId.GTFN_GPU, marks=pytest.mark.requires_gpu
        ),
        # will use the default (embedded) execution, but input/output allocated with the provided allocator
        next_tests.definitions.EmbeddedIds.NUMPY_EXECUTION,
        pytest.param(
            next_tests.definitions.EmbeddedIds.CUPY_EXECUTION, marks=pytest.mark.requires_gpu
        ),
        pytest.param(
            next_tests.definitions.OptionalProgramBackendId.DACE_CPU,
            marks=pytest.mark.requires_dace,
        ),
        pytest.param(
            next_tests.definitions.OptionalProgramBackendId.DACE_GPU,
            marks=(pytest.mark.requires_dace, pytest.mark.requires_gpu),
        ),
    ],
    ids=lambda p: p.short_id(),
)
def exec_alloc_descriptor(request):
    """
    Fixture creating field-view operator backend on-demand for tests.

    Notes:
        Check ADR 15 for details on the test-exclusion matrices.
    """
    backend_id = request.param
    backend = backend_id.load()

    for marker, skip_mark, msg in next_tests.definitions.BACKEND_SKIP_TEST_MATRIX.get(
        backend_id, []
    ):
        if request.node.get_closest_marker(marker):
            skip_mark(msg.format(marker=marker, backend=backend_id))

    backup_backend = decorator.DEFAULT_BACKEND
    decorator.DEFAULT_BACKEND = no_backend
    yield backend
    decorator.DEFAULT_BACKEND = backup_backend


def debug_itir(tree):
    """Compare tree snippets while debugging."""
    from devtools import debug

    from gt4py.eve.codegen import format_python_source
    from gt4py.next.program_processors import EmbeddedDSL

    debug(format_python_source(EmbeddedDSL.apply(tree)))


DimsType = TypeVar("DimsType")
DType = TypeVar("DType")

IDim = gtx.Dimension("IDim")
JDim = gtx.Dimension("JDim")
KDim = gtx.Dimension("KDim", kind=gtx.DimensionKind.VERTICAL)
Ioff = gtx.FieldOffset("Ioff", source=IDim, target=(IDim,))
Joff = gtx.FieldOffset("Joff", source=JDim, target=(JDim,))
Koff = gtx.FieldOffset("Koff", source=KDim, target=(KDim,))

Vertex = gtx.Dimension("Vertex")
Edge = gtx.Dimension("Edge")
Cell = gtx.Dimension("Cell")
EdgeOffset = gtx.FieldOffset("EdgeOffset", source=Edge, target=(Edge,))

V2EDim = gtx.Dimension("V2E", kind=gtx.DimensionKind.LOCAL)
E2VDim = gtx.Dimension("E2V", kind=gtx.DimensionKind.LOCAL)
C2EDim = gtx.Dimension("C2E", kind=gtx.DimensionKind.LOCAL)
C2VDim = gtx.Dimension("C2V", kind=gtx.DimensionKind.LOCAL)
V2E = gtx.FieldOffset("V2E", source=Edge, target=(Vertex, V2EDim))
E2V = gtx.FieldOffset("E2V", source=Vertex, target=(Edge, E2VDim))
C2E = gtx.FieldOffset("C2E", source=Edge, target=(Cell, C2EDim))
C2V = gtx.FieldOffset("C2V", source=Vertex, target=(Cell, C2VDim))

size = 10


class MeshDescriptor(Protocol):
    @property
    def name(self) -> str: ...

    @property
    def num_vertices(self) -> int: ...

    @property
    def num_cells(self) -> int: ...

    @property
    def num_edges(self) -> int: ...

    @property
    def num_levels(self) -> int: ...

    @property
    def offset_provider(self) -> dict[str, common.Connectivity]: ...


def simple_mesh() -> MeshDescriptor:
    num_vertices = 9
    num_cells = 8

    v2e_arr = np.array(
        [
            [0, 15, 2, 9],  # 0
            [1, 16, 0, 10],
            [2, 17, 1, 11],
            [3, 9, 5, 12],  # 3
            [4, 10, 3, 13],
            [5, 11, 4, 14],
            [6, 12, 8, 15],  # 6
            [7, 13, 6, 16],
            [8, 14, 7, 17],
        ],
        dtype=gtx.IndexType,
    )

    c2v_arr = np.array(
        [
            [0, 1, 4, 3],
            [1, 2, 5, 6],
            [3, 4, 7, 6],
            [4, 5, 8, 7],
            [6, 7, 1, 0],
            [7, 8, 2, 1],
            [2, 0, 3, 5],
            [5, 3, 6, 8],
        ],
        dtype=gtx.IndexType,
    )

    c2e_arr = np.array(
        [
            [0, 10, 3, 9],
            [1, 11, 4, 10],
            [3, 13, 6, 12],
            [4, 14, 7, 13],
            [6, 16, 0, 15],
            [7, 17, 1, 16],
            [2, 9, 5, 11],
            [5, 12, 8, 14],
        ],
        dtype=gtx.IndexType,
    )

    # create e2v connectivity by inverting v2e
    num_edges = np.max(v2e_arr) + 1
    e2v_arr = [[] for _ in range(0, num_edges)]
    for v in range(0, v2e_arr.shape[0]):
        for e in v2e_arr[v]:
            e2v_arr[e].append(v)
    assert all(len(row) == 2 for row in e2v_arr)
    e2v_arr = np.asarray(e2v_arr, dtype=gtx.IndexType)

    return types.SimpleNamespace(
        name="simple_mesh",
        num_vertices=num_vertices,
        num_edges=np.int32(num_edges),
        num_cells=num_cells,
        offset_provider={
            V2E.value: gtx.NeighborTableOffsetProvider(
                v2e_arr, Vertex, Edge, 4, has_skip_values=False
            ),
            E2V.value: gtx.NeighborTableOffsetProvider(
                e2v_arr, Edge, Vertex, 2, has_skip_values=False
            ),
            C2V.value: gtx.NeighborTableOffsetProvider(
                c2v_arr, Cell, Vertex, 4, has_skip_values=False
            ),
            C2E.value: gtx.NeighborTableOffsetProvider(
                c2e_arr, Cell, Edge, 4, has_skip_values=False
            ),
        },
    )


def skip_value_mesh() -> MeshDescriptor:
    """Mesh with skip values from the GT4Py quickstart guide."""

    num_vertices = 7
    num_cells = 6
    num_edges = 12

    v2e_arr = np.array(
        [
            [1, 8, 7, 0, common._DEFAULT_SKIP_VALUE],
            [2, 8, 1, common._DEFAULT_SKIP_VALUE, common._DEFAULT_SKIP_VALUE],
            [3, 9, 8, 2, common._DEFAULT_SKIP_VALUE],
            [4, 10, 3, common._DEFAULT_SKIP_VALUE, common._DEFAULT_SKIP_VALUE],
            [5, 11, 4, common._DEFAULT_SKIP_VALUE, common._DEFAULT_SKIP_VALUE],
            [0, 6, 4, common._DEFAULT_SKIP_VALUE, common._DEFAULT_SKIP_VALUE],
            [6, 7, 9, 10, 11],
        ],
        dtype=gtx.IndexType,
    )

    e2v_arr = np.array(
        [
            [0, 5],
            [0, 1],
            [1, 2],
            [2, 3],
            [3, 4],
            [4, 5],
            [5, 6],
            [6, 0],
            [0, 2],
            [2, 6],
            [3, 6],
            [4, 6],
        ],
        dtype=gtx.IndexType,
    )

    c2v_arr = np.array(
        [[0, 6, 5], [0, 2, 6], [0, 1, 2], [2, 3, 6], [3, 4, 6], [4, 5, 6]], dtype=gtx.IndexType
    )

    c2e_arr = np.array(
        [
            [0, 6, 7],  # cell 0 (neighbors: edge 0, edge 6, edge 7)
            [7, 8, 9],  # cell 1
            [1, 2, 8],  # cell 2
            [3, 9, 10],  # cell 3
            [4, 10, 11],  # cell 4
            [5, 6, 11],  # cell 5
        ],
        dtype=gtx.IndexType,
    )

    return types.SimpleNamespace(
        name="skip_value_mesh",
        num_vertices=num_vertices,
        num_edges=num_edges,
        num_cells=num_cells,
        offset_provider={
            V2E.value: gtx.NeighborTableOffsetProvider(
                v2e_arr, Vertex, Edge, 5, has_skip_values=True
            ),
            E2V.value: gtx.NeighborTableOffsetProvider(
                e2v_arr, Edge, Vertex, 2, has_skip_values=False
            ),
            C2V.value: gtx.NeighborTableOffsetProvider(
                c2v_arr, Cell, Vertex, 3, has_skip_values=False
            ),
            C2E.value: gtx.NeighborTableOffsetProvider(
                c2e_arr, Cell, Edge, 3, has_skip_values=False
            ),
        },
    )


__all__ = [
    "exec_alloc_descriptor",
    "mesh_descriptor",
    "debug_itir",
    "DimsType",
    "DType",
    "IDim",
    "JDim",
    "KDim",
    "Ioff",
    "Joff",
    "Koff",
    "Vertex",
    "Edge",
    "Cell",
    "EdgeOffset",
    "size",
]


@pytest.fixture(
    params=[
        simple_mesh(),
        pytest.param(skip_value_mesh(), marks=pytest.mark.uses_mesh_with_skip_values),
    ],
    ids=lambda p: p.name,
)
def mesh_descriptor(request) -> MeshDescriptor:
    yield request.param<|MERGE_RESOLUTION|>--- conflicted
+++ resolved
@@ -23,18 +23,6 @@
 from gt4py.next.ffront import decorator
 from gt4py.next.iterator import ir as itir
 from gt4py.next.program_processors import processor_interface as ppi
-<<<<<<< HEAD
-
-
-try:
-    from gt4py.next.program_processors.runners import dace_iterator
-except ModuleNotFoundError as e:
-    if "dace" in str(e):
-        dace_iterator = None
-    else:
-        raise e
-=======
->>>>>>> 1493b966
 
 import next_tests
 
