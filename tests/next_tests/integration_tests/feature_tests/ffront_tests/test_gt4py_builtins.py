--- conflicted
+++ resolved
@@ -46,17 +46,11 @@
     ids=["positive_values", "negative_values"],
 )
 def test_maxover_execution_(unstructured_case, strategy):
-<<<<<<< HEAD
-    if unstructured_case.backend == dace_iterator.run_dace_iterator:
-        pytest.xfail("Not supported in DaCe backend: reductions")
     if unstructured_case.backend in [
         gtfn_cpu.run_gtfn,
         gtfn_cpu.run_gtfn_imperative,
         gtfn_cpu.run_gtfn_with_temporaries,
     ]:
-=======
-    if unstructured_case.backend in [gtfn_cpu.run_gtfn, gtfn_cpu.run_gtfn_imperative]:
->>>>>>> b64fdab8
         pytest.xfail("`maxover` broken in gtfn, see #1289.")
 
     @gtx.field_operator
