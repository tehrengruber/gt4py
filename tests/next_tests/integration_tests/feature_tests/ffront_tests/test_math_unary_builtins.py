--- conflicted
+++ resolved
@@ -67,16 +67,12 @@
     cases.verify_with_default_data(cartesian_case, pow, ref=lambda inp1: inp1**2)
 
 
-<<<<<<< HEAD
-    if fieldview_backend in [
+def test_floordiv(cartesian_case):
+    if cartesian_case.backend in [
         gtfn_cpu.run_gtfn,
         gtfn_cpu.run_gtfn_imperative,
         gtfn_cpu.run_gtfn_with_temporaries,
     ]:
-=======
-def test_floordiv(cartesian_case):
-    if cartesian_case.backend in [gtfn_cpu.run_gtfn, gtfn_cpu.run_gtfn_imperative]:
->>>>>>> 2b18b1a0
         pytest.xfail(
             "FloorDiv not yet supported."
         )  # see https://github.com/GridTools/gt4py/issues/1136
@@ -88,20 +84,12 @@
     cases.verify_with_default_data(cartesian_case, floorDiv, ref=lambda inp1: inp1 // 2)
 
 
-<<<<<<< HEAD
-def test_mod(fieldview_backend):
-    a_I_int = gtx.np_as_located_field(IDim)(np.asarray(range(10), dtype=int32) - 5)
-    out_I_int = gtx.np_as_located_field(IDim)(np.zeros((size,), dtype=int32))
-
-    if fieldview_backend in [
+def test_mod(cartesian_case):
+    if cartesian_case.backend in [
         gtfn_cpu.run_gtfn,
         gtfn_cpu.run_gtfn_imperative,
         gtfn_cpu.run_gtfn_with_temporaries,
     ]:
-=======
-def test_mod(cartesian_case):
-    if cartesian_case.backend in [gtfn_cpu.run_gtfn, gtfn_cpu.run_gtfn_imperative]:
->>>>>>> 2b18b1a0
         pytest.xfail(
             "Modulo not properly supported for negative numbers."
         )  # see https://github.com/GridTools/gt4py/issues/1219
