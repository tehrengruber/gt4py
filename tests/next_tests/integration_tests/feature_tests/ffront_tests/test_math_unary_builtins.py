# -*- coding: utf-8 -*-
# GT4Py - GridTools Framework
#
# Copyright (c) 2014-2023, ETH Zurich
# All rights reserved.
#
# This file is part of the GT4Py project and the GridTools framework.
# GT4Py is free software: you can redistribute it and/or modify it under
# the terms of the GNU General Public License as published by the
# Free Software Foundation, either version 3 of the License, or any later
# version. See the LICENSE.txt file at the top-level directory of this
# distribution for a copy of the license or check <https://www.gnu.org/licenses/>.
#
# SPDX-License-Identifier: GPL-3.0-or-later

import numpy as np
import pytest

import gt4py.next as gtx
from gt4py.next import (
    cbrt,
    ceil,
    cos,
    cosh,
    exp,
    float64,
    floor,
    int32,
    int64,
    isfinite,
    isinf,
    isnan,
    log,
    sin,
    sinh,
    sqrt,
    tan,
    tanh,
    trunc,
)
from gt4py.next.program_processors.runners import gtfn_cpu

from next_tests.integration_tests.feature_tests.ffront_tests.ffront_test_utils import (
    IDim,
    fieldview_backend,
    size,
)


# Math builtins


def test_arithmetic(fieldview_backend):
    a_I_float = gtx.np_as_located_field(IDim)(np.random.randn(size).astype("float64"))
    b_I_float = gtx.np_as_located_field(IDim)(np.random.randn(size).astype("float64"))
    out_I_float = gtx.np_as_located_field(IDim)(np.random.randn(size).astype("float64"))

    @gtx.field_operator(backend=fieldview_backend)
    def arithmetic(
        inp1: gtx.Field[[IDim], float64], inp2: gtx.Field[[IDim], float64]
    ) -> gtx.Field[[IDim], float64]:
        return (inp1 + inp2 / 3.0 - inp2) * 2.0

    arithmetic(a_I_float, b_I_float, out=out_I_float, offset_provider={})
    expected = (a_I_float.array() + b_I_float.array() / 3.0 - b_I_float.array()) * 2.0
    assert np.allclose(expected, out_I_float)


def test_power(fieldview_backend):
    a_I_float = gtx.np_as_located_field(IDim)(np.random.randn(size).astype("float64"))
    out_I_float = gtx.np_as_located_field(IDim)(np.random.randn(size).astype("float64"))

<<<<<<< HEAD
    @field_operator(backend=fieldview_backend)
    def pow(inp1: Field[[IDim], float64]) -> Field[[IDim], float64]:
        return inp1**2.0
=======
    @gtx.field_operator(backend=fieldview_backend)
    def pow(inp1: gtx.Field[[IDim], float64]) -> gtx.Field[[IDim], float64]:
        return inp1**2
>>>>>>> 3b9c47af

    pow(a_I_float, out=out_I_float, offset_provider={})
    assert np.allclose(a_I_float.array() ** 2, out_I_float)


def test_floordiv(fieldview_backend):
<<<<<<< HEAD
    a_I_int = np_as_located_field(IDim)(np.random.randn(size).astype(int32))
    out_I_int = np_as_located_field(IDim)(np.zeros((size,), dtype=int32))
=======
    a_I_int = gtx.np_as_located_field(IDim)(np.random.randn(size).astype("int64"))
    out_I_int = gtx.np_as_located_field(IDim)(np.zeros((size,), dtype=int64))
>>>>>>> 3b9c47af

    if fieldview_backend in [gtfn_cpu.run_gtfn, gtfn_cpu.run_gtfn_imperative]:
        pytest.xfail(
            "FloorDiv not yet supported."
        )  # see https://github.com/GridTools/gt4py/issues/1136

<<<<<<< HEAD
    @field_operator(backend=fieldview_backend)
    def floorDiv(inp1: Field[[IDim], int32]) -> Field[[IDim], int32]:
=======
    @gtx.field_operator(backend=fieldview_backend)
    def floorDiv(inp1: gtx.Field[[IDim], int64]) -> gtx.Field[[IDim], int64]:
>>>>>>> 3b9c47af
        return inp1 // 2

    floorDiv(a_I_int, out=out_I_int, offset_provider={})
    assert np.allclose(a_I_int.array() // 2, out_I_int)


def test_mod(fieldview_backend):
<<<<<<< HEAD
    a_I_int = np_as_located_field(IDim)(np.asarray(range(10), dtype=int32) - 5)
    out_I_int = np_as_located_field(IDim)(np.zeros((size,), dtype=int32))
=======
    a_I_int = gtx.np_as_located_field(IDim)(np.asarray(range(10), dtype="int64") - 5)
    out_I_int = gtx.np_as_located_field(IDim)(np.zeros((size,), dtype=int64))
>>>>>>> 3b9c47af

    if fieldview_backend in [gtfn_cpu.run_gtfn, gtfn_cpu.run_gtfn_imperative]:
        pytest.xfail(
            "Modulo not properly supported for negative numbers."
        )  # see https://github.com/GridTools/gt4py/issues/1219

<<<<<<< HEAD
    @field_operator(backend=fieldview_backend)
    def mod_fieldop(inp1: Field[[IDim], int32]) -> Field[[IDim], int32]:
=======
    @gtx.field_operator(backend=fieldview_backend)
    def mod_fieldop(inp1: gtx.Field[[IDim], int64]) -> gtx.Field[[IDim], int64]:
>>>>>>> 3b9c47af
        return inp1 % 2

    mod_fieldop(a_I_int, out=out_I_int, offset_provider={})
    assert np.allclose(a_I_int.array() % 2, out_I_int)


def test_bit_xor(fieldview_backend):
    a_I_bool = gtx.np_as_located_field(IDim)(np.random.randn(size).astype(bool))
    b_I_bool = gtx.np_as_located_field(IDim)(np.random.randn(size).astype(bool))
    out_I_bool = gtx.np_as_located_field(IDim)(np.zeros((size,), dtype=bool))

    @gtx.field_operator(backend=fieldview_backend)
    def binary_xor(
        inp1: gtx.Field[[IDim], bool], inp2: gtx.Field[[IDim], bool]
    ) -> gtx.Field[[IDim], bool]:
        return inp1 ^ inp2

    binary_xor(a_I_bool, b_I_bool, out=out_I_bool, offset_provider={})
    assert np.allclose(a_I_bool.array() ^ b_I_bool.array(), out_I_bool)


def test_bit_and(fieldview_backend):
    a_I_bool = gtx.np_as_located_field(IDim)(np.random.randn(size).astype(bool))
    b_I_bool = gtx.np_as_located_field(IDim)(np.random.randn(size).astype(bool))
    out_I_bool = gtx.np_as_located_field(IDim)(np.zeros((size,), dtype=bool))

    @gtx.field_operator(backend=fieldview_backend)
    def bit_and(
        inp1: gtx.Field[[IDim], bool], inp2: gtx.Field[[IDim], bool]
    ) -> gtx.Field[[IDim], bool]:
        return inp1 & inp2 & True

    bit_and(a_I_bool, b_I_bool, out=out_I_bool, offset_provider={})
    assert np.allclose(a_I_bool.array() & b_I_bool.array(), out_I_bool)


def test_bit_or(fieldview_backend):
    a_I_bool = gtx.np_as_located_field(IDim)(np.random.randn(size).astype(bool))
    b_I_bool = gtx.np_as_located_field(IDim)(np.random.randn(size).astype(bool))
    out_I_bool = gtx.np_as_located_field(IDim)(np.zeros((size,), dtype=bool))

    @gtx.field_operator(backend=fieldview_backend)
    def bit_or(
        inp1: gtx.Field[[IDim], bool], inp2: gtx.Field[[IDim], bool]
    ) -> gtx.Field[[IDim], bool]:
        return inp1 | inp2 | True

    bit_or(a_I_bool, b_I_bool, out=out_I_bool, offset_provider={})
    assert np.allclose(a_I_bool.array() | b_I_bool.array(), out_I_bool)


# Unary builtins


def test_unary_neg(fieldview_backend):
    a_I_int = gtx.np_as_located_field(IDim)(np.random.randn(size).astype("int64"))
    out_I_int = gtx.np_as_located_field(IDim)(np.zeros((size,), dtype=int64))

    @gtx.field_operator(backend=fieldview_backend)
    def uneg(inp: gtx.Field[[IDim], int64]) -> gtx.Field[[IDim], int64]:
        return -inp

    uneg(a_I_int, out=out_I_int, offset_provider={})
    assert np.allclose(-a_I_int.array(), out_I_int)


def test_unary_invert(fieldview_backend):
    a_I_bool = gtx.np_as_located_field(IDim)(np.random.randn(size).astype(bool))
    out_I_bool = gtx.np_as_located_field(IDim)(np.zeros((size,), dtype=bool))

    @gtx.field_operator(backend=fieldview_backend)
    def tilde_fieldop(inp1: gtx.Field[[IDim], bool]) -> gtx.Field[[IDim], bool]:
        return ~inp1

    tilde_fieldop(a_I_bool, out=out_I_bool, offset_provider={})
    assert np.allclose(~a_I_bool.array(), out_I_bool)


def test_unary_not(fieldview_backend):
    a_I_bool = gtx.np_as_located_field(IDim)(np.random.randn(size).astype(bool))
    out_I_bool = gtx.np_as_located_field(IDim)(np.zeros((size,), dtype=bool))

    @gtx.field_operator(backend=fieldview_backend)
    def not_fieldop(inp1: gtx.Field[[IDim], bool]) -> gtx.Field[[IDim], bool]:
        return not inp1

    not_fieldop(a_I_bool, out=out_I_bool, offset_provider={})
    assert np.allclose(~a_I_bool.array(), out_I_bool)


# Trig builtins


def test_basic_trig(fieldview_backend):
    a_I_float = gtx.np_as_located_field(IDim)(np.random.randn(size).astype("float64"))
    b_I_float = gtx.np_as_located_field(IDim)(np.random.randn(size).astype("float64"))
    out_I_float = gtx.np_as_located_field(IDim)(np.random.randn(size).astype("float64"))

    @gtx.field_operator(backend=fieldview_backend)
    def basic_trig_fieldop(
        inp1: gtx.Field[[IDim], float64], inp2: gtx.Field[[IDim], float64]
    ) -> gtx.Field[[IDim], float64]:
        return sin(cos(inp1)) - sinh(cosh(inp2)) + tan(inp1) - tanh(inp2)

    basic_trig_fieldop(a_I_float, b_I_float, out=out_I_float, offset_provider={})

    expected = (
        np.sin(np.cos(a_I_float))
        - np.sinh(np.cosh(b_I_float))
        + np.tan(a_I_float)
        - np.tanh(b_I_float)
    )
    assert np.allclose(expected, out_I_float)


def test_exp_log(fieldview_backend):
    a_float = gtx.np_as_located_field(IDim)(np.ones((size)))
    b_I_float = gtx.np_as_located_field(IDim)(np.random.randn(size).astype("float64"))
    out_I_float = gtx.np_as_located_field(IDim)(np.random.randn(size).astype("float64"))

    @gtx.field_operator(backend=fieldview_backend)
    def exp_log_fieldop(
        inp1: gtx.Field[[IDim], float64], inp2: gtx.Field[[IDim], float64]
    ) -> gtx.Field[[IDim], float64]:
        return log(inp1) - exp(inp2)

    exp_log_fieldop(a_float, b_I_float, out=out_I_float, offset_provider={})

    expected = np.log(a_float) - np.exp(b_I_float)
    assert np.allclose(expected, out_I_float)


def test_roots(fieldview_backend):
    a_float = gtx.np_as_located_field(IDim)(np.ones((size)))
    b_I_float = gtx.np_as_located_field(IDim)(np.random.randn(size).astype("float64"))
    out_I_float = gtx.np_as_located_field(IDim)(np.random.randn(size).astype("float64"))

    @gtx.field_operator(backend=fieldview_backend)
    def roots_fieldop(
        inp1: gtx.Field[[IDim], float64], inp2: gtx.Field[[IDim], float64]
    ) -> gtx.Field[[IDim], float64]:
        return sqrt(inp1) - cbrt(inp2)

    roots_fieldop(a_float, b_I_float, out=out_I_float, offset_provider={})

    expected = np.sqrt(a_float) - np.cbrt(b_I_float)
    assert np.allclose(expected, out_I_float)


def test_is_values(fieldview_backend):
    out_bool_1 = gtx.np_as_located_field(IDim)(np.zeros((size,), dtype=bool))
    out_bool_2 = gtx.np_as_located_field(IDim)(np.zeros((size,), dtype=bool))
    a_I_float = gtx.np_as_located_field(IDim)(np.random.randn(size).astype("float64"))
    out_I_bool = gtx.np_as_located_field(IDim)(np.zeros((size,), dtype=bool))

    @gtx.field_operator(backend=fieldview_backend)
    def is_isinf_fieldop(inp1: gtx.Field[[IDim], float64]) -> gtx.Field[[IDim], bool]:
        return isinf(inp1)

    is_isinf_fieldop(a_I_float, out=out_I_bool, offset_provider={})
    expected = np.isinf(a_I_float)
    assert np.allclose(expected, out_I_bool)

    @gtx.field_operator(backend=fieldview_backend)
    def is_isnan_fieldop(inp1: gtx.Field[[IDim], float64]) -> gtx.Field[[IDim], bool]:
        return isnan(inp1)

    is_isnan_fieldop(a_I_float, out=out_bool_1, offset_provider={})
    expected = np.isnan(a_I_float)
    assert np.allclose(expected, out_bool_1)

    @gtx.field_operator(backend=fieldview_backend)
    def is_isfinite_fieldop(inp1: gtx.Field[[IDim], float64]) -> gtx.Field[[IDim], bool]:
        return isfinite(inp1)

    is_isfinite_fieldop(a_I_float, out=out_bool_2, offset_provider={})
    expected = np.isfinite(a_I_float)
    assert np.allclose(expected, out_bool_2)


def test_rounding_funs(fieldview_backend):
    a_I_float = gtx.np_as_located_field(IDim)(np.random.randn(size).astype("float64"))
    b_I_float = gtx.np_as_located_field(IDim)(np.random.randn(size).astype("float64"))
    out_I_float = gtx.np_as_located_field(IDim)(np.random.randn(size).astype("float64"))

    @gtx.field_operator(backend=fieldview_backend)
    def rounding_funs_fieldop(
        inp1: gtx.Field[[IDim], float64], inp2: gtx.Field[[IDim], float64]
    ) -> gtx.Field[[IDim], float64]:
        return floor(inp1) - ceil(inp2) + trunc(inp1)

    rounding_funs_fieldop(a_I_float, b_I_float, out=out_I_float, offset_provider={})

    expected = np.floor(a_I_float) - np.ceil(b_I_float) + np.trunc(a_I_float)
    assert np.allclose(expected, out_I_float)<|MERGE_RESOLUTION|>--- conflicted
+++ resolved
@@ -67,44 +67,28 @@
 
 
 def test_power(fieldview_backend):
-    a_I_float = gtx.np_as_located_field(IDim)(np.random.randn(size).astype("float64"))
-    out_I_float = gtx.np_as_located_field(IDim)(np.random.randn(size).astype("float64"))
-
-<<<<<<< HEAD
-    @field_operator(backend=fieldview_backend)
-    def pow(inp1: Field[[IDim], float64]) -> Field[[IDim], float64]:
-        return inp1**2.0
-=======
+    a_I_float = gtx.np_as_located_field(IDim)(np.random.randn(size).astype(float64))
+    out_I_float = gtx.np_as_located_field(IDim)(np.random.randn(size).astype(float64))
+
     @gtx.field_operator(backend=fieldview_backend)
     def pow(inp1: gtx.Field[[IDim], float64]) -> gtx.Field[[IDim], float64]:
         return inp1**2
->>>>>>> 3b9c47af
 
     pow(a_I_float, out=out_I_float, offset_provider={})
     assert np.allclose(a_I_float.array() ** 2, out_I_float)
 
 
 def test_floordiv(fieldview_backend):
-<<<<<<< HEAD
-    a_I_int = np_as_located_field(IDim)(np.random.randn(size).astype(int32))
-    out_I_int = np_as_located_field(IDim)(np.zeros((size,), dtype=int32))
-=======
-    a_I_int = gtx.np_as_located_field(IDim)(np.random.randn(size).astype("int64"))
-    out_I_int = gtx.np_as_located_field(IDim)(np.zeros((size,), dtype=int64))
->>>>>>> 3b9c47af
+    a_I_int = gtx.np_as_located_field(IDim)(np.random.randn(size).astype(int32))
+    out_I_int = gtx.np_as_located_field(IDim)(np.zeros((size,), dtype=int32))
 
     if fieldview_backend in [gtfn_cpu.run_gtfn, gtfn_cpu.run_gtfn_imperative]:
         pytest.xfail(
             "FloorDiv not yet supported."
         )  # see https://github.com/GridTools/gt4py/issues/1136
 
-<<<<<<< HEAD
-    @field_operator(backend=fieldview_backend)
-    def floorDiv(inp1: Field[[IDim], int32]) -> Field[[IDim], int32]:
-=======
-    @gtx.field_operator(backend=fieldview_backend)
-    def floorDiv(inp1: gtx.Field[[IDim], int64]) -> gtx.Field[[IDim], int64]:
->>>>>>> 3b9c47af
+    @gtx.field_operator(backend=fieldview_backend)
+    def floorDiv(inp1: gtx.Field[[IDim], int32]) -> gtx.Field[[IDim], int32]:
         return inp1 // 2
 
     floorDiv(a_I_int, out=out_I_int, offset_provider={})
@@ -112,26 +96,16 @@
 
 
 def test_mod(fieldview_backend):
-<<<<<<< HEAD
-    a_I_int = np_as_located_field(IDim)(np.asarray(range(10), dtype=int32) - 5)
-    out_I_int = np_as_located_field(IDim)(np.zeros((size,), dtype=int32))
-=======
-    a_I_int = gtx.np_as_located_field(IDim)(np.asarray(range(10), dtype="int64") - 5)
-    out_I_int = gtx.np_as_located_field(IDim)(np.zeros((size,), dtype=int64))
->>>>>>> 3b9c47af
+    a_I_int = gtx.np_as_located_field(IDim)(np.asarray(range(10), dtype=int32) - 5)
+    out_I_int = gtx.np_as_located_field(IDim)(np.zeros((size,), dtype=int32))
 
     if fieldview_backend in [gtfn_cpu.run_gtfn, gtfn_cpu.run_gtfn_imperative]:
         pytest.xfail(
             "Modulo not properly supported for negative numbers."
         )  # see https://github.com/GridTools/gt4py/issues/1219
 
-<<<<<<< HEAD
-    @field_operator(backend=fieldview_backend)
-    def mod_fieldop(inp1: Field[[IDim], int32]) -> Field[[IDim], int32]:
-=======
-    @gtx.field_operator(backend=fieldview_backend)
-    def mod_fieldop(inp1: gtx.Field[[IDim], int64]) -> gtx.Field[[IDim], int64]:
->>>>>>> 3b9c47af
+    @gtx.field_operator(backend=fieldview_backend)
+    def mod_fieldop(inp1: gtx.Field[[IDim], int32]) -> gtx.Field[[IDim], int32]:
         return inp1 % 2
 
     mod_fieldop(a_I_int, out=out_I_int, offset_provider={})
