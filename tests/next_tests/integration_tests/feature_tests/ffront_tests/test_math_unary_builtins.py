--- conflicted
+++ resolved
@@ -71,11 +71,7 @@
     if cartesian_case.backend in [
         gtfn_cpu.run_gtfn,
         gtfn_cpu.run_gtfn_imperative,
-<<<<<<< HEAD
         gtfn_cpu.run_gtfn_with_temporaries,
-        dace_iterator.run_dace_iterator,
-=======
->>>>>>> b64fdab8
     ]:
         pytest.xfail(
             "FloorDiv not yet supported."
