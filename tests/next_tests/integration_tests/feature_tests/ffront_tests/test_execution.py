# -*- coding: utf-8 -*-
# GT4Py - GridTools Framework
#
# Copyright (c) 2014-2023, ETH Zurich
# All rights reserved.
#
# This file is part of the GT4Py project and the GridTools framework.
# GT4Py is free software: you can redistribute it and/or modify it under
# the terms of the GNU General Public License as published by the
# Free Software Foundation, either version 3 of the License, or any later
# version. See the LICENSE.txt file at the top-level directory of this
# distribution for a copy of the license or check <https://www.gnu.org/licenses/>.
#
# SPDX-License-Identifier: GPL-3.0-or-later

from functools import reduce

import numpy as np
import pytest

import gt4py.next as gtx
from gt4py.next import (
    astype,
    broadcast,
    float32,
    float64,
    int32,
    int64,
    maximum,
    minimum,
    neighbor_sum,
    where,
)
from gt4py.next.ffront.experimental import as_offset
from gt4py.next.ffront.foast_passes.type_deduction import FieldOperatorTypeDeductionError
from gt4py.next.program_processors.runners import gtfn_cpu

from next_tests.integration_tests.feature_tests import cases
from next_tests.integration_tests.feature_tests.cases import (
    C2E,
    E2V,
    V2E,
    E2VDim,
    Edge,
    IDim,
    Ioff,
    JDim,
    Joff,
    KDim,
    Koff,
    V2EDim,
    Vertex,
    cartesian_case,
    unstructured_case,
)
from next_tests.integration_tests.feature_tests.ffront_tests.ffront_test_utils import (
    fieldview_backend,
    reduction_setup,
)


def test_copy(cartesian_case):  # noqa: F811 # fixtures
    @gtx.field_operator
    def testee(a: cases.IJKField) -> cases.IJKField:
        field_tuple = (a, a)
        field_0 = field_tuple[0]
        field_1 = field_tuple[1]
        return field_0

    cases.verify_with_default_data(cartesian_case, testee, ref=lambda a: a)


def test_multicopy(cartesian_case):  # noqa: F811 # fixtures
    @gtx.field_operator
    def testee(a: cases.IJKField, b: cases.IJKField) -> tuple[cases.IJKField, cases.IJKField]:
        return a, b

    cases.verify_with_default_data(cartesian_case, testee, ref=lambda a, b: (a, b))


def test_cartesian_shift(cartesian_case):  # noqa: F811 # fixtures
    @gtx.field_operator
    def testee(a: cases.IJKField) -> cases.IJKField:
        return a(Ioff[1])

    a = cases.allocate(cartesian_case, testee, "a").extend({IDim: (0, 1)})()
    out = cases.allocate(cartesian_case, testee, cases.RETURN)()

    cases.verify(cartesian_case, testee, a, out=out, ref=a[1:])


def test_unstructured_shift(unstructured_case):  # noqa: F811 # fixtures
    @gtx.field_operator
    def testee(a: cases.VField) -> cases.EField:
        return a(E2V[0])

    cases.verify_with_default_data(
        unstructured_case,
        testee,
        ref=lambda a: a[unstructured_case.offset_provider["E2V"].table[:, 0]],
    )


def test_composed_unstructured_shift(unstructured_case):
    @gtx.field_operator
    def composed_shift_unstructured_flat(inp: cases.VField) -> cases.CField:
        return inp(E2V[0])(C2E[0])

    @gtx.field_operator
    def composed_shift_unstructured_intermediate_result(inp: cases.VField) -> cases.CField:
        tmp = inp(E2V[0])
        return tmp(C2E[0])

    @gtx.field_operator
    def shift_e2v(inp: cases.VField) -> cases.EField:
        return inp(E2V[0])

    @gtx.field_operator
    def composed_shift_unstructured(inp: cases.VField) -> cases.CField:
        return shift_e2v(inp)(C2E[0])

    cases.verify_with_default_data(
        unstructured_case,
        composed_shift_unstructured_flat,
        ref=lambda inp: inp[unstructured_case.offset_provider["E2V"].table[:, 0]][
            unstructured_case.offset_provider["C2E"].table[:, 0]
        ],
    )

    cases.verify_with_default_data(
        unstructured_case,
        composed_shift_unstructured_intermediate_result,
        ref=lambda inp: inp[unstructured_case.offset_provider["E2V"].table[:, 0]][
            unstructured_case.offset_provider["C2E"].table[:, 0]
        ],
        comparison=lambda inp, tmp: np.all(inp == tmp),
    )

    cases.verify_with_default_data(
        unstructured_case,
        composed_shift_unstructured,
        ref=lambda inp: inp[unstructured_case.offset_provider["E2V"].table[:, 0]][
            unstructured_case.offset_provider["C2E"].table[:, 0]
        ],
    )


def test_fold_shifts(cartesian_case):  # noqa: F811 # fixtures
    """Shifting the result of an addition should work."""

    @gtx.field_operator
    def testee(a: cases.IJKField, b: cases.IJKField) -> cases.IJKField:
        tmp = a + b(Ioff[1])
        return tmp(Ioff[1])

    a = cases.allocate(cartesian_case, testee, "a").extend({cases.IDim: (0, 1)})()
    b = cases.allocate(cartesian_case, testee, "b").extend({cases.IDim: (0, 2)})()
    out = cases.allocate(cartesian_case, testee, cases.RETURN)()

    cases.verify(cartesian_case, testee, a, b, out=out, ref=a[1:] + b[2:])


def test_tuples(cartesian_case):  # noqa: F811 # fixtures
<<<<<<< HEAD
    @field_operator
    def testee(a: cases.IJKField, b: cases.IJKField) -> cases.IJKField:
=======
    @gtx.field_operator
    def testee(a: cases.IJKFloatField, b: cases.IJKFloatField) -> cases.IJKFloatField:
>>>>>>> 3b9c47af
        inps = a, b
        scalars = 1.3, float64(5.0), float64("3.4")
        return (inps[0] * scalars[0] + inps[1] * scalars[1]) * scalars[2]

    cases.verify_with_default_data(
        cartesian_case, testee, ref=lambda a, b: (a * 1.3 + b * 5.0) * 3.4
    )


def test_scalar_arg(unstructured_case):  # noqa: F811 # fixtures
    """Test scalar argument being turned into 0-dim field."""

<<<<<<< HEAD
    @field_operator
    def testee(a: float64) -> cases.VField:
        return broadcast(a + 1.0, (Vertex,))
=======
    @gtx.field_operator
    def testee(a: int) -> cases.VField:
        return broadcast(a + 1, (Vertex,))
>>>>>>> 3b9c47af

    cases.verify_with_default_data(
        unstructured_case,
        testee,
        ref=lambda a: np.full(
            [unstructured_case.default_sizes[Vertex]],
            a + 1.0,
            dtype=float64,
        ),
        comparison=lambda a, b: np.all(a == b),
    )


def test_nested_scalar_arg(unstructured_case):  # noqa: F811 # fixtures
<<<<<<< HEAD
    @field_operator
    def testee_inner(a: float64) -> cases.VField:
        return broadcast(a + 1.0, (Vertex,))

    @field_operator
    def testee(a: float64) -> cases.VField:
        return testee_inner(a + 1.0)
=======
    @gtx.field_operator
    def testee_inner(a: int) -> cases.VField:
        return broadcast(a + 1, (Vertex,))

    @gtx.field_operator
    def testee(a: int) -> cases.VField:
        return testee_inner(a + 1)
>>>>>>> 3b9c47af

    cases.verify_with_default_data(
        unstructured_case,
        testee,
        ref=lambda a: np.full([unstructured_case.default_sizes[Vertex]], a + 2.0, dtype=float64),
    )


def test_scalar_arg_with_field(cartesian_case):  # noqa: F811 # fixtures
<<<<<<< HEAD
    @field_operator
    def testee(a: cases.IJKField, b: float64) -> cases.IJKField:
=======
    @gtx.field_operator
    def testee(a: cases.IJKField, b: int) -> cases.IJKField:
>>>>>>> 3b9c47af
        tmp = b * a
        return tmp(Ioff[1])

    a = cases.allocate(cartesian_case, testee, "a").extend({IDim: (0, 1)})()
    b = cases.allocate(cartesian_case, testee, "b")()
    out = cases.allocate(cartesian_case, testee, cases.RETURN)()
    ref = a.array()[1:] * b

    cases.verify(cartesian_case, testee, a, b, out=out, ref=ref)


def test_scalar_in_domain_spec_and_fo_call(cartesian_case):  # noqa: F811 # fixtures
    if cartesian_case.backend in [gtfn_cpu.run_gtfn, gtfn_cpu.run_gtfn_imperative]:
        pytest.xfail(
            "Scalar arguments not supported to be used in both domain specification "
            "and as an argument to a field operator."
        )

<<<<<<< HEAD
    @field_operator
    def testee_op(size: int32) -> Field[[IDim], int32]:
        return broadcast(size, (IDim,))

    @program
    def testee(size: int32, out: Field[[IDim], int32]):
=======
    @gtx.field_operator
    def testee_op(size: int) -> cases.IField:
        return broadcast(size, (IDim,))

    @gtx.program
    def testee(size: int, out: cases.IField):
>>>>>>> 3b9c47af
        testee_op(size, out=out, domain={IDim: (0, size)})

    size = cartesian_case.default_sizes[IDim]
    out = cases.allocate(cartesian_case, testee, "out").zeros()()

    cases.verify(
<<<<<<< HEAD
        cartesian_case, testee, size, out=out, ref=np.full_like(out.array(), size, dtype=np.int32)
=======
        cartesian_case, testee, size, out=out, ref=np.full_like(out.array(), size, dtype=np.int64)
>>>>>>> 3b9c47af
    )


def test_scalar_scan(cartesian_case):  # noqa: F811 # fixtures
    @gtx.scan_operator(axis=KDim, forward=True, init=(0.0))
    def testee_scan(state: float, qc_in: float, scalar: float) -> float:
        qc = qc_in + state + scalar
        return qc

    @gtx.program
    def testee(qc: cases.IKFloatField, scalar: float):
        testee_scan(qc, scalar, out=qc)

    qc = cases.allocate(cartesian_case, testee, "qc").zeros()()
    scalar = 1.0
    ksize = cartesian_case.default_sizes[KDim]
    expected = np.full((ksize, ksize), np.arange(start=1, stop=11, step=1).astype(float64))

    cases.verify(cartesian_case, testee, qc, scalar, inout=qc, ref=expected)


def test_tuple_scalar_scan(cartesian_case):  # noqa: F811 # fixtures
    if cartesian_case.backend in [gtfn_cpu.run_gtfn, gtfn_cpu.run_gtfn_imperative]:
        pytest.xfail("Scalar tuple arguments are not supported in gtfn yet.")

    @gtx.scan_operator(axis=KDim, forward=True, init=0.0)
    def testee_scan(
        state: float, qc_in: float, tuple_scalar: tuple[float, tuple[float, float]]
    ) -> float:
        return (qc_in + state + tuple_scalar[1][0] + tuple_scalar[1][1]) / tuple_scalar[0]

    @gtx.field_operator
    def testee_op(
        qc: cases.IKFloatField, tuple_scalar: tuple[float, tuple[float, float]]
    ) -> cases.IKFloatField:
        return testee_scan(qc, tuple_scalar)

    qc = cases.allocate(cartesian_case, testee_op, "qc").zeros()()
    tuple_scalar = (1.0, (1.0, 0.0))
    ksize = cartesian_case.default_sizes[KDim]
    expected = np.full((ksize, ksize), np.arange(start=1.0, stop=11.0), dtype=float)
    cases.verify(cartesian_case, testee_op, qc, tuple_scalar, out=qc, ref=expected)


def test_astype_int(cartesian_case):  # noqa: F811 # fixtures
    @gtx.field_operator
    def testee(a: cases.IFloatField) -> cases.IField:
        b = astype(a, int64)
        return b

    cases.verify_with_default_data(
        cartesian_case,
        testee,
        ref=lambda a: a.astype(int),
        comparison=lambda a, b: np.all(a == b),
    )


def test_astype_bool(cartesian_case):  # noqa: F811 # fixtures
    @gtx.field_operator
    def testee(a: cases.IFloatField) -> gtx.Field[[IDim], bool]:
        b = astype(a, bool)
        return b

    cases.verify_with_default_data(
        cartesian_case,
        testee,
        ref=lambda a: a.astype(bool),
        comparison=lambda a, b: np.all(a == b),
    )


def test_astype_float(cartesian_case):  # noqa: F811 # fixtures
    @gtx.field_operator
    def testee(a: cases.IFloatField) -> gtx.Field[[IDim], np.float32]:
        b = astype(a, float32)
        return b

    cases.verify_with_default_data(
        cartesian_case,
        testee,
        ref=lambda a: a.astype(np.float32),
        comparison=lambda a, b: np.all(a == b),
    )


def test_offset_field(cartesian_case):
    ref = np.full(
        (cartesian_case.default_sizes[IDim], cartesian_case.default_sizes[KDim]), True, dtype=bool
    )

    @gtx.field_operator
    def testee(a: cases.IKField, offset_field: cases.IKField) -> gtx.Field[[IDim, KDim], bool]:
        a_i = a(as_offset(Ioff, offset_field))
        a_i_k = a_i(as_offset(Koff, offset_field))
        b_i = a(Ioff[1])
        b_i_k = b_i(Koff[1])
        return a_i_k == b_i_k

    out = cases.allocate(cartesian_case, testee, cases.RETURN)()
    a = cases.allocate(cartesian_case, testee, "a").extend({IDim: (0, 1), KDim: (0, 1)})()
    offset_field = cases.allocate(cartesian_case, testee, "offset_field").strategy(
        cases.ConstInitializer(1)
    )()

    cases.verify(
        cartesian_case,
        testee,
        a,
        offset_field,
        out=out,
        offset_provider={"Ioff": IDim, "Koff": KDim},
        ref=np.full_like(offset_field, True, dtype=bool),
        comparison=lambda out, ref: np.all(out == ref),
    )

    assert np.allclose(out.array(), ref)


def test_nested_tuple_return(cartesian_case):
    @gtx.field_operator
    def pack_tuple(
        a: cases.IField, b: cases.IField
    ) -> tuple[cases.IField, tuple[cases.IField, cases.IField]]:
        return (a, (a, b))

    @gtx.field_operator
    def combine(a: cases.IField, b: cases.IField) -> cases.IField:
        packed = pack_tuple(a, b)
        return packed[0] + packed[1][0] + packed[1][1]

    cases.verify_with_default_data(cartesian_case, combine, ref=lambda a, b: a + a + b)


def test_nested_reduction(unstructured_case):
    @gtx.field_operator
    def testee(a: cases.EField) -> cases.EField:
        tmp = neighbor_sum(a(V2E), axis=V2EDim)
        tmp_2 = neighbor_sum(tmp(E2V), axis=E2VDim)
        return tmp_2

    cases.verify_with_default_data(
        unstructured_case,
        testee,
        ref=lambda a: np.sum(
            np.sum(a[unstructured_case.offset_provider["V2E"].table], axis=1)[
                unstructured_case.offset_provider["E2V"].table
            ],
            axis=1,
        ),
        comparison=lambda a, tmp_2: np.all(a == tmp_2),
    )


@pytest.mark.xfail(reason="Not yet supported in lowering, requires `map_`ing of inner reduce op.")
def test_nested_reduction_shift_first(unstructured_case):
    @gtx.field_operator
    def testee(inp: cases.EField) -> cases.EField:
        tmp = inp(V2E)
        tmp2 = tmp(E2V)
        return neighbor_sum(neighbor_sum(tmp2, axis=V2EDim), axis=E2VDim)

    cases.verify_with_default_data(
        unstructured_case,
        testee,
        ref=lambda inp: np.sum(
            np.sum(inp[unstructured_case.offset_provider["V2E"].table], axis=1)[
                unstructured_case.offset_provider["E2V"].table
            ],
            axis=1,
        ),
    )


def test_tuple_return_2(unstructured_case):
    @gtx.field_operator
    def testee(a: cases.EField, b: cases.EField) -> tuple[cases.VField, cases.VField]:
        tmp = neighbor_sum(a(V2E), axis=V2EDim)
        tmp_2 = neighbor_sum(b(V2E), axis=V2EDim)
        return tmp, tmp_2

    cases.verify_with_default_data(
        unstructured_case,
        testee,
        ref=lambda a, b: [
            np.sum(a[unstructured_case.offset_provider["V2E"].table], axis=1),
            np.sum(b[unstructured_case.offset_provider["V2E"].table], axis=1),
        ],
        comparison=lambda a, tmp: (np.all(a[0] == tmp[0]), np.all(a[1] == tmp[1])),
    )


def test_tuple_with_local_field_in_reduction_shifted(unstructured_case):
    @gtx.field_operator
    def reduce_tuple_element(e: cases.EField, v: cases.VField) -> cases.EField:
        tup = e(V2E), v
        red = neighbor_sum(tup[0] + v, axis=V2EDim)
        tmp = red(E2V[0])
        return tmp

    cases.verify_with_default_data(
        unstructured_case,
        reduce_tuple_element,
        ref=lambda e, v: np.sum(
            e[unstructured_case.offset_provider["V2E"].table] + np.tile(v, (4, 1)).T, axis=1
        )[unstructured_case.offset_provider["E2V"].table[:, 0]],
    )


def test_tuple_arg(cartesian_case):
    @gtx.field_operator
    def testee(a: tuple[tuple[cases.IField, cases.IField], cases.IField]) -> cases.IField:
        return 3 * a[0][0] + a[0][1] + a[1]

    cases.verify_with_default_data(
        cartesian_case, testee, ref=lambda a: 3 * a[0][0].array() + a[0][1].array() + a[1].array()
    )


@pytest.mark.parametrize("forward", [True, False])
def test_fieldop_from_scan(cartesian_case, forward):
    init = 1.0
    expected = np.arange(init + 1.0, init + 1.0 + cartesian_case.default_sizes[IDim], 1)
    out = gtx.np_as_located_field(KDim)(np.zeros((cartesian_case.default_sizes[KDim],)))

    if not forward:
        expected = np.flip(expected)

    @gtx.field_operator
    def add(carry: float, foo: float) -> float:
        return carry + foo

    @gtx.scan_operator(axis=KDim, forward=forward, init=init)
    def simple_scan_operator(carry: float) -> float:
        return add(carry, 1.0)

    cases.verify(cartesian_case, simple_scan_operator, out=out, ref=expected)


def test_solve_triag(cartesian_case):
    if cartesian_case.backend in [gtfn_cpu.run_gtfn, gtfn_cpu.run_gtfn_imperative]:
        pytest.xfail("Transformation passes fail in putting `scan` to the top.")

    @gtx.scan_operator(axis=KDim, forward=True, init=(0.0, 0.0))
    def tridiag_forward(
        state: tuple[float, float], a: float, b: float, c: float, d: float
    ) -> tuple[float, float]:
        return (c / (b - a * state[0]), (d - a * state[1]) / (b - a * state[0]))

    @gtx.scan_operator(axis=KDim, forward=False, init=0.0)
    def tridiag_backward(x_kp1: float, cp: float, dp: float) -> float:
        return dp - cp * x_kp1

    @gtx.field_operator
    def solve_tridiag(
        a: cases.IJKFloatField,
        b: cases.IJKFloatField,
        c: cases.IJKFloatField,
        d: cases.IJKFloatField,
    ) -> cases.IJKFloatField:
        cp, dp = tridiag_forward(a, b, c, d)
        return tridiag_backward(cp, dp)

    def expected(a, b, c, d):
        shape = tuple(cartesian_case.default_sizes[dim] for dim in [IDim, JDim, KDim])
        matrices = np.zeros(shape + shape[-1:])
        i = np.arange(shape[2])
        matrices[:, :, i[1:], i[:-1]] = a[:, :, 1:]
        matrices[:, :, i, i] = b
        matrices[:, :, i[:-1], i[1:]] = c[:, :, :-1]
        return np.linalg.solve(matrices, d)

    cases.verify_with_default_data(cartesian_case, solve_tridiag, ref=expected)


@pytest.mark.parametrize("left, right", [(2, 3), (3, 2)])
def test_ternary_operator(cartesian_case, left, right):
    @gtx.field_operator
    def testee(a: cases.IField, b: cases.IField, left: int64, right: int64) -> cases.IField:
        return a if left < right else b

    a = cases.allocate(cartesian_case, testee, "a")()
    b = cases.allocate(cartesian_case, testee, "b")()
    out = cases.allocate(cartesian_case, testee, cases.RETURN)()

    cases.verify(cartesian_case, testee, a, b, left, right, out=out, ref=(a if left < right else b))

    @gtx.field_operator
    def testee(left: int64, right: int64) -> cases.IField:
        return broadcast(3, (IDim,)) if left > right else broadcast(4, (IDim,))

    e = np.asarray(a) if left < right else np.asarray(b)
    cases.verify(
        cartesian_case,
        testee,
        left,
        right,
        out=out,
        ref=(np.full(e.shape, 3) if left > right else np.full(e.shape, 4)),
    )


@pytest.mark.parametrize("left, right", [(2, 3), (3, 2)])
def test_ternary_operator_tuple(cartesian_case, left, right):
    @gtx.field_operator
    def testee(
        a: cases.IField, b: cases.IField, left: int64, right: int64
    ) -> tuple[cases.IField, cases.IField]:
        return (a, b) if left < right else (b, a)

    a = cases.allocate(cartesian_case, testee, "a")()
    b = cases.allocate(cartesian_case, testee, "b")()
    out = cases.allocate(cartesian_case, testee, cases.RETURN)()

    cases.verify(
        cartesian_case, testee, a, b, left, right, out=out, ref=((a, b) if left < right else (b, a))
    )


def test_ternary_builtin_neighbor_sum(unstructured_case):
    @gtx.field_operator
    def testee(a: cases.EField, b: cases.EField) -> cases.VField:
        tmp = neighbor_sum(b(V2E) if 2 < 3 else a(V2E), axis=V2EDim)
        return tmp

    cases.verify_with_default_data(
        unstructured_case,
        testee,
        ref=lambda a, b: (
            np.sum(b[unstructured_case.offset_provider["V2E"].table], axis=1)
            if 2 < 3
            else np.sum(a[unstructured_case.offset_provider["V2E"].table], axis=1)
        ),
    )


def test_ternary_scan(cartesian_case):
    @gtx.scan_operator(axis=KDim, forward=True, init=0.0)
    def simple_scan_operator(carry: float, a: float) -> float:
        return carry if carry > a else carry + 1.0

    k_size = cartesian_case.default_sizes[KDim]
    a = gtx.np_as_located_field(KDim)(4.0 * np.ones((k_size,)))
    out = gtx.np_as_located_field(KDim)(np.zeros((k_size,)))

    cases.verify(
        cartesian_case,
        simple_scan_operator,
        a,
        out=out,
        ref=np.asarray([i if i <= 4.0 else 4.0 + 1 for i in range(1, k_size + 1)]),
    )


@pytest.mark.parametrize("forward", [True, False])
def test_scan_nested_tuple_output(forward, cartesian_case):
    init = (1, (2, 3))
    k_size = cartesian_case.default_sizes[KDim]
    expected = np.arange(1, 1 + k_size, 1, dtype=int64)
    if not forward:
        expected = np.flip(expected)

    @gtx.scan_operator(axis=KDim, forward=forward, init=init)
    def simple_scan_operator(carry: tuple[int, tuple[int, int]]) -> tuple[int, tuple[int, int]]:
        return (carry[0] + 1, (carry[1][0] + 1, carry[1][1] + 1))

    @gtx.program
    def testee(out: tuple[cases.KField, tuple[cases.KField, cases.KField]]):
        simple_scan_operator(out=out)

    cases.verify_with_default_data(
        cartesian_case,
        testee,
        ref=lambda: (expected + 1.0, (expected + 2.0, expected + 3.0)),
        comparison=lambda ref, out: np.all(out[0].array() == ref[0])
        and np.all(out[1][0].array() == ref[1][0])
        and np.all(out[1][1].array() == ref[1][1]),
    )


def test_scan_nested_tuple_input(cartesian_case):
    init = 1.0
    k_size = cartesian_case.default_sizes[KDim]
    inp1 = gtx.np_as_located_field(KDim)(np.ones((k_size,)))
    inp2 = gtx.np_as_located_field(KDim)(np.arange(0.0, k_size, 1))
    out = gtx.np_as_located_field(KDim)(np.zeros((k_size,)))

    prev_levels_iterator = lambda i: range(i + 1)
    expected = np.asarray(
        [
            reduce(lambda prev, i: prev + inp1[i] + inp2[i], prev_levels_iterator(i), init)
            for i in range(k_size)
        ]
    )

    @gtx.scan_operator(axis=KDim, forward=True, init=init)
    def simple_scan_operator(carry: float, a: tuple[float, float]) -> float:
        return carry + a[0] + a[1]

    cases.verify(cartesian_case, simple_scan_operator, (inp1, inp2), out=out, ref=expected)


def test_docstring(cartesian_case):
    @gtx.field_operator
    def fieldop_with_docstring(a: cases.IField) -> cases.IField:
        """My docstring."""
        return a

    @gtx.program
    def test_docstring(a: cases.IField):
        """My docstring."""
        fieldop_with_docstring(a, out=a)

    a = cases.allocate(cartesian_case, test_docstring, "a")()

    cases.verify(cartesian_case, test_docstring, a, inout=a, ref=a)


def test_domain(cartesian_case):
    @gtx.field_operator
    def fieldop_domain(a: cases.IField) -> cases.IField:
        return a + a

    @gtx.program
    def program_domain(a: cases.IField, out: cases.IField):
        fieldop_domain(a, out=out, domain={IDim: (minimum(1, 2), 9)})

    a = cases.allocate(cartesian_case, program_domain, "a")()
    out = cases.allocate(cartesian_case, program_domain, "out")()

    cases.verify(
        cartesian_case, program_domain, a, out, inout=out.array()[1:9], ref=a.array()[1:9] * 2
    )


def test_domain_input_bounds(cartesian_case):
    if cartesian_case.backend in [gtfn_cpu.run_gtfn, gtfn_cpu.run_gtfn_imperative]:
        pytest.xfail("FloorDiv not fully supported in gtfn.")

    lower_i = 1
    upper_i = 10

    @gtx.field_operator
    def fieldop_domain(a: cases.IField) -> cases.IField:
        return a + a

<<<<<<< HEAD
    @program(backend=fieldview_backend)
    def program_domain(
        inp: Field[[IDim, JDim], float64],
        out: Field[[IDim, JDim], float64],
        lower_i: int32,
        upper_i: int32,
        lower_j: int32,
        upper_j: int32,
    ):
=======
    @gtx.program
    def program_domain(inp: cases.IField, out: cases.IField, lower_i: int64, upper_i: int64):
>>>>>>> 3b9c47af
        fieldop_domain(
            inp,
            out=out,
            domain={IDim: (lower_i, upper_i // 2)},
        )

    inp = cases.allocate(cartesian_case, program_domain, "inp")()
    out = cases.allocate(cartesian_case, fieldop_domain, cases.RETURN)()

    cases.verify(
        cartesian_case,
        program_domain,
        inp,
        out,
        lower_i,
        upper_i,
        inout=out.array()[lower_i : int(upper_i / 2)],
        ref=inp.array()[lower_i : int(upper_i / 2)] * 2,
    )


def test_domain_input_bounds_1(cartesian_case):
    lower_i = 1
    upper_i = 9
    lower_j = 4
    upper_j = 6

    @gtx.field_operator
    def fieldop_domain(a: cases.IJField) -> cases.IJField:
        return a + a

    @gtx.program(backend=cartesian_case.backend)
    def program_domain(
<<<<<<< HEAD
        a: Field[[IDim, JDim], float64],
        lower_i: int32,
        upper_i: int32,
        lower_j: int32,
        upper_j: int32,
=======
        a: cases.IJField,
        out: cases.IJField,
        lower_i: int64,
        upper_i: int64,
        lower_j: int64,
        upper_j: int64,
>>>>>>> 3b9c47af
    ):
        fieldop_domain(
            a,
            out=out,
            domain={IDim: (1 * lower_i, upper_i + 0), JDim: (lower_j - 0, upper_j)},
        )

    a = cases.allocate(cartesian_case, program_domain, "a")()
    out = cases.allocate(cartesian_case, program_domain, "out")()

    cases.verify(
        cartesian_case,
        program_domain,
        a,
        out,
        lower_i,
        upper_i,
        lower_j,
        upper_j,
        inout=out.array()[1 * lower_i : upper_i + 0, lower_j - 0 : upper_j],
        ref=a.array()[1 * lower_i : upper_i + 0, lower_j - 0 : upper_j] * 2,
    )


def test_domain_tuple(cartesian_case):
    @gtx.field_operator
    def fieldop_domain_tuple(
        a: cases.IJField, b: cases.IJField
    ) -> tuple[cases.IJField, cases.IJField]:
        return (a + b, b)

    @gtx.program
    def program_domain_tuple(
        inp0: cases.IJField,
        inp1: cases.IJField,
        out0: cases.IJField,
        out1: cases.IJField,
    ):
        fieldop_domain_tuple(inp0, inp1, out=(out0, out1), domain={IDim: (1, 9), JDim: (4, 6)})

    inp0 = cases.allocate(cartesian_case, program_domain_tuple, "inp0")()
    inp1 = cases.allocate(cartesian_case, program_domain_tuple, "inp1")()
    out0 = cases.allocate(cartesian_case, program_domain_tuple, "out0")()
    out1 = cases.allocate(cartesian_case, program_domain_tuple, "out1")()

    cases.verify(
        cartesian_case,
        program_domain_tuple,
        inp0,
        inp1,
        out0,
        out1,
        inout=(out0[1:9, 4:6], out1[1:9, 4:6]),
        ref=(inp0.array()[1:9, 4:6] + inp1.array()[1:9, 4:6], inp1.array()[1:9, 4:6]),
    )


def test_where_k_offset(cartesian_case):
    if cartesian_case.backend in [gtfn_cpu.run_gtfn, gtfn_cpu.run_gtfn_imperative]:
        pytest.xfail("IndexFields are not supported yet.")
<<<<<<< HEAD
    a = np_as_located_field(IDim, KDim)(np.ones((size, size)))
    out = np_as_located_field(IDim, KDim)(np.zeros((size, size)))
    k_index = index_field(KDim)

    @field_operator(backend=fieldview_backend)
    def fieldop_where_k_offset(
        a: Field[[IDim, KDim], float64],
        k_index: Field[[KDim], int64],
    ) -> Field[[IDim, KDim], float64]:
        return where(k_index > int64(0), a(Koff[-1]), 2.0)
=======
>>>>>>> 3b9c47af

    @gtx.field_operator
    def fieldop_where_k_offset(a: cases.IKField, k_index: cases.KField) -> cases.IKField:
        return where(k_index > 0, a(Koff[-1]), 2)

    cases.verify_with_default_data(
        cartesian_case,
        fieldop_where_k_offset,
        ref=lambda a, k_index: np.where(k_index > 0, np.roll(a, 1, axis=1), 2),
    )


def test_undefined_symbols(cartesian_case):
    with pytest.raises(FieldOperatorTypeDeductionError, match="Undeclared symbol"):

        @gtx.field_operator(backend=cartesian_case.backend)
        def return_undefined():
            return undefined_symbol


def test_zero_dims_fields(cartesian_case):
    @gtx.field_operator
    def implicit_broadcast_scalar(inp: cases.EmptyField):
        return inp

    inp = cases.allocate(cartesian_case, implicit_broadcast_scalar, "inp")()
    out = cases.allocate(cartesian_case, implicit_broadcast_scalar, "inp")()

    cases.verify(cartesian_case, implicit_broadcast_scalar, inp, out=out, ref=np.array(0))


def test_implicit_broadcast_mixed_dim(cartesian_case):
    @gtx.field_operator
    def fieldop_implicit_broadcast(
        zero_dim_inp: cases.EmptyField, inp: cases.IField, scalar: int
    ) -> cases.IField:
        return inp + zero_dim_inp * scalar

    @gtx.field_operator
    def fieldop_implicit_broadcast_2(inp: cases.IField) -> cases.IField:
        fi = fieldop_implicit_broadcast(1, inp, 2)
        return fi

    cases.verify_with_default_data(
        cartesian_case, fieldop_implicit_broadcast_2, ref=lambda inp: inp + 2
    )


def test_tuple_unpacking(cartesian_case):
    @gtx.field_operator
    def unpack(
        inp: cases.IField,
    ) -> tuple[cases.IField, cases.IField, cases.IField, cases.IField,]:
        a, b, c, d = (inp + 2, inp + 3, inp + 5, inp + 7)
        return a, b, c, d

    cases.verify_with_default_data(
        cartesian_case, unpack, ref=lambda inp: (inp + 2, inp + 3, inp + 5, inp + 7)
    )


def test_tuple_unpacking_star_multi(cartesian_case):
    OutType = tuple[
        cases.IField,
        cases.IField,
        cases.IField,
        cases.IField,
        cases.IField,
        cases.IField,
        cases.IField,
        cases.IField,
        cases.IField,
        cases.IField,
        cases.IField,
        cases.IField,
    ]

    @gtx.field_operator
    def unpack(
        inp: cases.IField,
    ) -> OutType:
        *a, a2, a3 = (inp, inp + 1, inp + 2, inp + 3)
        b1, *b, b3 = (inp + 4, inp + 5, inp + 6, inp + 7)
        c1, c2, *c = (inp + 8, inp + 9, inp + 10, inp + 11)
        return (a[0], a[1], a2, a3, b1, b[0], b[1], b3, c1, c2, c[0], c[1])

    cases.verify_with_default_data(
        cartesian_case,
        unpack,
        ref=lambda inp: (
            inp,
            inp + 1,
            inp + 2,
            inp + 3,
            inp + 4,
            inp + 5,
            inp + 6,
            inp + 7,
            inp + 8,
            inp + 9,
            inp + 10,
            inp + 11,
        ),
    )


def test_tuple_unpacking_too_many_values(cartesian_case):
    with pytest.raises(
        FieldOperatorTypeDeductionError,
        match=(r"Could not deduce type: Too many values to unpack \(expected 3\)"),
    ):

        @gtx.field_operator(backend=cartesian_case.backend)
        def _star_unpack() -> tuple[int, float64, int]:
            a, b, c = (1, 2.0, 3, 4, 5, 6, 7.0)
            return a, b, c


def test_tuple_unpacking_too_many_values(cartesian_case):
    with pytest.raises(
        FieldOperatorTypeDeductionError, match=(r"Assignment value must be of type tuple!")
    ):

        @gtx.field_operator(backend=cartesian_case.backend)
        def _invalid_unpack() -> tuple[int, float64, int]:
            a, b, c = 1
            return a


def test_constant_closure_vars(cartesian_case):
    from gt4py.eve.utils import FrozenNamespace

    constants = FrozenNamespace(
        PI=np.int64(3),
        E=np.int64(2),
    )

    @gtx.field_operator
    def consume_constants(input: cases.IField) -> cases.IField:
        return constants.PI * constants.E * input

    cases.verify_with_default_data(
        cartesian_case, consume_constants, ref=lambda input: constants.PI * constants.E * input
    )<|MERGE_RESOLUTION|>--- conflicted
+++ resolved
@@ -161,13 +161,8 @@
 
 
 def test_tuples(cartesian_case):  # noqa: F811 # fixtures
-<<<<<<< HEAD
-    @field_operator
-    def testee(a: cases.IJKField, b: cases.IJKField) -> cases.IJKField:
-=======
     @gtx.field_operator
     def testee(a: cases.IJKFloatField, b: cases.IJKFloatField) -> cases.IJKFloatField:
->>>>>>> 3b9c47af
         inps = a, b
         scalars = 1.3, float64(5.0), float64("3.4")
         return (inps[0] * scalars[0] + inps[1] * scalars[1]) * scalars[2]
@@ -180,38 +175,23 @@
 def test_scalar_arg(unstructured_case):  # noqa: F811 # fixtures
     """Test scalar argument being turned into 0-dim field."""
 
-<<<<<<< HEAD
-    @field_operator
-    def testee(a: float64) -> cases.VField:
-        return broadcast(a + 1.0, (Vertex,))
-=======
     @gtx.field_operator
     def testee(a: int) -> cases.VField:
         return broadcast(a + 1, (Vertex,))
->>>>>>> 3b9c47af
 
     cases.verify_with_default_data(
         unstructured_case,
         testee,
         ref=lambda a: np.full(
             [unstructured_case.default_sizes[Vertex]],
-            a + 1.0,
-            dtype=float64,
+            a + 1,
+            dtype=int,
         ),
         comparison=lambda a, b: np.all(a == b),
     )
 
 
 def test_nested_scalar_arg(unstructured_case):  # noqa: F811 # fixtures
-<<<<<<< HEAD
-    @field_operator
-    def testee_inner(a: float64) -> cases.VField:
-        return broadcast(a + 1.0, (Vertex,))
-
-    @field_operator
-    def testee(a: float64) -> cases.VField:
-        return testee_inner(a + 1.0)
-=======
     @gtx.field_operator
     def testee_inner(a: int) -> cases.VField:
         return broadcast(a + 1, (Vertex,))
@@ -219,23 +199,17 @@
     @gtx.field_operator
     def testee(a: int) -> cases.VField:
         return testee_inner(a + 1)
->>>>>>> 3b9c47af
-
-    cases.verify_with_default_data(
-        unstructured_case,
-        testee,
-        ref=lambda a: np.full([unstructured_case.default_sizes[Vertex]], a + 2.0, dtype=float64),
+
+    cases.verify_with_default_data(
+        unstructured_case,
+        testee,
+        ref=lambda a: np.full([unstructured_case.default_sizes[Vertex]], a + 2, dtype=int),
     )
 
 
 def test_scalar_arg_with_field(cartesian_case):  # noqa: F811 # fixtures
-<<<<<<< HEAD
-    @field_operator
-    def testee(a: cases.IJKField, b: float64) -> cases.IJKField:
-=======
     @gtx.field_operator
     def testee(a: cases.IJKField, b: int) -> cases.IJKField:
->>>>>>> 3b9c47af
         tmp = b * a
         return tmp(Ioff[1])
 
@@ -254,32 +228,19 @@
             "and as an argument to a field operator."
         )
 
-<<<<<<< HEAD
-    @field_operator
+    @gtx.field_operator
     def testee_op(size: int32) -> Field[[IDim], int32]:
         return broadcast(size, (IDim,))
 
-    @program
+    @gtx.program
     def testee(size: int32, out: Field[[IDim], int32]):
-=======
-    @gtx.field_operator
-    def testee_op(size: int) -> cases.IField:
-        return broadcast(size, (IDim,))
-
-    @gtx.program
-    def testee(size: int, out: cases.IField):
->>>>>>> 3b9c47af
         testee_op(size, out=out, domain={IDim: (0, size)})
 
     size = cartesian_case.default_sizes[IDim]
     out = cases.allocate(cartesian_case, testee, "out").zeros()()
 
     cases.verify(
-<<<<<<< HEAD
         cartesian_case, testee, size, out=out, ref=np.full_like(out.array(), size, dtype=np.int32)
-=======
-        cartesian_case, testee, size, out=out, ref=np.full_like(out.array(), size, dtype=np.int64)
->>>>>>> 3b9c47af
     )
 
 
@@ -726,20 +687,8 @@
     def fieldop_domain(a: cases.IField) -> cases.IField:
         return a + a
 
-<<<<<<< HEAD
-    @program(backend=fieldview_backend)
-    def program_domain(
-        inp: Field[[IDim, JDim], float64],
-        out: Field[[IDim, JDim], float64],
-        lower_i: int32,
-        upper_i: int32,
-        lower_j: int32,
-        upper_j: int32,
-    ):
-=======
     @gtx.program
-    def program_domain(inp: cases.IField, out: cases.IField, lower_i: int64, upper_i: int64):
->>>>>>> 3b9c47af
+    def program_domain(inp: cases.IField, out: cases.IField, lower_i: int32, upper_i: int32):
         fieldop_domain(
             inp,
             out=out,
@@ -773,20 +722,12 @@
 
     @gtx.program(backend=cartesian_case.backend)
     def program_domain(
-<<<<<<< HEAD
-        a: Field[[IDim, JDim], float64],
+        a: cases.IJField,
+        out: cases.IJField,
         lower_i: int32,
         upper_i: int32,
         lower_j: int32,
         upper_j: int32,
-=======
-        a: cases.IJField,
-        out: cases.IJField,
-        lower_i: int64,
-        upper_i: int64,
-        lower_j: int64,
-        upper_j: int64,
->>>>>>> 3b9c47af
     ):
         fieldop_domain(
             a,
@@ -847,19 +788,16 @@
 def test_where_k_offset(cartesian_case):
     if cartesian_case.backend in [gtfn_cpu.run_gtfn, gtfn_cpu.run_gtfn_imperative]:
         pytest.xfail("IndexFields are not supported yet.")
-<<<<<<< HEAD
-    a = np_as_located_field(IDim, KDim)(np.ones((size, size)))
-    out = np_as_located_field(IDim, KDim)(np.zeros((size, size)))
-    k_index = index_field(KDim)
-
-    @field_operator(backend=fieldview_backend)
-    def fieldop_where_k_offset(
-        a: Field[[IDim, KDim], float64],
-        k_index: Field[[KDim], int64],
-    ) -> Field[[IDim, KDim], float64]:
-        return where(k_index > int64(0), a(Koff[-1]), 2.0)
-=======
->>>>>>> 3b9c47af
+
+    @gtx.field_operator
+    def fieldop_where_k_offset(a: cases.IKField, k_index: cases.KField) -> cases.IKField:
+        return where(k_index > 0, a(Koff[-1]), 2)
+
+    cases.verify_with_default_data(
+        cartesian_case,
+        fieldop_where_k_offset,
+        ref=lambda a, k_index: np.where(k_index > 0, np.roll(a, 1, axis=1), 2),
+    )
 
     @gtx.field_operator
     def fieldop_where_k_offset(a: cases.IKField, k_index: cases.KField) -> cases.IKField:
