--- conflicted
+++ resolved
@@ -380,14 +380,11 @@
 
 
 def test_offset_field(cartesian_case):
-<<<<<<< HEAD
     if cartesian_case.backend == gtfn_cpu.run_gtfn_with_temporaries:
         pytest.xfail("Dynamic offsets not supported in gtfn")
-
-=======
     if cartesian_case.backend == dace_iterator.run_dace_iterator:
         pytest.xfail("Not supported in DaCe backend: offset fields")
->>>>>>> 46e93148
+
     ref = np.full(
         (cartesian_case.default_sizes[IDim], cartesian_case.default_sizes[KDim]), True, dtype=bool
     )
@@ -673,13 +670,10 @@
 
 
 def test_ternary_scan(cartesian_case):
-<<<<<<< HEAD
     if cartesian_case.backend in [gtfn_cpu.run_gtfn_with_temporaries]:
         pytest.xfail("Temporary extraction does not work correctly in combination with scans.")
-=======
     if cartesian_case.backend == dace_iterator.run_dace_iterator:
         pytest.xfail("Not supported in DaCe backend: scan")
->>>>>>> 46e93148
 
     @gtx.scan_operator(axis=KDim, forward=True, init=0.0)
     def simple_scan_operator(carry: float, a: float) -> float:
@@ -700,14 +694,11 @@
 
 @pytest.mark.parametrize("forward", [True, False])
 def test_scan_nested_tuple_output(forward, cartesian_case):
-<<<<<<< HEAD
     if cartesian_case.backend in [gtfn_cpu.run_gtfn_with_temporaries]:
         pytest.xfail("Temporary extraction does not work correctly in combination with scans.")
-
-=======
     if cartesian_case.backend == dace_iterator.run_dace_iterator:
         pytest.xfail("Not supported in DaCe backend: tuple returns")
->>>>>>> 46e93148
+
     init = (1, (2, 3))
     k_size = cartesian_case.default_sizes[KDim]
     expected = np.arange(1, 1 + k_size, 1, dtype=int32)
