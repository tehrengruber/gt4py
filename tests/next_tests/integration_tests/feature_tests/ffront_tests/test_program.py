# GT4Py - GridTools Framework
#
# Copyright (c) 2014-2023, ETH Zurich
# All rights reserved.
#
# This file is part of the GT4Py project and the GridTools framework.
# GT4Py is free software: you can redistribute it and/or modify it under
# the terms of the GNU General Public License as published by the
# Free Software Foundation, either version 3 of the License, or any later
# version. See the LICENSE.txt file at the top-level directory of this
# distribution for a copy of the license or check <https://www.gnu.org/licenses/>.
#
# SPDX-License-Identifier: GPL-3.0-or-later

# TODO(tehrengruber): All field operators and programs should be executable
#  as is at some point. Adopt tests to also run on the regular python objects.
import re

import numpy as np
import pytest

import gt4py.next as gtx
from gt4py.next.common import GTTypeError
from gt4py.next.ffront.past_passes.type_deduction import ProgramTypeError

from next_tests.integration_tests.feature_tests import cases
from next_tests.integration_tests.feature_tests.cases import (
    IDim,
    Ioff,
    JDim,
    cartesian_case,
    fieldview_backend,
)
from next_tests.past_common_fixtures import (
    copy_program_def,
    copy_restrict_program_def,
    double_copy_program_def,
    float64,
    identity_def,
)


<<<<<<< HEAD
@pytest.fixture(params=[roundtrip.executor, gtfn_cpu.run_gtfn, gtfn_cpu.run_gtfn_with_temporaries])
def fieldview_backend(request):
    yield request.param


def test_identity_fo_execution(fieldview_backend, identity_def):
    size = 10
    in_field = np_as_located_field(IDim)(np.ones((size)))
    out_field = np_as_located_field(IDim)(np.zeros((size)))
    identity = field_operator(identity_def, backend=fieldview_backend)

    identity(in_field, out=out_field, offset_provider={})

    assert np.allclose(in_field, out_field)
=======
def test_identity_fo_execution(cartesian_case, identity_def):
    identity = gtx.field_operator(identity_def, backend=cartesian_case.backend)
>>>>>>> e3076091

    in_field = cases.allocate(cartesian_case, identity, "in_field").strategy(
        cases.ConstInitializer(1)
    )()
    out_field = cases.allocate(cartesian_case, identity, "in_field").strategy(
        cases.ConstInitializer(0)
    )()

    cases.verify(
        cartesian_case,
        identity,
        in_field,
        out=out_field,
        ref=np.ones((cartesian_case.default_sizes[IDim])),
    )


def test_shift_by_one_execution(cartesian_case):
    @gtx.field_operator
    def shift_by_one(in_field: cases.IFloatField) -> cases.IFloatField:
        return in_field(Ioff[1])

    # direct call to field operator
    # TODO(tehrengruber): slicing located fields not supported currently
    # shift_by_one(in_field, out=out_field[:-1], offset_provider={"Ioff": IDim})

    @gtx.program
    def shift_by_one_program(in_field: cases.IFloatField, out_field: cases.IFloatField):
        shift_by_one(in_field, out=out_field[:-1])

    in_field = cases.allocate(cartesian_case, shift_by_one_program, "in_field").extend(
        {IDim: (0, 1)}
    )()
    out_field = cases.allocate(cartesian_case, shift_by_one_program, "out_field")()

    cases.verify(
        cartesian_case,
        shift_by_one_program,
        in_field,
        out_field,
        inout=out_field.array()[:-1],
        ref=in_field.array()[1:-1],
    )


def test_copy_execution(cartesian_case, copy_program_def):
    copy_program = gtx.program(copy_program_def, backend=cartesian_case.backend)

    cases.verify_with_default_data(cartesian_case, copy_program, ref=lambda in_field: in_field)


def test_double_copy_execution(cartesian_case, double_copy_program_def):
    double_copy_program = gtx.program(double_copy_program_def, backend=cartesian_case.backend)

    cases.verify_with_default_data(
        cartesian_case, double_copy_program, ref=lambda in_field, intermediate_field: in_field
    )


def test_copy_restricted_execution(cartesian_case, copy_restrict_program_def):
    copy_restrict_program = gtx.program(copy_restrict_program_def, backend=cartesian_case.backend)

    cases.verify_with_default_data(
        cartesian_case,
        copy_restrict_program,
        ref=lambda in_field: np.array(
            [
                in_field[i] if i in range(1, 2) else 0
                for i in range(0, cartesian_case.default_sizes[IDim])
            ]
        ),
    )


def test_calling_fo_from_fo_execution(cartesian_case):
    @gtx.field_operator
    def pow_two(field: cases.IFloatField) -> cases.IFloatField:
        return field * field

    @gtx.field_operator
    def pow_three(field: cases.IFloatField) -> cases.IFloatField:
        return field * pow_two(field)

    @gtx.program
    def fo_from_fo_program(in_field: cases.IFloatField, out: cases.IFloatField):
        pow_three(in_field, out=out)

    cases.verify_with_default_data(
        cartesian_case,
        fo_from_fo_program,
        ref=lambda in_field: in_field**3,
    )


def test_tuple_program_return_constructed_inside(cartesian_case):
    @gtx.field_operator
    def pack_tuple(
        a: cases.IFloatField, b: cases.IFloatField
    ) -> tuple[cases.IFloatField, cases.IFloatField]:
        return (a, b)

    @gtx.program
    def prog(
        a: cases.IFloatField,
        b: cases.IFloatField,
        out_a: cases.IFloatField,
        out_b: cases.IFloatField,
    ):
        pack_tuple(a, b, out=(out_a, out_b))

    a = cases.allocate(cartesian_case, prog, "a")()
    b = cases.allocate(cartesian_case, prog, "b")()
    out_a = cases.allocate(cartesian_case, prog, "out_a")()
    out_b = cases.allocate(cartesian_case, prog, "out_b")()

    cases.run(cartesian_case, prog, a, b, out_a, out_b, offset_provider={})

    assert np.allclose((a, b), (out_a, out_b))


def test_tuple_program_return_constructed_inside_with_slicing(cartesian_case):
    @gtx.field_operator
    def pack_tuple(
        a: cases.IFloatField, b: cases.IFloatField
    ) -> tuple[cases.IFloatField, cases.IFloatField]:
        return (a, b)

    @gtx.program
    def prog(
        a: cases.IFloatField,
        b: cases.IFloatField,
        out_a: cases.IFloatField,
        out_b: cases.IFloatField,
    ):
        pack_tuple(a, b, out=(out_a[1:], out_b[1:]))

    a = cases.allocate(cartesian_case, prog, "a").strategy(cases.ConstInitializer(1))()
    b = cases.allocate(cartesian_case, prog, "b").strategy(cases.ConstInitializer(2))()
    out_a = cases.allocate(cartesian_case, prog, "out_a").strategy(cases.ConstInitializer(0))()
    out_b = cases.allocate(cartesian_case, prog, "out_b").strategy(cases.ConstInitializer(0))()

    cases.run(cartesian_case, prog, a, b, out_a, out_b, offset_provider={})

    assert np.allclose((a.array()[1:], b.array()[1:]), (out_a.array()[1:], out_b.array()[1:]))
    assert out_a[0] == 0 and out_b[0] == 0


def test_tuple_program_return_constructed_inside_nested(cartesian_case):
    @gtx.field_operator
    def pack_tuple(
        a: cases.IFloatField, b: cases.IFloatField, c: cases.IFloatField
    ) -> tuple[tuple[cases.IFloatField, cases.IFloatField], cases.IFloatField]:
        return ((a, b), c)

    @gtx.program
    def prog(
        a: cases.IFloatField,
        b: cases.IFloatField,
        c: cases.IFloatField,
        out_a: cases.IFloatField,
        out_b: cases.IFloatField,
        out_c: cases.IFloatField,
    ):
        pack_tuple(a, b, c, out=((out_a, out_b), out_c))

    a = cases.allocate(cartesian_case, prog, "a").strategy(cases.ConstInitializer(1))()
    b = cases.allocate(cartesian_case, prog, "b").strategy(cases.ConstInitializer(2))()
    c = cases.allocate(cartesian_case, prog, "b").strategy(cases.ConstInitializer(3))()
    out_a = cases.allocate(cartesian_case, prog, "out_a").strategy(cases.ConstInitializer(0))()
    out_b = cases.allocate(cartesian_case, prog, "out_b").strategy(cases.ConstInitializer(0))()
    out_c = cases.allocate(cartesian_case, prog, "out_c").strategy(cases.ConstInitializer(0))()

    cases.run(cartesian_case, prog, a, b, c, out_a, out_b, out_c, offset_provider={})

    assert np.allclose((a, b, c), (out_a, out_b, out_c))


def test_wrong_argument_type(cartesian_case, copy_program_def):
    copy_program = gtx.program(copy_program_def, backend=cartesian_case.backend)

    inp = gtx.np_as_located_field(JDim)(np.ones((cartesian_case.default_sizes[JDim],)))
    out = cases.allocate(cartesian_case, copy_program, "out").strategy(cases.ConstInitializer(1))()

    with pytest.raises(ProgramTypeError) as exc_info:
        # program is defined on Field[[IDim], ...], but we call with
        #  Field[[JDim], ...]
        copy_program(inp, out, offset_provider={})

    msgs = [
        "- Expected 0-th argument to be of type Field\[\[IDim], float64\],"
        " but got Field\[\[JDim\], float64\].",
    ]
    for msg in msgs:
        assert re.search(msg, exc_info.value.__cause__.args[0]) is not None


def test_dimensions_domain(cartesian_case):
    @gtx.field_operator
    def empty_domain_fieldop(a: cases.IJField):
        return a

    @gtx.program
    def empty_domain_program(a: cases.IJField, out_field: cases.IJField):
        empty_domain_fieldop(a, out=out_field, domain={JDim: (0, 1), IDim: (0, 1)})

    a = cases.allocate(cartesian_case, empty_domain_program, "a")()
    out_field = cases.allocate(cartesian_case, empty_domain_program, "out_field")()

    with pytest.raises(
        GTTypeError,
        match=(r"Dimensions in out field and field domain are not equivalent"),
    ):
        empty_domain_program(a, out_field, offset_provider={})


def test_input_kwargs(cartesian_case):
    @gtx.field_operator(backend=cartesian_case.backend)
    def fieldop_input_kwargs(
        a: cases.IJField,
        b: cases.IJField,
        c: cases.IJField,
    ) -> cases.IJField:
        return c * a - b

    input_1 = cases.allocate(cartesian_case, fieldop_input_kwargs, "a")()
    input_2 = cases.allocate(cartesian_case, fieldop_input_kwargs, "b")()
    input_3 = cases.allocate(cartesian_case, fieldop_input_kwargs, "c")()
    expected = np.asarray(input_3) * np.asarray(input_1) - np.asarray(input_2)
    out = cases.allocate(cartesian_case, fieldop_input_kwargs, cases.RETURN)()

    fieldop_input_kwargs(input_1, b=input_2, c=input_3, out=out, offset_provider={})
    assert np.allclose(expected, out)

    @gtx.program(backend=cartesian_case.backend)
    def program_input_kwargs(
        a: cases.IJField,
        b: cases.IJField,
        c: cases.IJField,
        out: cases.IJField,
    ):
        fieldop_input_kwargs(a, b, c, out=out)

    out = cases.allocate(cartesian_case, program_input_kwargs, "out").strategy(
        cases.ConstInitializer(0)
    )()
    program_input_kwargs(input_1, b=input_2, c=input_3, out=out, offset_provider={})
    assert np.allclose(expected, out)

    out = cases.allocate(cartesian_case, program_input_kwargs, "out").strategy(
        cases.ConstInitializer(0)
    )()
    program_input_kwargs(a=input_1, b=input_2, c=input_3, out=out, offset_provider={})
    assert np.allclose(expected, out)

    with pytest.raises(GTTypeError, match="got multiple values for argument"):
        program_input_kwargs(input_2, input_3, a=input_1, out=out, offset_provider={})<|MERGE_RESOLUTION|>--- conflicted
+++ resolved
@@ -40,25 +40,8 @@
 )
 
 
-<<<<<<< HEAD
-@pytest.fixture(params=[roundtrip.executor, gtfn_cpu.run_gtfn, gtfn_cpu.run_gtfn_with_temporaries])
-def fieldview_backend(request):
-    yield request.param
-
-
-def test_identity_fo_execution(fieldview_backend, identity_def):
-    size = 10
-    in_field = np_as_located_field(IDim)(np.ones((size)))
-    out_field = np_as_located_field(IDim)(np.zeros((size)))
-    identity = field_operator(identity_def, backend=fieldview_backend)
-
-    identity(in_field, out=out_field, offset_provider={})
-
-    assert np.allclose(in_field, out_field)
-=======
 def test_identity_fo_execution(cartesian_case, identity_def):
     identity = gtx.field_operator(identity_def, backend=cartesian_case.backend)
->>>>>>> e3076091
 
     in_field = cases.allocate(cartesian_case, identity, "in_field").strategy(
         cases.ConstInitializer(1)
