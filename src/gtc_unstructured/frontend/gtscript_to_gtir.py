# -*- coding: utf-8 -*-
#
# Eve Toolchain - GT4Py Project - GridTools Framework
#
# Copyright (c) 2020, CSCS - Swiss National Supercomputing Center, ETH Zurich
# All rights reserved.
#
# This file is part of the GT4Py project and the GridTools framework.
# GT4Py is free software: you can redistribute it and/or modify it under
# the terms of the GNU General Public License as published by the
# Free Software Foundation, either version 3 of the License, or any later
# version. See the LICENSE.txt file at the top-level directory of this
# distribution for a copy of the license or check <https://www.gnu.org/licenses/>.
#
# SPDX-License-Identifier: GPL-3.0-or-later
import copy
from typing import Any, Dict, List, Union, cast
import numbers

from devtools import debug

import eve
from eve.utils import UIDGenerator
import gtc_unstructured.irs.common as common
import gtc_unstructured.irs.gtir as gtir

from . import built_in_functions
from .built_in_types import BuiltInTypeMeta, BuiltInType
from .gtscript import Field, Location, Connectivity, TemporaryField, SparseField, TemporarySparseField
from .gtscript_ast import (
    Argument,
    Assign,
    BinaryOp,
    Call,
    Computation,
    Constant,
    Generator,
    Interval,
    IterationOrder,
    LocationComprehension,
    LocationSpecification,
    Pass,
    Stencil,
    Subscript,
    SubscriptCall,
    SymbolRef,
    SymbolName,
    External,
    TemporaryFieldDecl,
    TemporarySparseFieldDecl
)

_reduction_mapping = {
    "sum": gtir.ReduceOperator.ADD,
    "product": gtir.ReduceOperator.MUL,
    "min": gtir.ReduceOperator.MIN,
    "max": gtir.ReduceOperator.MAX,
}


class SymbolTable:
    """
    A simple symbol table containing all the types of all symbols and potentially their values if known at compile
    time
    """

    def __init__(self, types: Dict[str, Any], constants: Dict[str, Any]):
        # Currently supported types: BuiltInType, LocationType, DataType
        self.types = types
        self.constants = constants

    def __contains__(self, symbol: str) -> bool:
        return symbol in self.types

    def __getitem__(self, symbol: str) -> Any:
        return self.types[symbol]

    def __setitem__(self, symbol: str, val: Any):
        if symbol in self.types:
            if (
                    self.types[symbol] == val
            ):  # TODO(tehrengruber): just a workaround. remove when symbol table has proper scope!
                return self.types[symbol]
            raise ValueError(f"Symbol `{symbol}` already in symbol table.")

        self.types[symbol] = val
        return self.types[symbol]

    # todo(tehrengruber): decide on constant folding: what, when, how?
    def materialize_constant(self, symbol: str, expected_type=None):
        """
        Materialize constant `symbol`, i.e. return the value of that symbol.

        Currently the only constants are types, but this is currently the place where constant folding would happen,
        hence the name.

        Example:
        .. code-block:: python

            self._materialize_constant("Vertex") == LocationType.Vertex
        """
        if symbol not in self.types:
            raise ValueError(f"Symbol {symbol} not found")
        if symbol not in self.constants:
            raise ValueError(f"Symbol {symbol} : {self.types[symbol]} is not a constant")
        val = self.constants[symbol]
        if expected_type is not None and not isinstance(val, expected_type):
            raise ValueError(
                f"Expected a symbol {symbol} of type {expected_type}, but got {self.types[symbol]}"
            )
        return val


class NodeCanonicalizer(eve.NodeTranslator):
    @classmethod
    def apply(cls, gt4py_ast: Computation):
        return cls().visit(gt4py_ast)

    def visit_Computation(self, node: Computation):
        # canonicalize nested stencils
        stencils = []
        for stencil in node.stencils:
            if all(isinstance(body_node, Stencil) for body_node in stencil.body):
                # if we find a nested stencil flatten it
                for nested_stencil in stencil.body:
                    assert isinstance(nested_stencil, Stencil)
                    # TODO(tehrengruber): validate iteration_spec otherwise the TemporaryFieldDeclExtractor fails
                    flattened_stencil = Stencil(
                        iteration_spec=self.generic_visit(stencil.iteration_spec)
                                       + self.generic_visit(nested_stencil.iteration_spec),
                        body=self.generic_visit(nested_stencil.body),
                    )
                    if any(isinstance(body_node, Stencil) for body_node in flattened_stencil.body):
                        raise ValueError("Nesting a stencil inside a nested stencil not allowed.")
                    stencils.append(flattened_stencil)
            elif not any(isinstance(body_node, Stencil) for body_node in stencil.body):
                # if we have a non-nested stencil just keep it as is
                stencils.append(self.visit(stencil))
            else:
                raise ValueError("Mixing nested and unnested stencils not allowed.")

        # write back changes to node
        node.stencils = stencils

        return node

    def visit_Call(self, node: Call):
        # TODO(tehrengruber): this could be done by the call inliner
        # neighbor accessor canonicalization
        # neighbor_selector_mapping = {
        #    "vertices": Symbol(name="Vertex"),  # TODO(tehrengruber): common.LocationType.Vertex,
        #    "edges": Symbol(name="Edge"),  # common.LocationType.Edge,
        #    "cells": Symbol(name="Cell"),  # common. LocationType.Cell
        # }
        # if node.func in neighbor_selector_mapping:
        #    return Call(
        #        func="neighbors",
        #        args=[self.generic_visit(node.args[0]), neighbor_selector_mapping[node.func]],
        #    )

        return self.generic_visit(node)


class ConstExprEvaluator(eve.NodeVisitor):
    @classmethod
    def apply(cls, symtable, values):
        instance = cls()
        return instance.visit(values, symtable=symtable)

    def visit_Node(self, node, **kwargs):
        raise ValueError("Evaluation failed")

    def visit_SymbolRef(self, node: SymbolRef, *, symtable, **kwargs):
        if not node.name in symtable:
            bla = 1 + 1
        return self.visit(symtable[node.name])

    def visit_External(self, node: External, **kwargs):
        return node.value

    def visit_Constant(self, node: Constant, **kwargs):
        return node.value

    def visit_Subscript(self, node: Subscript, **kwargs):
        return self.visit(node.value, **kwargs)[tuple(self.visit(idx, **kwargs) for idx in node.indices)]


from .built_in_types import LocalField


class TypeInference(eve.NodeVisitor):
    @classmethod
    def apply(cls, symtable, values):
        instance = cls()
        return instance.visit(values, symtable=symtable)

    def visit_Node(self, node, *, symtable, **kwargs):
        raise ValueError(f"Type of node {node} not defined.")

    def visit_Argument(self, node: Argument, **kwargs):
        return node.type_

    def visit_TemporaryFieldDecl(self, node: TemporaryFieldDecl, **kwargs):
        return node.type_

    def visit_TemporarySparseFieldDecl(self, node: TemporarySparseFieldDecl, **kwargs):
        return node.type_

    def visit_Call(self, node: Call, **kwargs):
        # todo: enhance
        return common.DataType.FLOAT64
        # return built_in_functions[node.func].return_type(*self.visit(node.args))

    def visit_Constant(self, node: Constant, **kwargs):
        return type(node.value)

    def visit_SymbolRef(self, node: SymbolRef, symtable, **kwargs):
        return self.visit(symtable[node.name], symtable=symtable, **kwargs)

    def visit_External(self, node: External, **kwargs):
        return type(node.value)

    def visit_LocationSpecification(self, node: LocationSpecification, *, symtable, **kwargs):
        return Location[ConstExprEvaluator.apply(symtable, node.location_type)]

    def visit_LocationComprehension(self, node: LocationComprehension, *, symtable, **kwargs):
        connectivity = symtable[node.iterable.value.name].type_
        index_type = self.visit(node.iterable.indices[0], symtable=symtable, **kwargs)
        if index_type != Location[connectivity.primary_location()]:
            raise ValueError(
                f"You are trying to access a connectivity posed on {connectivity.primary_location()} using a location of type {index_type}")
        return Location[connectivity.secondary_location()]

    def visit_SubscriptCall(self, node: SubscriptCall, *, symtable, **kwargs):
        func = ConstExprEvaluator.apply(symtable, node.func)
        if issubclass(func, BuiltInType):
            return func
        raise ValueError(f"Type of node {node} not defined.")

    def visit_BinaryOp(self, node: BinaryOp, **kwargs):
        # todo: enhance
        return common.DataType.FLOAT64

    def visit_Subscript(self, node: Subscript, *, symtable, **kwargs):
        # todo: enhance
        if all(isinstance(symtable[idx.name], LocationSpecification) or isinstance(symtable[idx], LocationComprehension)
               for idx in node.indices):
            # todo: use Number
            return common.DataType.FLOAT64
        raise ValueError(f"Type of node {node} not defined.")

    def visit_Generator(self, node: LocationComprehension, *, symtable, **kwargs):
        connectivity = symtable[node.generators[0].iterable.value.name].type_
        assert issubclass(connectivity, Connectivity)
        return LocalField[connectivity]


class GTScriptToGTIR(eve.NodeTranslator):
    # TODO(tehrengruber): the current way of passing the location_stack is tidious and error prone

    @classmethod
    def apply(cls, gt4py_ast: Computation):
        return cls().visit(gt4py_ast)

    def visit_IterationOrder(self, node: IterationOrder, **kwargs) -> gtir.common.LoopOrder:
        return gtir.common.LoopOrder[node.order]

    def visit_Interval(self, node: Interval, **kwargs):
        return None

    def visit_LocationSpecification(
            self, node: LocationSpecification, *, symtable, **kwargs
    ) -> gtir.LocationComprehension:
        loc_type = ConstExprEvaluator.apply(symtable, node.location_type)

        return gtir.PrimaryLocation(name=node.name, location_type=loc_type)

    def visit_LocationComprehension(
            self, node: LocationComprehension, *, symtable, location_stack, **kwargs
    ) -> gtir.LocationComprehension:
        assert isinstance(symtable[node.iterable.value.name], Argument)
        assert issubclass(symtable[node.iterable.value.name].type_, Connectivity)
        connectivity_name = node.iterable.value.name
        connectivity = symtable[connectivity_name].type_.base_connectivity()
        if not issubclass(connectivity, Connectivity):
            # todo(tehrengruber): better error message
            raise ValueError(
                f"Invalid neighbor specification. Expected a connectivity access."
            )

        of = self.visit(node.iterable.value, symtable=symtable, location_stack=location_stack, **kwargs)
        if not isinstance(of, gtir.SymbolRef):
            raise ValueError(f"Expected a `SymbolRef` node, but got `{type(of)}`")

        return gtir.LocationComprehension(name=node.target, of=gtir.ConnectivityRef(name=of))

    def visit_Call(self, node: Call, *, location_stack, symtable, **kwargs):
        # TODO(tehrengruber): all of this can be done with the symbol table and the call inliner
        # reductions

<<<<<<< HEAD
        args_contain_generator = any(isinstance(arg, Generator) for arg in node.args)
        arg_types = list(TypeInference.apply(symtable, arg) for arg in node.args)

        # method = built_in_functions.native_functions[node.func]
        # TODO(workshop): would be nice if we could use `method.applicable`

        if node.func in built_in_functions.native_functions and not args_contain_generator:

=======
        # TODO(workshop): Add built-in functions (`sqrt`, etc)
        # TODO(workshop): Distinguish between `max(1, 2)` vs `max(a[e] for e in v2e[v])` & similar
        if node.func in built_in_functions.native_functions:
            method = built_in_functions.native_functions[node.func]
            arg_types = list(TypeInference.apply(symtable, arg) for arg in node.args)
            # debug(arg_types)
            # print(arg_types)

            # TODO(workshop): would be nice if we could use `method.applicable`
>>>>>>> 2cb5d443
            if not all(issubclass(arg_type, numbers.Number) for arg_type in arg_types):
                raise ValueError("Wrong Types")

            if len(node.args) != gtir.NativeFunction.IR_OP_TO_NUM_ARGS[node.func]:
                raise ValueError()

            native_func_call = gtir.NativeFuncCall(
                func=gtir.NativeFunction(node.func),
                args=self.visit(node.args, location_stack=location_stack, symtable=symtable, **kwargs),
                location_type=location_stack[-1][1]
            )
            return native_func_call

        elif node.func in built_in_functions.neighbor_reductions:
            if any(method.applicable(arg_types) for method in getattr(built_in_functions, node.func).methods):
                if not len(node.args):
                    raise ValueError(
                        f"Invalid number of arguments specified for function {node.func}. Expected 1, but {len(node.args)} were given."
                    )
                if not isinstance(node.args[0], Generator) or len(node.args[0].generators) != 1:
                    raise ValueError("Invalid argument to {node.func}")

                op = _reduction_mapping[node.func]
                neighbors = self.visit(
                    node.args[0].generators[0], **{**kwargs, "symtable": symtable, "location_stack": location_stack}
                )

                # operand gets new location stack
                new_location_stack = location_stack + [(node.args[0].generators[0].target, symtable[
                    node.args[0].generators[0].iterable.value.name].type_.secondary_location())]

                operand = self.visit(
                    node.args[0].elt, **{**kwargs, "symtable": {**symtable, **node.args[0].symtable_},
                                         "location_stack": new_location_stack}
                )

                return gtir.NeighborReduce(
                    op=op,
                    operand=operand,
                    neighbors=neighbors,
                    location_type=location_stack[-1][1],
                )

        raise ValueError()

    def visit_SubscriptCall(self, node: SubscriptCall, symtable, location_stack, inside_sparse_assign,
                            neighbor_vector_access_expr_location_name, **kwargs):
        assert inside_sparse_assign
        func = ConstExprEvaluator.apply(symtable, node.func)

        return gtir.NeighborVectorAccess(
            exprs=self.visit(node.args[0].elts, **{**kwargs, "symtable": symtable, "location_stack": location_stack}),
            location_ref=gtir.LocationRef(name=neighbor_vector_access_expr_location_name),
            location_type=location_stack[0][1],  # wrong
        )

    def visit_Constant(self, node: Constant, *, location_stack, **kwargs):
        py_dtype_to_gtir = {  # TODO(tehrengruber): check
            int: common.DataType.INT32,
            float: common.DataType.FLOAT64,
        }
        return gtir.Literal(
            value=str(node.value),
            vtype=next(gtir_type for type_, gtir_type in py_dtype_to_gtir.items() if isinstance(node.value, type_)),
            location_type=location_stack[-1][1],
        )

    def visit_SymbolRef(self, node: SymbolRef, *, symtable, location_stack, **kwargs):
        assert node.name in symtable
        # todo: Argument and TemporaryFieldDecl should have same base class
        # TODO: SparseField's should have slice syntax
        if isinstance(symtable[node.name], (Argument, TemporaryFieldDecl, TemporarySparseFieldDecl)):
            if issubclass(symtable[node.name].type_, (Field, SparseField, TemporaryField, TemporarySparseField)):
                return gtir.FieldAccess(
                    name=node.name,
                    location_type=location_stack[-1][1],
                    subscript=[gtir.LocationRef(name=location_stack[0][0])],
                )  # TODO(tehrengruber): just visit the subscript symbol
            elif issubclass(symtable[node.name].type_, Connectivity):
                return gtir.SymbolRef(node.name)

        raise ValueError()

    def visit_Subscript(self, node: Subscript, *, symtable, location_stack, **kwargs):
        value_decl = symtable[node.value.name]
        if isinstance(value_decl, (Argument, TemporaryFieldDecl, TemporarySparseFieldDecl)) and (
                issubclass(value_decl.type_, (Field, TemporaryField, SparseField, TemporarySparseField))):
            assert len(node.indices) in [1, 2]
            assert all(isinstance(index, SymbolRef) for index in node.indices)
            assert all(isinstance(symtable[index.name], LocationSpecification) or isinstance(symtable[index.name],
                                                                                             LocationComprehension) for
                       index in node.indices)

            # check arguments for consistency
            # TODO: lower IRs should check this too, currently without this check they just generate invalid code
            if issubclass(value_decl.type_, SparseField) or issubclass(value_decl.type_, TemporarySparseField):
                connectivity = value_decl.type_.args[0]
                assert issubclass(connectivity, Connectivity)
                expected_index_types = (
                    Location[connectivity.primary_location()], Location[connectivity.secondary_location()])
            elif issubclass(value_decl.type_, Field) or issubclass(value_decl.type_, TemporaryField):
                expected_index_types = (Location[value_decl.type_.args[0]],)

            index_types = tuple(TypeInference.apply(symtable, idx) for idx in node.indices)
            assert index_types == expected_index_types

            # TODO(tehrengruber): just visit the index symbol
            return gtir.FieldAccess(
                name=gtir.SymbolRef(node.value.name),
                subscript=[
                    gtir.LocationRef(name=index.name) for index in cast(List[SymbolRef], node.indices)
                ],
                location_type=location_stack[-1][1],
            )

        raise ValueError()

    def visit_Assign(self, node: Assign, *, symtable, location_stack, **kwargs) -> Union[
        gtir.AssignStmt, gtir.NeighborAssignStmt]:
        right_type = TypeInference.apply(symtable, node.value)
        sparse_assign = issubclass(right_type, LocalField)
        if sparse_assign:
            location_type = symtable[node.target.name].type_.args[0]
            if location_type != right_type.args[0]:
                raise ValueError()
            # gtir expects the name of the connectivity instead of its type, hence search for the name
            connectivity_name = None
            for symbol in symtable.values():
                if isinstance(symbol, Argument) and issubclass(
                        symbol.type_, Connectivity) and location_type == symbol.type_:
                    assert connectivity_name is None
                    connectivity_name = symbol.name
            assert connectivity_name is not None
            location_name = UIDGenerator.sequential_id(prefix="location")
            return gtir.NeighborAssignStmt(
                left=self.visit(node.target, symtable=symtable, location_stack=location_stack, **kwargs),
                right=self.visit(node.value, symtable=symtable,
                                 location_stack=location_stack,
                                 inside_sparse_assign=sparse_assign,
                                 neighbor_vector_access_expr_location_name=location_name, **kwargs),
                location_type=location_stack[-1][1],
                neighbors=gtir.LocationComprehension(name=location_name,
                                                     of=gtir.ConnectivityRef(name=connectivity_name))
            )
        else:
            return gtir.AssignStmt(
                left=self.visit(node.target, **{"symtable": symtable, "location_stack": location_stack, **kwargs}),
                right=self.visit(node.value, **{"symtable": symtable, "location_stack": location_stack,
                                                "inside_sparse_assign": sparse_assign, **kwargs}),
                location_type=location_stack[-1][1],
            )

    def visit_BinaryOp(self, node: BinaryOp, *, symtable, location_stack, **kwargs):
        return gtir.BinaryOp(
            op=node.op,
            left=self.visit(node.left, **{"symtable": symtable, "location_stack": location_stack, **kwargs}),
            right=self.visit(node.right, **{"symtable": symtable, "location_stack": location_stack, **kwargs}),
            location_type=location_stack[-1][1],
        )

    def visit_Stencil(self, node: Stencil, **kwargs) -> gtir.Stencil:
        loop_order, primary_location = None, None
        for it_spec in node.iteration_spec:
            if isinstance(it_spec, IterationOrder):
                assert loop_order is None
                loop_order = self.visit(it_spec, **kwargs)
            elif isinstance(it_spec, LocationSpecification):
                assert primary_location is None
                primary_location = self.visit(it_spec, **kwargs)
            elif isinstance(it_spec, Interval):
                # TODO(tehrengruber): implement
                pass
            else:
                raise ValueError()
        assert loop_order is not None
        assert primary_location is not None

        location_stack = [(primary_location.name,
                           primary_location.location_type)]  # TODO(tehrengruber): we should store dimensions here

        horizontal_loops = []
        for stmt in node.body:
            horizontal_loops.append(
                gtir.HorizontalLoop(
                    stmt=self.visit(stmt, location_stack=location_stack, **kwargs),
                    location=primary_location,
                )
            )

        return gtir.Stencil(
            vertical_loops=[
                gtir.VerticalLoop(loop_order=loop_order, horizontal_loops=horizontal_loops)
            ]
        )

    def visit_Computation(self, node: Computation) -> gtir.Computation:
        field_args = []
        connectivity_args = []
        temporary_fields = []

        for arg in node.arguments + node.declarations:
            if issubclass(arg.type_, Field) or issubclass(arg.type_, TemporaryField):
                field_type = arg.type_
                loc_type, vtype = field_type.args

                assert isinstance(vtype, common.DataType)
                assert isinstance(loc_type, common.LocationType)

                dims = gtir.Dimensions(horizontal=gtir.HorizontalDimension(primary=loc_type))

                if issubclass(arg.type_, Field):
                    field_args.append(gtir.UField(name=arg.name, vtype=field_type.args[1], dimensions=dims))
                elif issubclass(arg.type_, TemporaryField):
                    temporary_fields.append(
                        gtir.TemporaryField(name=arg.name, vtype=field_type.args[1], dimensions=dims))
            elif issubclass(arg.type_, Connectivity):
                base_connectivty = arg.type_.base_connectivity()
                connectivity_args.append(gtir.Connectivity(name=arg.name, primary=base_connectivty.primary_location(),
                                                           secondary=base_connectivty.secondary_location(),
                                                           max_neighbors=base_connectivty.max_neighbors(),
                                                           has_skip_values=base_connectivty.has_skip_values()))
            elif issubclass(arg.type_, SparseField) or issubclass(arg.type_, TemporarySparseField):
                connectivity = arg.type_.args[0]
                assert issubclass(connectivity, Connectivity)
                # gtir expects the name of the connectivity instead of its type, hence search for the name
                connectivity_name = None
                for other_arg in node.arguments:
                    if issubclass(other_arg.type_, Connectivity) and arg.type_.args[0] == other_arg.type_:
                        assert connectivity_name is None
                        connectivity_name = other_arg.name

                # TODO(tehrengruber): check dims argument with hannes
                dims = gtir.Dimensions(
                    horizontal=gtir.HorizontalDimension(primary=connectivity.base_connectivity().primary_location()))

                if issubclass(arg.type_, SparseField):
                    field_args.append(gtir.SparseField(name=arg.name, connectivity=gtir.SymbolRef(connectivity_name),
                                                       vtype=arg.type_.args[1], dimensions=dims))
                elif issubclass(arg.type_, TemporarySparseField):
                    temporary_fields.append(
                        gtir.TemporarySparseField(name=arg.name, connectivity=gtir.SymbolRef(connectivity_name),
                                                  vtype=arg.type_.args[1], dimensions=dims))

        return gtir.Computation(
            name=node.name,
            connectivities=connectivity_args,
            params=field_args,
            declarations=temporary_fields,
            stencils=self.visit(node.stencils, symtable=node.symtable_),
        )

    def visit_Pass(self, node: Pass):
        raise RuntimeError("Not implemented.")<|MERGE_RESOLUTION|>--- conflicted
+++ resolved
@@ -298,7 +298,6 @@
         # TODO(tehrengruber): all of this can be done with the symbol table and the call inliner
         # reductions
 
-<<<<<<< HEAD
         args_contain_generator = any(isinstance(arg, Generator) for arg in node.args)
         arg_types = list(TypeInference.apply(symtable, arg) for arg in node.args)
 
@@ -307,17 +306,6 @@
 
         if node.func in built_in_functions.native_functions and not args_contain_generator:
 
-=======
-        # TODO(workshop): Add built-in functions (`sqrt`, etc)
-        # TODO(workshop): Distinguish between `max(1, 2)` vs `max(a[e] for e in v2e[v])` & similar
-        if node.func in built_in_functions.native_functions:
-            method = built_in_functions.native_functions[node.func]
-            arg_types = list(TypeInference.apply(symtable, arg) for arg in node.args)
-            # debug(arg_types)
-            # print(arg_types)
-
-            # TODO(workshop): would be nice if we could use `method.applicable`
->>>>>>> 2cb5d443
             if not all(issubclass(arg_type, numbers.Number) for arg_type in arg_types):
                 raise ValueError("Wrong Types")
 
@@ -346,12 +334,10 @@
                 )
 
                 # operand gets new location stack
-                new_location_stack = location_stack + [(node.args[0].generators[0].target, symtable[
-                    node.args[0].generators[0].iterable.value.name].type_.secondary_location())]
+                new_location_stack = location_stack + [(node.args[0].generators[0].target, symtable[node.args[0].generators[0].iterable.value.name].type_.secondary_location())]
 
                 operand = self.visit(
-                    node.args[0].elt, **{**kwargs, "symtable": {**symtable, **node.args[0].symtable_},
-                                         "location_stack": new_location_stack}
+                    node.args[0].elt, **{**kwargs, "symtable": {**symtable, **node.args[0].symtable_}, "location_stack": new_location_stack}
                 )
 
                 return gtir.NeighborReduce(
