# GT4Py - GridTools Framework
#
# Copyright (c) 2014-2024, ETH Zurich
# All rights reserved.
#
# Please, refer to the LICENSE file in the root directory.
# SPDX-License-Identifier: BSD-3-Clause

# TODO(havogt) move public definitions and make this module private

from __future__ import annotations

import abc
import copy
import dataclasses
import itertools
import math
import sys
import warnings

import numpy as np
import numpy.typing as npt

from gt4py import eve
from gt4py._core import definitions as core_defs
from gt4py.eve import extended_typing as xtyping
from gt4py.eve.extended_typing import (
    Any,
    Callable,
    Generic,
    Iterable,
    Literal,
    Mapping,
    NoReturn,
    Optional,
    Protocol,
    Self,
    Sequence,
    SupportsFloat,
    SupportsInt,
    TypeAlias,
    TypeGuard,
    TypeVar,
    Union,
    cast,
    overload,
    runtime_checkable,
)
from gt4py.next import common, field_utils
from gt4py.next.embedded import (
    context as embedded_context,
    exceptions as embedded_exceptions,
    operators,
)
from gt4py.next.ffront import fbuiltins
from gt4py.next.iterator import builtins, runtime
from gt4py.next.otf import arguments
from gt4py.next.type_system import type_specifications as ts, type_translation


try:
    import dace
except ImportError:
    from types import ModuleType

    dace: Optional[ModuleType] = None  # type: ignore[no-redef]


EMBEDDED = "embedded"


# Atoms
Tag: TypeAlias = common.Tag

ArrayIndex: TypeAlias = slice | common.IntIndex
ArrayIndexOrIndices: TypeAlias = ArrayIndex | tuple[ArrayIndex, ...]

FieldIndex: TypeAlias = (
    range | slice | common.IntIndex
)  # A `range` FieldIndex can be negative indicating a relative position with respect to origin, not wrap-around semantics like `slice` TODO(havogt): remove slice here
FieldIndices: TypeAlias = tuple[FieldIndex, ...]
FieldIndexOrIndices: TypeAlias = FieldIndex | FieldIndices

FieldAxis: TypeAlias = common.Dimension
TupleAxis: TypeAlias = type[None]
Axis: TypeAlias = Union[FieldAxis, TupleAxis]
Scalar: TypeAlias = (
    SupportsInt | SupportsFloat | np.int32 | np.int64 | np.float32 | np.float64 | np.bool_
)


class SparseTag(Tag): ...


class NeighborTableOffsetProvider:
    def __init__(
        self,
        table: core_defs.NDArrayObject,
        origin_axis: common.Dimension,
        neighbor_axis: common.Dimension,
        max_neighbors: int,
        has_skip_values=True,
    ) -> None:
        self.table = table
        self.origin_axis = origin_axis
        self.neighbor_axis = neighbor_axis
        assert not hasattr(table, "shape") or table.shape[1] == max_neighbors
        self.max_neighbors = max_neighbors
        self.has_skip_values = has_skip_values
        self.index_type = table.dtype

    def mapped_index(
        self, primary: common.IntIndex, neighbor_idx: common.IntIndex
    ) -> common.IntIndex:
        res = self.table[(primary, neighbor_idx)]
        assert common.is_int_index(res)
        return res

    if dace:
        # Extension of NeighborTableOffsetProvider adding SDFGConvertible support in GT4Py Programs
        def _dace_data_ptr(self) -> int:
            obj = self.table
            if dace.dtypes.is_array(obj):
                if hasattr(obj, "__array_interface__"):
                    return obj.__array_interface__["data"][0]
                if hasattr(obj, "__cuda_array_interface__"):
                    return obj.__cuda_array_interface__["data"][0]
            raise ValueError("Unsupported data container.")

        def _dace_descriptor(self) -> dace.data.Data:
            return dace.data.create_datadescriptor(self.table)
    else:

        def _dace_data_ptr(self) -> NoReturn:  # type: ignore[misc]
            raise NotImplementedError(
                "data_ptr is only supported when the 'dace' module is available."
            )

        def _dace_descriptor(self) -> NoReturn:  # type: ignore[misc]
            raise NotImplementedError(
                "__descriptor__ is only supported when the 'dace' module is available."
            )

    data_ptr = _dace_data_ptr
    __descriptor__ = _dace_descriptor


class StridedNeighborOffsetProvider:
    def __init__(
        self,
        origin_axis: common.Dimension,
        neighbor_axis: common.Dimension,
        max_neighbors: int,
        has_skip_values=True,
    ) -> None:
        self.origin_axis = origin_axis
        self.neighbor_axis = neighbor_axis
        self.max_neighbors = max_neighbors
        self.has_skip_values = has_skip_values
        self.index_type = int

    def mapped_index(
        self, primary: common.IntIndex, neighbor_idx: common.IntIndex
    ) -> common.IntIndex:
        return primary * self.max_neighbors + neighbor_idx


# Offsets
OffsetPart: TypeAlias = Tag | common.IntIndex
CompleteOffset: TypeAlias = tuple[Tag, common.IntIndex]
OffsetProviderElem: TypeAlias = common.OffsetProviderElem
OffsetProvider: TypeAlias = common.OffsetProvider

# Positions
SparsePositionEntry = list[int]
IncompleteSparsePositionEntry: TypeAlias = list[Optional[int]]
PositionEntry: TypeAlias = SparsePositionEntry | common.IntIndex
IncompletePositionEntry: TypeAlias = IncompleteSparsePositionEntry | common.IntIndex
ConcretePosition: TypeAlias = dict[Tag, PositionEntry]
IncompletePosition: TypeAlias = dict[Tag, IncompletePositionEntry]

Position: TypeAlias = Union[ConcretePosition, IncompletePosition]
#: A ``None`` position flags invalid not-a-neighbor results in neighbor-table lookups
MaybePosition: TypeAlias = Optional[Position]

NamedFieldIndices: TypeAlias = Mapping[Tag, FieldIndex | SparsePositionEntry]


@runtime_checkable
class ItIterator(Protocol):
    """
    Prototype for the Iterator concept of Iterator IR.

    `ItIterator` to avoid name clashes with `Iterator` from `typing` and `collections.abc`.
    """

    def shift(self, *offsets: OffsetPart) -> ItIterator: ...

    def can_deref(self) -> bool: ...

    def deref(self) -> Any: ...


@runtime_checkable
class LocatedField(Protocol):
    """A field with named dimensions providing read access."""

    @property
    @abc.abstractmethod
    def dims(self) -> tuple[common.Dimension, ...]: ...

    # TODO(havogt): define generic Protocol to provide a concrete return type
    @abc.abstractmethod
    def field_getitem(self, indices: NamedFieldIndices) -> Any: ...

    @property
    def __gt_origin__(self) -> tuple[int, ...]:
        return tuple([0] * len(self.dims))


@runtime_checkable
class MutableLocatedField(LocatedField, Protocol):
    """A LocatedField with write access."""

    # TODO(havogt): define generic Protocol to provide a concrete return type
    @abc.abstractmethod
    def field_setitem(self, indices: NamedFieldIndices, value: Any) -> None: ...


class Column(np.lib.mixins.NDArrayOperatorsMixin):
    """Represents a column when executed in column mode (`column_axis != None`).

    Implements `__array_ufunc__` and `__array_function__` to isolate
    and simplify dispatching in iterator ir builtins.
    """

    def __init__(self, kstart: int, data: np.ndarray | Scalar) -> None:
        self.kstart = kstart
        assert isinstance(data, (np.ndarray, Scalar))
        column_range: common.NamedRange = embedded_context.closure_column_range.get()
        self.data = (
            data if isinstance(data, np.ndarray) else np.full(len(column_range.unit_range), data)
        )

    @property
    def dtype(self) -> np.dtype:
        # not directly dtype of `self.data` as that might be a structured type containing `None`
        return _elem_dtype(self.data[self.kstart])

    def __getitem__(self, i: int) -> Any:
        result = self.data[i - self.kstart]
        #  numpy type
        if self.data.dtype.names:
            return tuple(result)
        return result

    def tuple_get(self, i: int) -> Column:
        if self.data.dtype.names:
            return Column(self.kstart, self.data[self.data.dtype.names[i]])
        else:
            return Column(self.kstart, self.data[i, ...])

    def __setitem__(self, i: int, v: Any) -> None:
        self.data[i - self.kstart] = v

    def __array__(self, dtype: Optional[npt.DTypeLike] = None) -> np.ndarray:
        return self.data.astype(dtype, copy=False)

    def _validate_kstart(self, args):
        if wrong_kstarts := (  # noqa: F841 [unused-variable]
            set(arg.kstart for arg in args if isinstance(arg, Column)) - {self.kstart}
        ):
            raise ValueError(
                "Incompatible 'Column.kstart': it should be '{self.kstart}' but found other values: {wrong_kstarts}."
            )

    def __array_ufunc__(self, ufunc, method, *inputs, **kwargs) -> Column:
        # note:
        # - we allow scalars to silently pass through and be handled correctly by numpy
        # - we let numpy do the checking of compatible shapes
        assert method == "__call__"
        self._validate_kstart(inputs)
        return self.__class__(
            self.kstart,
            ufunc(*(inp.data if isinstance(inp, Column) else inp for inp in inputs), **kwargs),
        )

    def __array_function__(self, func, types, args, kwargs) -> Column:
        # see note in `__array_ufunc__`
        self._validate_kstart(args)
        return self.__class__(
            self.kstart,
            func(*(arg.data if isinstance(arg, Column) else arg for arg in args), **kwargs),
        )


@builtins.deref.register(EMBEDDED)
def deref(it):
    return it.deref()


@builtins.can_deref.register(EMBEDDED)
def can_deref(it):
    return it.can_deref()


@builtins.if_.register(EMBEDDED)
def if_(cond, t, f):
    # ensure someone doesn't accidentally pass an iterator
    assert not hasattr(cond, "shift")
    if any(isinstance(arg, Column) for arg in (cond, t, f)):
        return np.where(cond, t, f)
    return t if cond else f


@builtins.cast_.register(EMBEDDED)
def cast_(obj, new_dtype):
    if isinstance(obj, Column):
        return obj.data.astype(new_dtype.__name__)
    return new_dtype(obj)


@builtins.not_.register(EMBEDDED)
def not_(a):
    if isinstance(a, Column):
        return np.logical_not(a)
    return not a


@builtins.gamma.register(EMBEDDED)
def gamma(a):
    gamma_ = np.vectorize(math.gamma)
    if isinstance(a, Column):
        return Column(kstart=a.kstart, data=gamma_(a.data))
    res = gamma_(a)
    assert res.ndim == 0
    return res.item()


@builtins.and_.register(EMBEDDED)
def and_(a, b):
    if isinstance(a, Column):
        return np.logical_and(a, b)
    return a and b


@builtins.or_.register(EMBEDDED)
def or_(a, b):
    if isinstance(a, Column):
        return np.logical_or(a, b)
    return a or b


@builtins.xor_.register(EMBEDDED)
def xor_(a, b):
    if isinstance(a, Column):
        return np.logical_xor(a, b)
    return a ^ b


@builtins.tuple_get.register(EMBEDDED)
def tuple_get(i, tup):
    if isinstance(tup, Column):
        return tup.tuple_get(i)
    return tup[i]


@builtins.make_tuple.register(EMBEDDED)
def make_tuple(*args):
    return (*args,)


@builtins.lift.register(EMBEDDED)
def lift(stencil):
    def impl(*args):
        class _WrappedIterator:
            def __init__(
                self, stencil, args, *, offsets: Optional[list[OffsetPart]] = None, elem=None
            ) -> None:
                assert not offsets or all(isinstance(o, (int, str)) for o in offsets)
                self.stencil = stencil
                self.args = args
                self.offsets = offsets or []
                self.elem = elem

            # TODO needs to be supported by all iterators that represent tuples
            def __getitem__(self, index):
                return _WrappedIterator(self.stencil, self.args, offsets=self.offsets, elem=index)

            def shift(self, *offsets: OffsetPart):
                return _WrappedIterator(
                    self.stencil, self.args, offsets=[*self.offsets, *offsets], elem=self.elem
                )

            def _shifted_args(self):
                return tuple(map(lambda arg: arg.shift(*self.offsets), self.args))

            def can_deref(self):
                shifted_args = self._shifted_args()
                return all(shifted_arg.can_deref() for shifted_arg in shifted_args)

            def deref(self):
                if not self.can_deref():
                    # this can legally happen in cases like `if_(can_deref(lifted), deref(lifted), 42.)`
                    # because both branches will be eagerly executed
                    return _UNDEFINED

                shifted_args = self._shifted_args()

                if self.elem is None:
                    return self.stencil(*shifted_args)
                else:
                    return self.stencil(*shifted_args)[self.elem]

        return _WrappedIterator(stencil, args)

    return impl


NamedRange: TypeAlias = tuple[Tag | common.Dimension, range]


@builtins.cartesian_domain.register(EMBEDDED)
def cartesian_domain(*args: NamedRange) -> runtime.CartesianDomain:
    return runtime.CartesianDomain(args)


@builtins.unstructured_domain.register(EMBEDDED)
def unstructured_domain(*args: NamedRange) -> runtime.UnstructuredDomain:
    return runtime.UnstructuredDomain(args)


Domain: TypeAlias = (
    runtime.CartesianDomain | runtime.UnstructuredDomain | dict[str | common.Dimension, range]
)


@builtins.named_range.register(EMBEDDED)
def named_range(tag: Tag | common.Dimension, start: int, end: int) -> NamedRange:
    # TODO revisit this pattern after the discussion of 0d-field vs scalar
    if isinstance(start, ConstantField):
        start = start.value
    if isinstance(end, ConstantField):
        end = end.value
    return (tag, range(start, end))


@builtins.minus.register(EMBEDDED)
def minus(first, second):
    return first - second


@builtins.plus.register(EMBEDDED)
def plus(first, second):
    return first + second


@builtins.multiplies.register(EMBEDDED)
def multiplies(first, second):
    return first * second


@builtins.divides.register(EMBEDDED)
def divides(first, second):
    return first / second


@builtins.floordiv.register(EMBEDDED)
def floordiv(first, second):
    return first // second


@builtins.mod.register(EMBEDDED)
def mod(first, second):
    return first % second


@builtins.eq.register(EMBEDDED)
def eq(first, second):
    return first == second


@builtins.greater.register(EMBEDDED)
def greater(first, second):
    return first > second


@builtins.less.register(EMBEDDED)
def less(first, second):
    return first < second


@builtins.less_equal.register(EMBEDDED)
def less_equal(first, second):
    return first <= second


@builtins.greater_equal.register(EMBEDDED)
def greater_equal(first, second):
    return first >= second


@builtins.not_eq.register(EMBEDDED)
def not_eq(first, second):
    return first != second


CompositeOfScalarOrField: TypeAlias = Scalar | common.Field | tuple["CompositeOfScalarOrField", ...]


def is_dtype_like(t: Any) -> TypeGuard[npt.DTypeLike]:
    return issubclass(t, (np.generic, int, float))


def infer_dtype_like_type(t: Any) -> npt.DTypeLike:
    res = xtyping.infer_type(t)
    assert is_dtype_like(res), res
    return res


def promote_scalars(val: CompositeOfScalarOrField):
    """Given a scalar, field or composite thereof promote all (contained) scalars to fields."""
    if isinstance(val, tuple):
        return tuple(promote_scalars(el) for el in val)
    elif isinstance(val, common.Field):
        return val
    val_type = infer_dtype_like_type(val)
    if isinstance(val, Scalar):
        return constant_field(val)
    else:
        raise ValueError(
            f"Expected a 'Field' or a number ('float', 'np.int64', ...), got '{val_type}'."
        )


for math_builtin_name in builtins.MATH_BUILTINS:
    python_builtins = {"int": int, "float": float, "bool": bool, "str": str}
    decorator = getattr(builtins, math_builtin_name).register(EMBEDDED)
    impl: Callable
    if math_builtin_name == "gamma":
        continue  # treated explicitly
    elif math_builtin_name in python_builtins:
        # TODO: Should potentially use numpy fixed size types to be consistent
        #   with compiled backends. Currently using Python types to preserve
        #   existing behaviour.
        impl = python_builtins[math_builtin_name]
    else:
        impl = getattr(np, math_builtin_name)

    globals()[math_builtin_name] = decorator(impl)


def _named_range(axis: str, range_: Iterable[int]) -> Iterable[CompleteOffset]:
    return ((axis, i) for i in range_)


def _domain_iterator(domain: dict[Tag, range]) -> Iterable[ConcretePosition]:
    return (
        dict(elem)
        for elem in itertools.product(*(_named_range(axis, rang) for axis, rang in domain.items()))
    )


def execute_shift(
    pos: Position, tag: Tag, index: common.IntIndex, *, offset_provider: OffsetProvider
) -> MaybePosition:
    assert pos is not None
    if isinstance(tag, SparseTag):
        current_entry = pos[tag]
        assert isinstance(current_entry, list)
        new_entry = list(current_entry)
        assert None in new_entry
        assert isinstance(
            index, int
        )  # narrowing to `int` as it's an element of `SparsePositionEntry`
        for i, p in reversed(list(enumerate(new_entry))):
            # first shift applies to the last sparse dimensions of that axis type
            if p is None:
                offset_implementation = offset_provider[tag]
                assert isinstance(offset_implementation, common.Connectivity)
                cur_index = pos[offset_implementation.origin_axis.value]
                assert common.is_int_index(cur_index)
                if offset_implementation.mapped_index(cur_index, index) in [
                    None,
                    common._DEFAULT_SKIP_VALUE,
                ]:
                    return None

                new_entry[i] = index
                break
        # the assertions above confirm pos is incomplete casting here to avoid duplicating work in a type guard
        return cast(IncompletePosition, pos) | {tag: new_entry}

    assert tag in offset_provider
    offset_implementation = offset_provider[tag]
    if isinstance(offset_implementation, common.Dimension):
        new_pos = copy.copy(pos)
        if common.is_int_index(value := new_pos[offset_implementation.value]):
            new_pos[offset_implementation.value] = value + index
        else:
            raise AssertionError()
        return new_pos
    else:
        assert isinstance(offset_implementation, common.Connectivity)
        assert offset_implementation.origin_axis.value in pos
        new_pos = pos.copy()
        new_pos.pop(offset_implementation.origin_axis.value)
        cur_index = pos[offset_implementation.origin_axis.value]
        assert common.is_int_index(cur_index)
        if offset_implementation.mapped_index(cur_index, index) in [
            None,
            common._DEFAULT_SKIP_VALUE,
        ]:
            return None
        else:
            new_index = offset_implementation.mapped_index(cur_index, index)
            assert new_index is not None
            new_pos[offset_implementation.neighbor_axis.value] = int(new_index)

        return new_pos

    raise AssertionError("Unknown object in 'offset_provider'.")


def _is_list_of_complete_offsets(
    complete_offsets: list[tuple[Any, Any]],
) -> TypeGuard[list[CompleteOffset]]:
    return all(
        isinstance(tag, Tag) and isinstance(offset, (int, np.integer))
        for tag, offset in complete_offsets
    )


def group_offsets(*offsets: OffsetPart) -> list[CompleteOffset]:
    assert len(offsets) % 2 == 0
    complete_offsets = [*zip(offsets[::2], offsets[1::2])]
    assert _is_list_of_complete_offsets(
        complete_offsets
    ), f"Invalid sequence of offset parts: {offsets}"
    return complete_offsets


def shift_position(
    pos: MaybePosition, *complete_offsets: CompleteOffset, offset_provider: OffsetProvider
) -> MaybePosition:
    if pos is None:
        return None
    new_pos = pos.copy()
    for tag, index in complete_offsets:
        if (
            shifted_pos := execute_shift(new_pos, tag, index, offset_provider=offset_provider)
        ) is not None:
            new_pos = shifted_pos
        else:
            return None
    return new_pos


class Undefined:
    def __float__(self):
        return np.nan

    def __int__(self):
        return sys.maxsize

    def __repr__(self):
        return "_UNDEFINED"

    @classmethod
    def _setup_math_operations(cls):
        ops = [
            "__add__",
            "__sub__",
            "__mul__",
            "__matmul__",
            "__truediv__",
            "__floordiv__",
            "__mod__",
            "__divmod__",
            "__pow__",
            "__lshift__",
            "__rshift__",
            "__lt__",
            "__le__",
            "__gt__",
            "__ge__",
            "__eq__",
            "__ne__",
            "__and__",
            "__xor__",
            "__or__",
            "__radd__",
            "__rsub__",
            "__rmul__",
            "__rmatmul__",
            "__rtruediv__",
            "__rfloordiv__",
            "__rmod__",
            "__rdivmod__",
            "__rpow__",
            "__rlshift__",
            "__rrshift__",
            "__rand__",
            "__rxor__",
            "__ror__",
            "__neg__",
            "__pos__",
            "__abs__",
            "__invert__",
        ]
        for op in ops:
            setattr(cls, op, lambda self, *args, **kwargs: _UNDEFINED)


Undefined._setup_math_operations()

_UNDEFINED = Undefined()


def _is_concrete_position(pos: Position) -> TypeGuard[ConcretePosition]:
    return all(
        isinstance(v, (int, np.integer))
        or (isinstance(v, list) and all(isinstance(e, (int, np.integer)) for e in v))
        for v in pos.values()
    )


def _get_axes(
    field_or_tuple: LocatedField | tuple,
    *,
    ignore_zero_dims=False,
) -> Sequence[common.Dimension]:  # arbitrary nesting of tuples of LocatedField
    """
    Get axes of a field or tuple of fields and check them to be equal.

    Set `ignore_zero_dims` to ignore zero-dimensional fields both in the check and the return value.
    In case all arguments are zero-dimensional return an empty sequence.

    >>> from gt4py import next as gtx
    >>> IDim = gtx.Dimension("I")
    >>> i_field: LocatedField = _wrap_field(
    ...     gtx.empty({IDim: range(3, 10)}, allocator=gtx.itir_python)
    ... )

    >>> _get_axes((i_field, i_field))
    (Dimension(value='I', kind=<DimensionKind.HORIZONTAL: 'horizontal'>),)

    >>> JDim = gtx.Dimension("J")
    >>> j_field: LocatedField = _wrap_field(
    ...     gtx.empty({JDim: range(3, 10)}, allocator=gtx.itir_python)
    ... )
    >>> _get_axes((i_field, j_field))
    Traceback (most recent call last):
      ...
    ValueError: Fields are defined on different axes.

    >>> zero_dim_field: LocatedField = _wrap_field(gtx.empty({}, allocator=gtx.itir_python))
    >>> _get_axes((i_field, zero_dim_field))
    Traceback (most recent call last):
      ...
    ValueError: Fields are defined on different axes.

    >>> _get_axes((i_field, zero_dim_field), ignore_zero_dims=True)
    (Dimension(value='I', kind=<DimensionKind.HORIZONTAL: 'horizontal'>),)
    """
    if isinstance(field_or_tuple, tuple):
        els_axes = []
        for f in field_or_tuple:
            el_axes = _get_axes(f, ignore_zero_dims=ignore_zero_dims)
            if not ignore_zero_dims or len(el_axes) > 0:
                els_axes.append(el_axes)
        if not all(els_axes[0] == axes for axes in els_axes):
            raise ValueError("Fields are defined on different axes.")
        return els_axes[0] if els_axes else []
    else:
        return field_or_tuple.dims


def _single_vertical_idx(
    indices: NamedFieldIndices, column_axis: Tag, column_index: common.IntIndex
) -> NamedFieldIndices:
    transformed = {
        axis: (index if axis != column_axis else index.start + column_index)  # type: ignore[union-attr] # trust me, `index` is range in case of `column_axis` # fmt: off
        for axis, index in indices.items()
    }
    return transformed


@overload
def _make_tuple(
    field_or_tuple: tuple[tuple | LocatedField, ...],  # arbitrary nesting of tuples of Field
    named_indices: NamedFieldIndices,
    *,
    column_axis: Tag,
) -> tuple[tuple | Column, ...]: ...


@overload
def _make_tuple(
    field_or_tuple: tuple[tuple | LocatedField, ...],  # arbitrary nesting of tuples of Field
    named_indices: NamedFieldIndices,
    *,
    column_axis: Literal[None] = None,
) -> tuple[tuple | npt.DTypeLike | Undefined, ...]:  # arbitrary nesting
    ...


@overload
def _make_tuple(
    field_or_tuple: LocatedField, named_indices: NamedFieldIndices, *, column_axis: Tag
) -> Column: ...


@overload
def _make_tuple(
    field_or_tuple: LocatedField,
    named_indices: NamedFieldIndices,
    *,
    column_axis: Literal[None] = None,
) -> npt.DTypeLike | Undefined: ...


def _make_tuple(
    field_or_tuple: LocatedField | tuple[tuple | LocatedField, ...],
    named_indices: NamedFieldIndices,
    *,
    column_axis: Optional[Tag] = None,
) -> Column | npt.DTypeLike | tuple[tuple | Column | npt.DTypeLike | Undefined, ...] | Undefined:
    if column_axis is None:
        if isinstance(field_or_tuple, tuple):
            return tuple(_make_tuple(f, named_indices) for f in field_or_tuple)
        else:
            try:
                data = field_or_tuple.field_getitem(named_indices)
                return data
            except embedded_exceptions.IndexOutOfBounds:
                return _UNDEFINED
    else:
        column_range = embedded_context.closure_column_range.get().unit_range
        assert column_range is not None

        col: list[
            npt.DTypeLike | tuple[tuple | Column | npt.DTypeLike | Undefined, ...] | Undefined
        ] = []
        for i in column_range:
            # we don't know the buffer size, therefore we have to try.
            try:
                col.append(
                    tuple(
                        _make_tuple(
                            f,
                            _single_vertical_idx(
                                named_indices, column_axis, i - column_range.start
                            ),
                        )
                        for f in field_or_tuple
                    )
                    if isinstance(field_or_tuple, tuple)
                    else _make_tuple(
                        field_or_tuple,
                        _single_vertical_idx(named_indices, column_axis, i - column_range.start),
                    )
                )
            except embedded_exceptions.IndexOutOfBounds:
                col.append(_UNDEFINED)

        first = next((v for v in col if v != _UNDEFINED), None)
        if first is None:
            raise RuntimeError(
                "Found 'Undefined' value, this should not happen for a legal program."
            )
        dtype = _elem_dtype(first)
        return Column(column_range.start, np.asarray(col, dtype=dtype))


@dataclasses.dataclass(frozen=True)
class MDIterator:
    field: LocatedField | tuple[LocatedField | tuple, ...]  # arbitrary nesting
    pos: MaybePosition
    column_axis: Optional[Tag] = dataclasses.field(default=None, kw_only=True)

    def shift(self, *offsets: OffsetPart) -> MDIterator:
        complete_offsets = group_offsets(*offsets)
        offset_provider = embedded_context.offset_provider.get()
        assert offset_provider is not None
        return MDIterator(
            self.field,
            shift_position(self.pos, *complete_offsets, offset_provider=offset_provider),
            column_axis=self.column_axis,
        )

    def can_deref(self) -> bool:
        return self.pos is not None

    def deref(self) -> Any:
        if not self.can_deref():
            # this can legally happen in cases like `if_(can_deref(inp), deref(inp), 42.)`
            # because both branches will be eagerly executed
            return _UNDEFINED

        assert self.pos is not None
        shifted_pos = self.pos.copy()
        axes = _get_axes(self.field, ignore_zero_dims=True)

        if __debug__:
            if not all(axis.value in shifted_pos.keys() for axis in axes if axis is not None):
                raise IndexError("Iterator position doesn't point to valid location for its field.")
        slice_column = dict[Tag, range]()
        if self.column_axis is not None:
            column_range = embedded_context.closure_column_range.get()
            assert column_range is not None
            k_pos = shifted_pos.pop(self.column_axis)
            assert isinstance(k_pos, int)
            # the following range describes a range in the field
            # (negative values are relative to the origin, not relative to the size)
            slice_column[self.column_axis] = range(k_pos, k_pos + len(column_range.unit_range))

        assert _is_concrete_position(shifted_pos)
        position = {**shifted_pos, **slice_column}
        return _make_tuple(self.field, position, column_axis=self.column_axis)


def _get_sparse_dimensions(axes: Sequence[common.Dimension]) -> list[Tag]:
    return [
        axis.value
        for axis in axes
        if isinstance(axis, common.Dimension) and axis.kind == common.DimensionKind.LOCAL
    ]


def _wrap_field(field: common.Field | tuple) -> NDArrayLocatedFieldWrapper | tuple:
    if isinstance(field, tuple):
        return tuple(_wrap_field(f) for f in field)
    else:
        assert isinstance(field, common.Field)
        return NDArrayLocatedFieldWrapper(field)


def make_in_iterator(
    inp_: common.Field, pos: Position, *, column_dimension: Optional[common.Dimension]
) -> ItIterator:
    inp = _wrap_field(inp_)
    axes = _get_axes(inp, ignore_zero_dims=True)
    sparse_dimensions = _get_sparse_dimensions(axes)
    new_pos: Position = pos.copy()
    for sparse_dim in set(sparse_dimensions):
        init = [None] * sparse_dimensions.count(sparse_dim)
        new_pos[sparse_dim] = init  # type: ignore[assignment] # looks like mypy is confused
    if column_dimension is not None:
        column_range = embedded_context.closure_column_range.get().unit_range
        # if we deal with column stencil the column position is just an offset by which the whole column needs to be shifted
        assert column_range is not None
        new_pos[column_dimension.value] = column_range.start
    it = MDIterator(
        inp, new_pos, column_axis=column_dimension.value if column_dimension is not None else None
    )
    if len(sparse_dimensions) >= 1:
        if len(sparse_dimensions) == 1:
            return SparseListIterator(it, sparse_dimensions[0])
        else:
            raise NotImplementedError(
                f"More than one local dimension is currently not supported, got {sparse_dimensions}."
            )
    else:
        return it


builtins.builtin_dispatch.push_key(EMBEDDED)  # makes embedded the default


@dataclasses.dataclass(frozen=True)
class NDArrayLocatedFieldWrapper(MutableLocatedField):
    """A temporary helper until we sorted out all Field conventions between frontend and iterator.embedded."""

    _ndarrayfield: common.Field

    @property
    def dims(self) -> tuple[common.Dimension, ...]:
        return self._ndarrayfield.__gt_domain__.dims

    def _translate_named_indices(
        self, _named_indices: NamedFieldIndices
    ) -> common.AbsoluteIndexSequence:
        named_indices: Mapping[common.Dimension, FieldIndex | SparsePositionEntry] = {
            d: _named_indices[d.value] for d in self._ndarrayfield.__gt_domain__.dims
        }
        domain_slice: list[common.NamedRange | common.NamedIndex] = []
        for d, v in named_indices.items():
            if isinstance(v, range):
                domain_slice.append(common.NamedRange(d, common.UnitRange(v.start, v.stop)))
            elif isinstance(v, list):
                assert len(v) == 1  # only 1 sparse dimension is supported
                assert common.is_int_index(
                    v[0]
                )  # derefing a concrete element in a sparse field, not a slice
                domain_slice.append(common.NamedIndex(d, v[0]))
            else:
                assert common.is_int_index(v)
                domain_slice.append(common.NamedIndex(d, v))
        return tuple(domain_slice)

    def field_getitem(self, named_indices: NamedFieldIndices) -> Any:
        return self._ndarrayfield[self._translate_named_indices(named_indices)].as_scalar()

    def field_setitem(self, named_indices: NamedFieldIndices, value: Any):
        if isinstance(self._ndarrayfield, common.MutableField):
            self._ndarrayfield[self._translate_named_indices(named_indices)] = value
        else:
            raise RuntimeError("Assigment into a non-mutable Field is not allowed.")

    @property
    def __gt_origin__(self) -> tuple[int, ...]:
        return self._ndarrayfield.__gt_origin__


def _is_field_axis(axis: Axis) -> TypeGuard[FieldAxis]:
    return isinstance(axis, FieldAxis)


def _is_tuple_axis(axis: Axis) -> TypeGuard[TupleAxis]:
    return axis is None


def _is_sparse_position_entry(
    pos: FieldIndex | SparsePositionEntry,
) -> TypeGuard[SparsePositionEntry]:
    return isinstance(pos, list)


def get_ordered_indices(axes: Iterable[Axis], pos: NamedFieldIndices) -> tuple[FieldIndex, ...]:
    res: list[FieldIndex] = []
    sparse_position_tracker: dict[Tag, int] = {}
    for axis in axes:
        if _is_tuple_axis(axis):
            res.append(slice(None))
        else:
            assert _is_field_axis(axis)
            assert axis.value in pos
            assert isinstance(axis.value, str)
            elem = pos[axis.value]
            if _is_sparse_position_entry(elem):
                sparse_position_tracker.setdefault(axis.value, 0)
                res.append(elem[sparse_position_tracker[axis.value]])
                sparse_position_tracker[axis.value] += 1
            else:
                assert isinstance(elem, (int, np.integer, slice, range))
                res.append(elem)
    return tuple(res)


@overload
def _shift_range(range_or_index: range, offset: int) -> slice: ...


@overload
def _shift_range(range_or_index: common.IntIndex, offset: int) -> common.IntIndex: ...


def _shift_range(range_or_index: range | common.IntIndex, offset: int) -> ArrayIndex:
    if isinstance(range_or_index, range):
        # range_or_index describes a range in the field
        assert range_or_index.step == 1
        return slice(range_or_index.start + offset, range_or_index.stop + offset)
    else:
        assert common.is_int_index(range_or_index)
        return range_or_index + offset


@overload
def _range2slice(r: range) -> slice: ...


@overload
def _range2slice(r: common.IntIndex) -> common.IntIndex: ...


def _range2slice(r: range | common.IntIndex) -> slice | common.IntIndex:
    if isinstance(r, range):
        assert r.start >= 0 and r.stop >= r.start
        return slice(r.start, r.stop)
    return r


def _shift_field_indices(
    ranges_or_indices: tuple[range | common.IntIndex, ...], offsets: tuple[int, ...]
) -> tuple[ArrayIndex, ...]:
    return tuple(
        _range2slice(r) if o == 0 else _shift_range(r, o)
        for r, o in zip(ranges_or_indices, offsets)
    )


def np_as_located_field(
    *axes: common.Dimension, origin: Optional[dict[common.Dimension, int]] = None
) -> Callable[[np.ndarray], common.Field]:
    warnings.warn("`np_as_located_field()` is deprecated, use `gtx.as_field()`", DeprecationWarning)  # noqa: B028 [no-explicit-stacklevel]

    origin = origin or {}

    def _maker(a) -> common.Field:
        if a.ndim != len(axes):
            raise TypeError("'ndarray.ndim' is incompatible with number of given dimensions.")
        ranges = []
        for d, s in zip(axes, a.shape):
            offset = origin.get(d, 0)
            ranges.append(common.UnitRange(-offset, s - offset))

        res = common._field(a, domain=common.Domain(dims=tuple(axes), ranges=tuple(ranges)))
        return res

    return _maker


@dataclasses.dataclass(frozen=True)
class IndexField(common.Field):
    """
    Minimal index field implementation.

    TODO: Improve implementation (e.g. support slicing) and move out of this module.
    """

    _dimension: common.Dimension
    _cur_index: Optional[core_defs.IntegralScalar] = None

    @property
    def __gt_domain__(self) -> common.Domain:
        return self.domain

    @property
    def __gt_origin__(self) -> tuple[int, ...]:
        return (0,)

    @classmethod
    def __gt_builtin_func__(func: Callable, /) -> NoReturn:  # type: ignore[override] # Signature incompatible with supertype # fmt: off
        raise NotImplementedError()

    @property
    def domain(self) -> common.Domain:
        if self._cur_index is None:
            return common.Domain(common.NamedRange(self._dimension, common.UnitRange.infinite()))
        else:
            return common.Domain()

    @property
    def codomain(self) -> type[core_defs.int32]:
        return core_defs.int32

    @property
    def dtype(self) -> core_defs.Int32DType:
        return core_defs.Int32DType()

    @property
    def ndarray(self) -> core_defs.NDArrayObject:
        raise AttributeError("Cannot get 'ndarray' of an infinite 'Field'.")

    def asnumpy(self) -> np.ndarray:
        raise NotImplementedError()

    def as_scalar(self) -> core_defs.IntegralScalar:
        if self.domain.ndim != 0:
            raise ValueError(
                "'as_scalar' is only valid on 0-dimensional 'Field's, got a {self.domain.ndim}-dimensional 'Field'."
            )
        assert self._cur_index is not None
        return self._cur_index

    def premap(
        self,
        index_field: common.ConnectivityField | fbuiltins.FieldOffset,
        *args: common.ConnectivityField | fbuiltins.FieldOffset,
    ) -> common.Field:
        # TODO can be implemented by constructing and ndarray (but do we know of which kind?)
        raise NotImplementedError()

    def restrict(self, item: common.AnyIndexSpec) -> Self:
        if isinstance(item, Sequence) and all(isinstance(e, common.NamedIndex) for e in item):
            assert isinstance(item[0], common.NamedIndex)  # for mypy errors on multiple lines below
            d, r = item[0]
            assert d == self._dimension
            assert isinstance(r, core_defs.INTEGRAL_TYPES)
            return self.__class__(self._dimension, r)
        # TODO set a domain...
        raise NotImplementedError()

    __call__ = premap
    __getitem__ = restrict

    def __abs__(self) -> common.Field:
        raise NotImplementedError()

    def __neg__(self) -> common.Field:
        raise NotImplementedError()

    def __invert__(self) -> common.Field:
        raise NotImplementedError()

    def __eq__(self, other: Any) -> common.Field:  # type: ignore[override] # mypy wants return `bool`
        raise NotImplementedError()

    def __ne__(self, other: Any) -> common.Field:  # type: ignore[override] # mypy wants return `bool`
        raise NotImplementedError()

    def __add__(self, other: common.Field | core_defs.ScalarT) -> common.Field:
        raise NotImplementedError()

    def __radd__(self, other: common.Field | core_defs.ScalarT) -> common.Field:
        raise NotImplementedError()

    def __sub__(self, other: common.Field | core_defs.ScalarT) -> common.Field:
        raise NotImplementedError()

    def __rsub__(self, other: common.Field | core_defs.ScalarT) -> common.Field:
        raise NotImplementedError()

    def __mul__(self, other: common.Field | core_defs.ScalarT) -> common.Field:
        raise NotImplementedError()

    def __rmul__(self, other: common.Field | core_defs.ScalarT) -> common.Field:
        raise NotImplementedError()

    def __floordiv__(self, other: common.Field | core_defs.ScalarT) -> common.Field:
        raise NotImplementedError()

    def __rfloordiv__(self, other: common.Field | core_defs.ScalarT) -> common.Field:
        raise NotImplementedError()

    def __truediv__(self, other: common.Field | core_defs.ScalarT) -> common.Field:
        raise NotImplementedError()

    def __rtruediv__(self, other: common.Field | core_defs.ScalarT) -> common.Field:
        raise NotImplementedError()

    def __pow__(self, other: common.Field | core_defs.ScalarT) -> common.Field:
        raise NotImplementedError()

    def __and__(self, other: common.Field | core_defs.ScalarT) -> common.Field:
        raise NotImplementedError()

    def __or__(self, other: common.Field | core_defs.ScalarT) -> common.Field:
        raise NotImplementedError()

    def __xor__(self, other: common.Field | core_defs.ScalarT) -> common.Field:
        raise NotImplementedError()


def index_field(axis: common.Dimension) -> common.Field:
    return IndexField(axis)


@dataclasses.dataclass(frozen=True)
class ConstantField(common.Field[Any, core_defs.ScalarT]):
    """
    Minimal constant field implementation.

    TODO: Improve implementation (e.g. support slicing) and move out of this module.
    """

    _value: core_defs.ScalarT

    @property
    def __gt_domain__(self) -> common.Domain:
        return self.domain

    @property
    def __gt_origin__(self) -> tuple[int, ...]:
        return tuple()

    @classmethod
    def __gt_builtin_func__(func: Callable, /) -> NoReturn:  # type: ignore[override] # Signature incompatible with supertype # fmt: off
        raise NotImplementedError()

    @property
    def domain(self) -> common.Domain:
        return common.Domain(dims=(), ranges=())

    @property
    def dtype(self) -> core_defs.DType[core_defs.ScalarT]:
        return core_defs.dtype(type(self._value))

    @property
    def codomain(self) -> type[core_defs.ScalarT]:
        return self.dtype.scalar_type

    @property
    def ndarray(self) -> core_defs.NDArrayObject:
        raise AttributeError("Cannot get 'ndarray' of an infinite 'Field'.")

    def asnumpy(self) -> np.ndarray:
        raise NotImplementedError()

    def premap(
        self,
        index_field: common.ConnectivityField | fbuiltins.FieldOffset,
        *args: common.ConnectivityField | fbuiltins.FieldOffset,
    ) -> common.Field:
        # TODO can be implemented by constructing and ndarray (but do we know of which kind?)
        raise NotImplementedError()

    def restrict(self, item: common.AnyIndexSpec) -> Self:
        # TODO set a domain...
        return self

    def as_scalar(self) -> core_defs.ScalarT:
        assert self.domain.ndim == 0
        return self._value

    __call__ = premap
    __getitem__ = restrict

    def __abs__(self) -> common.Field:
        raise NotImplementedError()

    def __neg__(self) -> common.Field:
        raise NotImplementedError()

    def __invert__(self) -> common.Field:
        raise NotImplementedError()

    def __eq__(self, other: Any) -> common.Field:  # type: ignore[override] # mypy wants return `bool`
        raise NotImplementedError()

    def __ne__(self, other: Any) -> common.Field:  # type: ignore[override] # mypy wants return `bool`
        raise NotImplementedError()

    def __add__(self, other: common.Field | core_defs.ScalarT) -> common.Field:
        raise NotImplementedError()

    def __radd__(self, other: common.Field | core_defs.ScalarT) -> common.Field:
        raise NotImplementedError()

    def __sub__(self, other: common.Field | core_defs.ScalarT) -> common.Field:
        raise NotImplementedError()

    def __rsub__(self, other: common.Field | core_defs.ScalarT) -> common.Field:
        raise NotImplementedError()

    def __mul__(self, other: common.Field | core_defs.ScalarT) -> common.Field:
        raise NotImplementedError()

    def __rmul__(self, other: common.Field | core_defs.ScalarT) -> common.Field:
        raise NotImplementedError()

    def __floordiv__(self, other: common.Field | core_defs.ScalarT) -> common.Field:
        raise NotImplementedError()

    def __rfloordiv__(self, other: common.Field | core_defs.ScalarT) -> common.Field:
        raise NotImplementedError()

    def __truediv__(self, other: common.Field | core_defs.ScalarT) -> common.Field:
        raise NotImplementedError()

    def __rtruediv__(self, other: common.Field | core_defs.ScalarT) -> common.Field:
        raise NotImplementedError()

    def __pow__(self, other: common.Field | core_defs.ScalarT) -> common.Field:
        raise NotImplementedError()

    def __and__(self, other: common.Field | core_defs.ScalarT) -> common.Field:
        raise NotImplementedError()

    def __or__(self, other: common.Field | core_defs.ScalarT) -> common.Field:
        raise NotImplementedError()

    def __xor__(self, other: common.Field | core_defs.ScalarT) -> common.Field:
        raise NotImplementedError()


def constant_field(value: Any, dtype_like: Optional[core_defs.DTypeLike] = None) -> common.Field:
    if dtype_like is None:
        dtype_like = infer_dtype_like_type(value)
    dtype = core_defs.dtype(dtype_like)
    return ConstantField(dtype.scalar_type(value))


@builtins.shift.register(EMBEDDED)
def shift(*offsets: Union[runtime.Offset, int]) -> Callable[[ItIterator], ItIterator]:
    def impl(it: ItIterator) -> ItIterator:
        return it.shift(*list(o.value if isinstance(o, runtime.Offset) else o for o in offsets))

    return impl


DT = TypeVar("DT")


class _List(tuple, Generic[DT]): ...


@dataclasses.dataclass(frozen=True)
class _ConstList(Generic[DT]):
    value: DT

    def __getitem__(self, _):
        return self.value


@builtins.neighbors.register(EMBEDDED)
def neighbors(offset: runtime.Offset, it: ItIterator) -> _List:
    offset_str = offset.value if isinstance(offset, runtime.Offset) else offset
    assert isinstance(offset_str, str)
    offset_provider = embedded_context.offset_provider.get()
    assert offset_provider is not None
    connectivity = offset_provider[offset_str]
    assert isinstance(connectivity, common.Connectivity)
    return _List(
        shifted.deref()
        for i in range(connectivity.max_neighbors)
        if (shifted := it.shift(offset_str, i)).can_deref()
    )


@builtins.list_get.register(EMBEDDED)
def list_get(i, lst: _List[Optional[DT]]) -> Optional[DT]:
    return lst[i]


@builtins.map_.register(EMBEDDED)
def map_(op):
    def impl_(*lists):
        return _List(map(lambda x: op(*x), zip(*lists)))

    return impl_


@builtins.make_const_list.register(EMBEDDED)
def make_const_list(value):
    return _ConstList(value)


@builtins.reduce.register(EMBEDDED)
def reduce(fun, init):
    def sten(*lists):
        # TODO: assert check_that_all_lists_are_compatible(*lists)
        lst = None
        for cur in lists:
            if isinstance(cur, _List):
                lst = cur
                break
        # we can check a single argument for length,
        # because all arguments share the same pattern
        n = len(lst)
        res = init
        for i in range(n):
            res = fun(res, *(lst[i] for lst in lists))
        return res

    return sten


@dataclasses.dataclass(frozen=True)
class SparseListIterator:
    it: ItIterator
    list_offset: Tag
    offsets: Sequence[OffsetPart] = dataclasses.field(default_factory=list, kw_only=True)

    def deref(self) -> Any:
        offset_provider = embedded_context.offset_provider.get()
        assert offset_provider is not None
        connectivity = offset_provider[self.list_offset]
        assert isinstance(connectivity, common.Connectivity)
        return _List(
            shifted.deref()
            for i in range(connectivity.max_neighbors)
            if (shifted := self.it.shift(*self.offsets, SparseTag(self.list_offset), i)).can_deref()
        )

    def can_deref(self) -> bool:
        return self.it.shift(*self.offsets).can_deref()

    def shift(self, *offsets: OffsetPart) -> SparseListIterator:
        return SparseListIterator(self.it, self.list_offset, offsets=[*offsets, *self.offsets])


@dataclasses.dataclass(frozen=True)
class ScanArgIterator:
    wrapped_iter: ItIterator
    k_pos: int

    def deref(self) -> Any:
        if not self.can_deref():
            return _UNDEFINED
        return self.wrapped_iter.deref()[self.k_pos]

    def can_deref(self) -> bool:
        return self.wrapped_iter.can_deref()

    def shift(self, *offsets: OffsetPart) -> ScanArgIterator:
        return ScanArgIterator(self.wrapped_iter.shift(*offsets), self.k_pos)


def shifted_scan_arg(k_pos: int) -> Callable[[ItIterator], ScanArgIterator]:
    def impl(it: ItIterator) -> ScanArgIterator:
        return ScanArgIterator(it, k_pos=k_pos)  # here we evaluate the full column in every step

    return impl


def is_located_field(field: Any) -> TypeGuard[LocatedField]:
    return isinstance(field, LocatedField)


def is_mutable_located_field(field: Any) -> TypeGuard[MutableLocatedField]:
    return isinstance(field, MutableLocatedField)


def is_tuple_of_field(field) -> bool:
    return isinstance(field, tuple) and all(
        isinstance(f, common.Field) or is_tuple_of_field(f) for f in field
    )


class TupleFieldMeta(type): ...


class TupleField(metaclass=TupleFieldMeta):
    """Allows uniform access to field of tuples and tuple of fields."""

    pass


def _build_tuple_result(field: tuple | LocatedField, named_indices: NamedFieldIndices) -> Any:
    if isinstance(field, tuple):
        return tuple(_build_tuple_result(f, named_indices) for f in field)
    else:
        assert is_located_field(field)
        return field.field_getitem(named_indices)


def _tuple_assign(field: tuple | MutableLocatedField, value: Any, named_indices: NamedFieldIndices):
    if isinstance(field, tuple):
        if len(field) != len(value):
            raise RuntimeError(
                f"Tuple of incompatible size, expected tuple of 'len={len(field)}', got 'len={len(value)}'."
            )
        for f, v in zip(field, value):
            _tuple_assign(f, v, named_indices)
    else:
        assert is_mutable_located_field(field)
        field.field_setitem(named_indices, value)


class TupleOfFields(TupleField):
    def __init__(self, data):
        self.data = data
        self.dims = _get_axes(data)

    def field_getitem(self, named_indices: NamedFieldIndices) -> Any:
        return _build_tuple_result(self.data, named_indices)

    def field_setitem(self, named_indices: NamedFieldIndices, value: Any):
        if not isinstance(value, tuple):
            raise RuntimeError(f"Value needs to be tuple, got '{value}'.")
        _tuple_assign(self.data, value, named_indices)


def as_tuple_field(field: tuple | TupleField) -> TupleField:
    assert is_tuple_of_field(field)
    assert not isinstance(field, TupleField)
    return TupleOfFields(tuple(_wrap_field(f) for f in field))


def _elem_dtype(elem: Any) -> np.dtype:
    if hasattr(elem, "dtype"):
        return elem.dtype
    if isinstance(elem, tuple):
        return np.dtype([(f"f{i}", _elem_dtype(e)) for i, e in enumerate(elem)])
    return np.dtype(type(elem))


@builtins.scan.register(EMBEDDED)
def scan(scan_pass, is_forward: bool, init):
    def impl(*iters: ItIterator):
        column_range = embedded_context.closure_column_range.get().unit_range
        if column_range is None:
            raise RuntimeError("Column range is not defined, cannot scan.")

        sorted_column_range = column_range if is_forward else reversed(column_range)
        state = init
        col = Column(column_range.start, np.zeros(len(column_range), dtype=_elem_dtype(init)))
        for i in sorted_column_range:
            state = scan_pass(state, *map(shifted_scan_arg(i), iters))
            col[i] = state

        return col

    return impl


def _dimension_to_tag(domain: Domain) -> dict[Tag, range]:
    return {k.value if isinstance(k, common.Dimension) else k: v for k, v in domain.items()}


def _validate_domain(domain: Domain, offset_provider: OffsetProvider) -> None:
    if isinstance(domain, runtime.CartesianDomain):
        if any(isinstance(o, common.Connectivity) for o in offset_provider.values()):
            raise RuntimeError(
                "Got a 'CartesianDomain', but found a 'Connectivity' in 'offset_provider', expected 'UnstructuredDomain'."
            )


@runtime.set_at.register(EMBEDDED)
def set_at(expr: common.Field, domain: common.DomainLike, target: common.MutableField) -> None:
    operators._tuple_assign_field(target, expr, common.domain(domain))


@runtime.if_stmt.register(EMBEDDED)
def if_stmt(cond: bool, true_branch: Callable[[], None], false_branch: Callable[[], None]) -> None:
<<<<<<< HEAD
=======
    """
    (Stateful) if statement.

    The two branches are represented as lambda functions, such that they are not executed eagerly.
    This is required to avoid out-of-bounds accesses. Note that a dedicated built-in is required,
    contrary to using a plain python if-stmt, such that tracing / double roundtrip works.

    Arguments:
        cond: The condition to decide which branch to execute.
        true_branch: A lambda function to be executed when `cond` is `True`.
        false_branch: A lambda function to be executed when `cond` is `False`.
    """
>>>>>>> 881babf4
    if cond:
        true_branch()
    else:
        false_branch()


def _compute_at_position(
    sten: Callable,
    ins: Sequence[common.Field],
    pos: ConcretePosition,
    column_dimension: Optional[common.Dimension],
) -> Scalar | tuple[Scalar | tuple, ...]:
    ins_iters = list(
        make_in_iterator(
            inp,
            pos,
            column_dimension=column_dimension,
        )
        for inp in ins
    )
    return sten(*ins_iters)


def _extract_column_range(domain) -> common.NamedRange | eve.NothingType:
    if (col_range_placeholder := embedded_context.closure_column_range.get(None)) is not None:
        assert (
            col_range_placeholder.unit_range.is_empty()
        )  # check it's just the placeholder with empty range
        column_axis = col_range_placeholder.dim
        if column_axis is not None and column_axis.value in domain:
            return common.NamedRange(
                column_axis,
                common.UnitRange(domain[column_axis.value].start, domain[column_axis.value].stop),
            )
    return eve.NOTHING


def _structured_dtype_to_typespec(structured_dtype: np.dtype) -> ts.ScalarType | ts.TupleType:
    if structured_dtype.names is None:
        return type_translation.from_dtype(core_defs.dtype(structured_dtype))
    return ts.TupleType(
        types=[
            _structured_dtype_to_typespec(structured_dtype[name]) for name in structured_dtype.names
        ]
    )


def _get_output_type(
    fun: Callable,
    domain_: runtime.CartesianDomain | runtime.UnstructuredDomain,
    args: tuple[Any, ...],
) -> ts.TypeSpec:
    domain = _dimension_to_tag(domain_)
    col_range = _extract_column_range(domain)

    col_dim: Optional[common.Dimension] = None
    if isinstance(col_range, common.NamedRange):
        col_dim = col_range.dim
        del domain[col_range.dim.value]

    # determine dtype by computing result at one point
    pos_in_domain = next(iter(_domain_iterator(domain)))
    with embedded_context.new_context(closure_column_range=col_range) as ctx:
        single_pos_result = ctx.run(_compute_at_position, fun, args, pos_in_domain, col_dim)
    assert single_pos_result is not _UNDEFINED, "Stencil contains an Out-Of-Bound access."
    dtype = _elem_dtype(single_pos_result)
    return _structured_dtype_to_typespec(dtype)


@builtins.as_fieldop.register(EMBEDDED)
def as_fieldop(fun: Callable, domain: runtime.CartesianDomain | runtime.UnstructuredDomain):
    def impl(*args):
        xp = field_utils.get_array_ns(*args)
        type_ = _get_output_type(fun, domain, [promote_scalars(arg) for arg in args])
        out = field_utils.field_from_typespec(type_, common.domain(domain), xp)

        # TODO(havogt): after updating all tests to use the new program,
        # we should get rid of closure and move the implementation to this function
        closure(_dimension_to_tag(domain), fun, out, list(args))
        return out

    return impl


@runtime.closure.register(EMBEDDED)
def closure(
    domain_: Domain,
    sten: Callable[..., Any],
    out,  #: MutableLocatedField,
    ins: list[common.Field | Scalar | tuple[common.Field | Scalar | tuple, ...]],
) -> None:
    assert embedded_context.within_valid_context()
    offset_provider = embedded_context.offset_provider.get()
    _validate_domain(domain_, offset_provider)
    domain: dict[Tag, range] = _dimension_to_tag(domain_)
    if not (isinstance(out, common.Field) or is_tuple_of_field(out)):
        raise TypeError("'Out' needs to be a located field.")

    column_range: common.NamedRange | eve.NothingType = _extract_column_range(domain)

    column_dim = None
    if isinstance(column_range, common.NamedRange):
        column_dim = column_range.dim
        del domain[column_range.dim.value]

    out = as_tuple_field(out) if is_tuple_of_field(out) else _wrap_field(out)
    promoted_ins = [promote_scalars(inp) for inp in ins]

    with embedded_context.new_context(closure_column_range=column_range) as ctx:

        def _iterate():
            for pos in _domain_iterator(domain):
                res = _compute_at_position(sten, promoted_ins, pos, column_dim)

                if column_range is eve.NOTHING:
                    assert _is_concrete_position(pos)
                    out.field_setitem(pos, res)
                else:
                    col_pos = pos.copy()
                    for k in column_range.unit_range:
                        col_pos[column_range.dim.value] = k
                        assert _is_concrete_position(col_pos)
                        out.field_setitem(col_pos, res[k])

        ctx.run(_iterate)


def fendef_embedded(fun: Callable[..., None], *args: Any, **kwargs: Any):
    if "offset_provider" not in kwargs:
        raise RuntimeError("'offset_provider' not provided.")

    context_vars = {"offset_provider": kwargs["offset_provider"]}
    if "column_axis" in kwargs:
        context_vars["closure_column_range"] = common.NamedRange(
            kwargs["column_axis"],
            common.UnitRange(0, 0),  # empty: indicates column operation, will update later
        )

    import inspect

    if len(args) < len(inspect.getfullargspec(fun).args):
        args = (*args, *arguments.iter_size_args(args))

    with embedded_context.new_context(**context_vars) as ctx:
        ctx.run(fun, *args)


runtime.fendef_embedded = fendef_embedded<|MERGE_RESOLUTION|>--- conflicted
+++ resolved
@@ -1605,8 +1605,6 @@
 
 @runtime.if_stmt.register(EMBEDDED)
 def if_stmt(cond: bool, true_branch: Callable[[], None], false_branch: Callable[[], None]) -> None:
-<<<<<<< HEAD
-=======
     """
     (Stateful) if statement.
 
@@ -1619,7 +1617,6 @@
         true_branch: A lambda function to be executed when `cond` is `True`.
         false_branch: A lambda function to be executed when `cond` is `False`.
     """
->>>>>>> 881babf4
     if cond:
         true_branch()
     else:
