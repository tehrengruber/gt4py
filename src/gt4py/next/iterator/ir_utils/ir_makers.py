# GT4Py - GridTools Framework
#
# Copyright (c) 2014-2023, ETH Zurich
# All rights reserved.
#
# This file is part of the GT4Py project and the GridTools framework.
# GT4Py is free software: you can redistribute it and/or modify it under
# the terms of the GNU General Public License as published by the
# Free Software Foundation, either version 3 of the License, or any later
# version. See the LICENSE.txt file at the top-level directory of this
# distribution for a copy of the license or check <https://www.gnu.org/licenses/>.
#
# SPDX-License-Identifier: GPL-3.0-or-later

import typing
from typing import Callable, Iterable, Union

from gt4py._core import definitions as core_defs
from gt4py.next.iterator import ir as itir
from gt4py.next.type_system import type_specifications as ts, type_translation


def sym(sym_or_name: Union[str, itir.Sym]) -> itir.Sym:
    """
    Convert to Sym if necessary.

    Examples
    --------
    >>> sym("a")
    Sym(id=SymbolName('a'), kind=None, dtype=None)

    >>> sym(itir.Sym(id="b"))
    Sym(id=SymbolName('b'), kind=None, dtype=None)
    """
    if isinstance(sym_or_name, itir.Sym):
        return sym_or_name
    return itir.Sym(id=sym_or_name)


def ref(ref_or_name: Union[str, itir.SymRef]) -> itir.SymRef:
    """
    Convert to SymRef if necessary.

    Examples
    --------
    >>> ref("a")
    SymRef(id=SymbolRef('a'))

    >>> ref(itir.SymRef(id="b"))
    SymRef(id=SymbolRef('b'))
    """
    if isinstance(ref_or_name, itir.SymRef):
        return ref_or_name
    return itir.SymRef(id=ref_or_name)


def ensure_expr(literal_or_expr: Union[str, core_defs.Scalar, itir.Expr]) -> itir.Expr:
    """
    Convert literals into a SymRef or Literal and let expressions pass unchanged.

    Examples
    --------
    >>> ensure_expr("a")
    SymRef(id=SymbolRef('a'))

    >>> ensure_expr(3)
    Literal(value='3', type='int32')

    >>> ensure_expr(itir.OffsetLiteral(value="i"))
    OffsetLiteral(value='i')
    """
    if isinstance(literal_or_expr, str):
        return ref(literal_or_expr)
    elif core_defs.is_scalar_type(literal_or_expr):
        return literal_from_value(literal_or_expr)
    assert isinstance(literal_or_expr, itir.Expr)
    return literal_or_expr


def ensure_offset(str_or_offset: Union[str, int, itir.OffsetLiteral]) -> itir.OffsetLiteral:
    """
    Convert Python literals into an OffsetLiteral and let OffsetLiterals pass unchanged.

    Examples
    --------
    >>> ensure_offset("V2E")
    OffsetLiteral(value='V2E')

    >>> ensure_offset(itir.OffsetLiteral(value="J"))
    OffsetLiteral(value='J')
    """
    if isinstance(str_or_offset, (str, int)):
        return itir.OffsetLiteral(value=str_or_offset)
    return str_or_offset


class lambda_:
    """
    Create a lambda from params and an expression.

    Examples
    --------
    >>> lambda_("a")(deref("a"))  # doctest: +ELLIPSIS
    Lambda(params=[Sym(id=SymbolName('a'), kind=None, dtype=None)], expr=FunCall(fun=SymRef(id=SymbolRef('deref')), args=[SymRef(id=SymbolRef('a'))]))
    """

    def __init__(self, *args):
        self.args = args

    def __call__(self, expr):
        return itir.Lambda(params=[sym(arg) for arg in self.args], expr=ensure_expr(expr))


class call:
    """
    Create a FunCall from an expression and arguments.

    Examples
    --------
    >>> call("plus")(1, 1)
    FunCall(fun=SymRef(id=SymbolRef('plus')), args=[Literal(value='1', type='int32'), Literal(value='1', type='int32')])
    """

    def __init__(self, expr):
        self.fun = ensure_expr(expr)

    def __call__(self, *exprs):
        return itir.FunCall(fun=self.fun, args=[ensure_expr(expr) for expr in exprs])


def deref(expr):
    """Create a deref FunCall, shorthand for ``call("deref")(expr)``."""
    return call("deref")(expr)


def plus(left, right):
    """Create a plus FunCall, shorthand for ``call("plus")(left, right)``."""
    return call("plus")(left, right)


def minus(left, right):
    """Create a minus FunCall, shorthand for ``call("minus")(left, right)``."""
    return call("minus")(left, right)


def multiplies_(left, right):
    """Create a multiplies FunCall, shorthand for ``call("multiplies")(left, right)``."""
    return call("multiplies")(left, right)


def divides_(left, right):
    """Create a divides FunCall, shorthand for ``call("divides")(left, right)``."""
    return call("divides")(left, right)


def floordiv_(left, right):
    """Create a floor division FunCall, shorthand for ``call("floordiv")(left, right)``."""
    # TODO(tehrengruber): Use int(floor(left/right)) as soon as we support integer casting
    #  and remove the `floordiv` builtin again.
    return call("floordiv")(left, right)


def mod(left, right):
    """Create a modulo FunCall, shorthand for ``call("mod")(left, right)``."""
    return call("mod")(left, right)


def and_(left, right):
    """Create an and_ FunCall, shorthand for ``call("and_")(left, right)``."""
    return call("and_")(left, right)


def or_(left, right):
    """Create an or_ FunCall, shorthand for ``call("or_")(left, right)``."""
    return call("or_")(left, right)


def xor_(left, right):
    """Create an xor_ FunCall, shorthand for ``call("xor_")(left, right)``."""
    return call("xor_")(left, right)


def greater(left, right):
    """Create a greater FunCall, shorthand for ``call("greater")(left, right)``."""
    return call("greater")(left, right)


def less(left, right):
    """Create a less FunCall, shorthand for ``call("less")(left, right)``."""
    return call("less")(left, right)


def less_equal(left, right):
    """Create a less_equal FunCall, shorthand for ``call("less_equal")(left, right)``."""
    return call("less_equal")(left, right)


def greater_equal(left, right):
    """Create a greater_equal FunCall, shorthand for ``call("greater_equal")(left, right)``."""
    return call("greater_equal")(left, right)


def not_eq(left, right):
    """Create a not_eq FunCall, shorthand for ``call("not_eq")(left, right)``."""
    return call("not_eq")(left, right)


def eq(left, right):
    """Create a eq FunCall, shorthand for ``call("eq")(left, right)``."""
    return call("eq")(left, right)


def not_(expr):
    """Create a not_ FunCall, shorthand for ``call("not_")(expr)``."""
    return call("not_")(expr)


def make_tuple(*args):
    """Create a make_tuple FunCall, shorthand for ``call("make_tuple")(*args)``."""
    return call("make_tuple")(*args)


def tuple_get(index: str | int, tuple_expr):
    """Create a tuple_get FunCall, shorthand for ``call("tuple_get")(index, tuple_expr)``."""
    return call("tuple_get")(literal(str(index), itir.INTEGER_INDEX_BUILTIN), tuple_expr)


def if_(cond, true_val, false_val):
    """Create a not_ FunCall, shorthand for ``call("if_")(expr)``."""
    return call("if_")(cond, true_val, false_val)


def lift(expr):
    """Create a lift FunCall, shorthand for ``call(call("lift")(expr))``."""
    return call(call("lift")(expr))


class let:
    """
    Create a lambda expression that works as a let.

    Examples
    --------
    >>> str(let("a", "b")("a"))  # doctest: +ELLIPSIS
    '(λ(a) → a)(b)'
    >>> str(let(("a", 1),
    ...         ("b", 2)
    ... )(plus("a", "b")))
    '(λ(a, b) → a + b)(1, 2)'
    """

    @typing.overload
<<<<<<< HEAD
    def __init__(self, var: str | itir.Sym, init_form: itir.Expr):
        ...

    @typing.overload
    def __init__(self, *args: Iterable[tuple[str | itir.Sym, itir.Expr]]):
        ...
=======
    def __init__(self, var: str | itir.Sym, init_form: itir.Expr): ...

    @typing.overload
    def __init__(self, *args: Iterable[tuple[str | itir.Sym, itir.Expr]]): ...
>>>>>>> 00bbf2b9

    def __init__(self, *args):
        if all(isinstance(arg, tuple) and len(arg) == 2 for arg in args):
            assert isinstance(args, tuple)
            assert all(isinstance(arg, tuple) and len(arg) == 2 for arg in args)
            self.vars = [var for var, _ in args]
            self.init_forms = [init_form for _, init_form in args]
        elif len(args) == 2:
            self.vars = [args[0]]
            self.init_forms = [args[1]]
        else:
            raise TypeError(
<<<<<<< HEAD
                "Invalid arguments. Expected a variable name and an init form or a list thereof."
=======
                "Invalid arguments: expected a variable name and an init form or a list thereof."
>>>>>>> 00bbf2b9
            )

    def __call__(self, form):
        return call(lambda_(*self.vars)(form))(*self.init_forms)


def shift(offset, value=None):
    """
    Create a shift call.

    Examples
    --------
    >>> shift("i", 0)("a")
    FunCall(fun=FunCall(fun=SymRef(id=SymbolRef('shift')), args=[OffsetLiteral(value='i'), OffsetLiteral(value=0)]), args=[SymRef(id=SymbolRef('a'))])

    >>> shift("V2E")("b")
    FunCall(fun=FunCall(fun=SymRef(id=SymbolRef('shift')), args=[OffsetLiteral(value='V2E')]), args=[SymRef(id=SymbolRef('b'))])
    """
    offset = ensure_offset(offset)
    args = [offset]
    if value is not None:
        value = ensure_offset(value)
        args.append(value)
    return call(call("shift")(*args))


def literal(value: str, typename: str):
    return itir.Literal(value=value, type=typename)


def literal_from_value(val: core_defs.Scalar) -> itir.Literal:
    """
    Make a literal node from a value.

    >>> literal_from_value(1.)
    Literal(value='1.0', type='float64')
    >>> literal_from_value(1)
    Literal(value='1', type='int32')
    >>> literal_from_value(2147483648)
    Literal(value='2147483648', type='int64')
    >>> literal_from_value(True)
    Literal(value='True', type='bool')
    """
    if not isinstance(val, core_defs.Scalar):  # type: ignore[arg-type] # mypy bug #11673
        raise ValueError(f"Value must be a scalar, got '{type(val).__name__}'.")

    # At the time this has been written the iterator module has its own type system that is
    # uncoupled from the one used in the frontend. However since we decided to eventually replace
    # it with the frontend type system we already use it here (avoiding unnecessary code
    # duplication).
    type_spec = type_translation.from_value(val)
    assert isinstance(type_spec, ts.ScalarType)

    typename = type_spec.kind.name.lower()
    assert typename in itir.TYPEBUILTINS

    return itir.Literal(value=str(val), type=typename)


def neighbors(offset, it):
    offset = ensure_offset(offset)
    return call("neighbors")(offset, it)


def lifted_neighbors(offset, it) -> itir.Expr:
    """
    Create a lifted neighbors call.

    Examples
    --------
    >>> str(lifted_neighbors("off", "a"))
    '(↑(λ(it) → neighbors(offₒ, it)))(a)'
    """
    return lift(lambda_("it")(neighbors(offset, "it")))(it)


def promote_to_const_iterator(expr: str | itir.Expr) -> itir.Expr:
    """
    Create a lifted nullary lambda that captures `expr`.

    Examples
    --------
    >>> str(promote_to_const_iterator("foo"))
    '(↑(λ() → foo))()'
    """
    return lift(lambda_()(expr))()


def promote_to_lifted_stencil(op: str | itir.SymRef | Callable) -> Callable[..., itir.Expr]:
    """
    Promotes a function `op` from values to iterators.

    `op` is a function from values to value.

    Returns:
        A lifted stencil, a function from iterators to iterator.

    Examples
    --------
    >>> str(promote_to_lifted_stencil("op")("a", "b"))
    '(↑(λ(__arg0, __arg1) → op(·__arg0, ·__arg1)))(a, b)'
    """
    if isinstance(op, (str, itir.SymRef, itir.Lambda)):
        op = call(op)

    def _impl(*its: itir.Expr) -> itir.Expr:
        args = [
            f"__arg{i}" for i in range(len(its))
        ]  # TODO: `op` must not contain `SymRef(id="__argX")`
        return lift(lambda_(*args)(op(*[deref(arg) for arg in args])))(*its)

    return _impl


def map_(op):
    """Create a `map_` call."""
    return call(call("map_")(op))<|MERGE_RESOLUTION|>--- conflicted
+++ resolved
@@ -250,19 +250,10 @@
     """
 
     @typing.overload
-<<<<<<< HEAD
-    def __init__(self, var: str | itir.Sym, init_form: itir.Expr):
-        ...
-
-    @typing.overload
-    def __init__(self, *args: Iterable[tuple[str | itir.Sym, itir.Expr]]):
-        ...
-=======
     def __init__(self, var: str | itir.Sym, init_form: itir.Expr): ...
 
     @typing.overload
     def __init__(self, *args: Iterable[tuple[str | itir.Sym, itir.Expr]]): ...
->>>>>>> 00bbf2b9
 
     def __init__(self, *args):
         if all(isinstance(arg, tuple) and len(arg) == 2 for arg in args):
@@ -275,11 +266,7 @@
             self.init_forms = [args[1]]
         else:
             raise TypeError(
-<<<<<<< HEAD
-                "Invalid arguments. Expected a variable name and an init form or a list thereof."
-=======
                 "Invalid arguments: expected a variable name and an init form or a list thereof."
->>>>>>> 00bbf2b9
             )
 
     def __call__(self, form):
