--- conflicted
+++ resolved
@@ -382,28 +382,6 @@
     '(↑(λ(it) → neighbors(offₒ, it)))(a)'
     """
     return lift(lambda_("it")(neighbors(offset, "it")))(it)
-
-
-<<<<<<< HEAD
-def as_fieldop_neighbors(offset, it) -> itir.Expr:
-=======
-def as_fieldop_neighbors(
-    offset: str | itir.OffsetLiteral, it: str | itir.Expr, domain: Optional[itir.FunCall] = None
-) -> itir.Expr:
->>>>>>> c94e1e94
-    """
-    Create a fieldop for neighbors call.
-
-    Examples
-    --------
-    >>> str(as_fieldop_neighbors("off", "a"))
-    '(⇑(λ(it) → neighbors(offₒ, it)))(a)'
-    """
-<<<<<<< HEAD
-    return as_fieldop(lambda_("it")(neighbors(offset, "it")))(it)
-=======
-    return as_fieldop(lambda_("it")(neighbors(offset, "it")), domain)(it)
->>>>>>> c94e1e94
 
 
 def promote_to_const_iterator(expr: str | itir.Expr) -> itir.Expr:
