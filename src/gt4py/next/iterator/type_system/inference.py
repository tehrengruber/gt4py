--- conflicted
+++ resolved
@@ -482,12 +482,8 @@
         )
 
     def visit_IfStmt(self, node: itir.IfStmt, *, ctx) -> None:
-<<<<<<< HEAD
-        self.visit(node.cond, ctx=ctx)  # TODO: check is boolean
-=======
         cond = self.visit(node.cond, ctx=ctx)
         assert cond == ts.ScalarType(kind=ts.ScalarKind.BOOL)
->>>>>>> 881babf4
         self.visit(node.true_branch, ctx=ctx)
         self.visit(node.false_branch, ctx=ctx)
 
