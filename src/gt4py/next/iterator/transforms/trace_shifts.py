# GT4Py - GridTools Framework
#
# Copyright (c) 2014-2023, ETH Zurich
# All rights reserved.
#
# This file is part of the GT4Py project and the GridTools framework.
# GT4Py is free software: you can redistribute it and/or modify it under
# the terms of the GNU General Public License as published by the
# Free Software Foundation, either version 3 of the License, or any later
# version. See the LICENSE.txt file at the top-level directory of this
# distribution for a copy of the license or check <https://www.gnu.org/licenses/>.
#
# SPDX-License-Identifier: GPL-3.0-or-later
import enum
from collections.abc import Callable
from dataclasses import dataclass
from typing import Any, Final, Iterable, Literal

from gt4py.eve import NodeTranslator
from gt4py.next.iterator import ir
from gt4py.next.iterator.transforms.collect_shifts import ALL_NEIGHBORS


class Sentinel(enum.Enum):
    VALUE = object()
    TYPE = object()


class IteratorTracer:
    pass


@dataclass(frozen=True)
class InputTracer(IteratorTracer):
    inp: str
    register_deref: Callable[[str, tuple[ir.OffsetLiteral, ...]], None]
    offsets: tuple[ir.OffsetLiteral, ...] = ()
    lift_level: int = 0

    def shift(self, offsets):
        return InputTracer(
            inp=self.inp,
            register_deref=self.register_deref,
            offsets=self.offsets + tuple(offsets),
            lift_level=self.lift_level,
        )

    def deref(self):
        self.register_deref(self.inp, self.offsets)
        return Sentinel.VALUE


@dataclass(frozen=True)
class CombinedTracer(IteratorTracer):
    its: tuple[IteratorTracer, ...]

    def shift(self, offsets):
<<<<<<< HEAD
        return CombinedTracer(tuple(_shift(it) for it in self.its))
=======
        return CombinedTracer(tuple(_shift(*offsets)(it) for it in self.its))
>>>>>>> 0258414f

    def deref(self):
        derefed_its = [it.deref() for it in self.its]
        if not all(it == Sentinel.VALUE for it in derefed_its[1:]):
            raise AssertionError("The result of a `deref` must be a `Sentinel.VALUE`.")
        return Sentinel.VALUE


def _combine(*values):
    # `OffsetLiteral`s may occur in `list_get` calls
    if not all(
        val in [Sentinel.VALUE, Sentinel.TYPE] or isinstance(val, ir.OffsetLiteral)
        for val in values
    ):
        raise AssertionError("All arguments must be values or types.")
    return Sentinel.VALUE


# implementations of builtins
def _deref(x):
    return x.deref()


def _can_deref(x):
    return Sentinel.VALUE


def _shift(*offsets):
    def apply(arg):
        assert isinstance(arg, IteratorTracer)
        return arg.shift(offsets)

    return apply


@dataclass(frozen=True)
class AppliedLift(IteratorTracer):
    stencil: Callable
    its: tuple[IteratorTracer, ...]

    def shift(self, offsets):
        return AppliedLift(self.stencil, tuple(_shift(it) for it in self.its))

    def deref(self):
        return self.stencil(*self.its)


def _lift(f):
    def apply(*its):
        if not all(isinstance(it, IteratorTracer) for it in its):
            raise AssertionError("All arguments must be iterators.")
        return AppliedLift(f, its)

    return apply


def _reduce(f, init):
    return _combine


def _map(f):
    return _combine


def _neighbors(o, x):
    return _deref(_shift(o, ALL_NEIGHBORS)(x))


def _scan(f, forward, init):
    def apply(*args):
        return f(init, *args)

    return apply


def _primitive_constituents(
    val: Literal[Sentinel.VALUE] | IteratorTracer | tuple,
) -> Iterable[Literal[Sentinel.VALUE] | IteratorTracer]:
    if val is Sentinel.VALUE or isinstance(val, IteratorTracer):
        yield val
    elif isinstance(val, tuple):
        for el in val:
            if isinstance(el, tuple):
                yield from _primitive_constituents(el)
            elif el is Sentinel.VALUE or isinstance(el, IteratorTracer):
                yield el
            else:
                raise AssertionError(
                    "Expected a `Sentinel.VALUE`, `IteratorTracer` or tuple thereof."
                )
    else:
        raise ValueError()


def _if(cond: Literal[Sentinel.VALUE], true_branch, false_branch):
    assert cond is Sentinel.VALUE
    if any(isinstance(branch, tuple) for branch in (false_branch, true_branch)):
        # broadcast branches to tuple of same length
        if not isinstance(true_branch, tuple):
            true_branch = (true_branch,) * len(false_branch)
        if not isinstance(false_branch, tuple):
            false_branch = (false_branch,) * len(true_branch)

        result = []
        for el_true_branch, el_false_branch in zip(true_branch, false_branch):
            # just reuse `if_` to recursively build up the result
            result.append(_if(Sentinel.VALUE, el_true_branch, el_false_branch))
        return tuple(result)

    is_iterator_arg = tuple(
        isinstance(arg, IteratorTracer) for arg in (cond, true_branch, false_branch)
    )
    if is_iterator_arg == (False, True, True):
        return CombinedTracer((true_branch, false_branch))
    assert is_iterator_arg == (False, False, False) and all(
        arg in [Sentinel.VALUE, Sentinel.TYPE] for arg in (cond, true_branch, false_branch)
    )
    return Sentinel.VALUE


def _make_tuple(*args):
    return args


def _tuple_get(index, tuple_val):
    if isinstance(tuple_val, tuple):
        return tuple_val[index]
    assert tuple_val is Sentinel.VALUE
    return Sentinel.VALUE


_START_CTX: Final = {
    "deref": _deref,
    "can_deref": _can_deref,
    "shift": _shift,
    "lift": _lift,
    "scan": _scan,
    "reduce": _reduce,
    "neighbors": _neighbors,
    "map_": _map,
    "if_": _if,
    "make_tuple": _make_tuple,
}


class TraceShifts(NodeTranslator):
    def visit_Literal(self, node: ir.SymRef, *, ctx: dict[str, Any]) -> Any:
        return Sentinel.VALUE

    def visit_SymRef(self, node: ir.SymRef, *, ctx: dict[str, Any]) -> Any:
        if node.id in ctx:
            return ctx[node.id]
        elif node.id in ir.TYPEBUILTINS:
            return Sentinel.TYPE
        return _combine

    def visit_FunCall(self, node: ir.FunCall, *, ctx: dict[str, Any]) -> Any:
        if node.fun == ir.SymRef(id="tuple_get"):
            assert isinstance(node.args[0], ir.Literal)
            index = int(node.args[0].value)
            return _tuple_get(index, self.visit(node.args[1], ctx=ctx))

        fun = self.visit(node.fun, ctx=ctx)
        args = self.visit(node.args, ctx=ctx)
        return fun(*args)

    def visit_Lambda(self, node: ir.Lambda, *, ctx: dict[str, Any]) -> Callable:
        def fun(*args):
            return self.visit(
                node.expr, ctx=ctx | {p.id: a for p, a in zip(node.params, args, strict=True)}
            )

        return fun

    def visit_StencilClosure(
        self, node: ir.StencilClosure, *, shifts: dict[str, list[tuple[ir.OffsetLiteral, ...]]]
    ):
        def register_deref(inp: str, offsets: tuple[ir.OffsetLiteral, ...]):
            shifts[inp].append(offsets)

        tracers = []
        for inp in node.inputs:
            shifts.setdefault(inp.id, [])
            tracers.append(InputTracer(inp=inp.id, register_deref=register_deref))

        result = self.visit(node.stencil, ctx=_START_CTX)(*tracers)
        assert all(el is Sentinel.VALUE for el in _primitive_constituents(result))

    @classmethod
    def apply(cls, node: ir.StencilClosure) -> dict[str, list[tuple[ir.OffsetLiteral, ...]]]:
        shifts = dict[str, list[tuple[ir.OffsetLiteral, ...]]]()
        cls().visit(node, shifts=shifts)
        return shifts<|MERGE_RESOLUTION|>--- conflicted
+++ resolved
@@ -55,11 +55,7 @@
     its: tuple[IteratorTracer, ...]
 
     def shift(self, offsets):
-<<<<<<< HEAD
-        return CombinedTracer(tuple(_shift(it) for it in self.its))
-=======
         return CombinedTracer(tuple(_shift(*offsets)(it) for it in self.its))
->>>>>>> 0258414f
 
     def deref(self):
         derefed_its = [it.deref() for it in self.its]
