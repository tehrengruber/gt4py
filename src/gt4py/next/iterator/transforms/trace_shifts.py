# GT4Py - GridTools Framework
#
# Copyright (c) 2014-2023, ETH Zurich
# All rights reserved.
#
# This file is part of the GT4Py project and the GridTools framework.
# GT4Py is free software: you can redistribute it and/or modify it under
# the terms of the GNU General Public License as published by the
# Free Software Foundation, either version 3 of the License, or any later
# version. See the LICENSE.txt file at the top-level directory of this
# distribution for a copy of the license or check <https://www.gnu.org/licenses/>.
#
# SPDX-License-Identifier: GPL-3.0-or-later
import dataclasses
import enum
from collections.abc import Callable
from typing import Any, Final, Iterable, Literal

from gt4py import eve
from gt4py.eve import NodeTranslator, PreserveLocationVisitor
from gt4py.next.iterator import ir
from gt4py.next.iterator.ir_utils.common_pattern_matcher import is_applied_lift


class ValidateRecordedShiftsAnnex(eve.NodeVisitor):
<<<<<<< HEAD
    def visit_FunCall(self, node: ir.FunCall):
        if is_applied_lift(node):
            if not hasattr(node.annex, "recorded_shifts"):
                breakpoint()
                assert False
=======
    """Ensure every applied lift and its arguments have the `recorded_shifts` annex populated."""

    def visit_FunCall(self, node: ir.FunCall):
        if is_applied_lift(node):
            assert hasattr(node.annex, "recorded_shifts")
>>>>>>> 9d1558b3

            if len(node.annex.recorded_shifts) == 0:
                return

<<<<<<< HEAD
            if isinstance(node.fun.args[0], ir.Lambda):
                stencil = node.fun.args[0]
=======
            if isinstance(node.fun.args[0], ir.Lambda):  # type: ignore[attr-defined]  # ensured by is_applied_lift
                stencil = node.fun.args[0]  # type: ignore[attr-defined]  # ensured by is_applied_lift
>>>>>>> 9d1558b3
                for param in stencil.params:
                    assert hasattr(param.annex, "recorded_shifts")

        self.generic_visit(node)


def copy_recorded_shifts(from_: ir.Node, to: ir.Node) -> None:
<<<<<<< HEAD
=======
    """
    Copy `recorded_shifts` annex attribute from one node to another.

    This function mainly exists for readability reasons.
    """
>>>>>>> 9d1558b3
    to.annex.recorded_shifts = from_.annex.recorded_shifts


class Sentinel(enum.Enum):
    VALUE = object()
    TYPE = object()

    ALL_NEIGHBORS = object()


@dataclasses.dataclass(frozen=True)
class ShiftRecorder:
    recorded_shifts: dict[int, set[tuple[ir.OffsetLiteral, ...]]] = dataclasses.field(
        default_factory=dict
    )

    def register_node(self, inp: ir.Expr | ir.Sym) -> None:
        self.recorded_shifts.setdefault(id(inp), set())

    def __call__(self, inp: ir.Expr | ir.Sym, offsets: tuple[ir.OffsetLiteral, ...]) -> None:
        recorded_shifts = getattr(inp.annex, "recorded_shifts1", set())
        recorded_shifts.add(offsets)
        inp.annex.recorded_shifts1 = recorded_shifts
        self.recorded_shifts[id(inp)].add(offsets)


@dataclasses.dataclass(frozen=True)
class ForwardingShiftRecorder:
    wrapped_tracer: Any
    shift_recorder: ShiftRecorder

    def __call__(self, inp: ir.Expr | ir.Sym, offsets: tuple[ir.OffsetLiteral, ...]):
        self.shift_recorder(inp, offsets)
        # Forward shift to wrapped tracer such it can record the shifts of the parent nodes
        self.wrapped_tracer.shift(offsets).deref()


# for performance reasons (`isinstance` is slow otherwise) we don't use abc here
class IteratorTracer:
    def deref(self):
        raise NotImplementedError()

    def shift(self, offsets: tuple[ir.OffsetLiteral, ...]):
        raise NotImplementedError()


@dataclasses.dataclass(frozen=True)
class IteratorArgTracer(IteratorTracer):
    arg: ir.Expr | ir.Sym
    shift_recorder: ShiftRecorder | ForwardingShiftRecorder
    offsets: tuple[ir.OffsetLiteral, ...] = ()

    already_derefed: bool = False

    def mark_used_in_scan(self):
        self.arg.annex.mark_used_in_scan = True

    def shift(self, offsets: tuple[ir.OffsetLiteral, ...]):
        return IteratorArgTracer(
            arg=self.arg,
            shift_recorder=self.shift_recorder,
            offsets=self.offsets + tuple(offsets),
        )

    def deref(self):
        if self.already_derefed:
            breakpoint()
        super().__setattr__("already_derefed", True)

        self.shift_recorder(self.arg, self.offsets)
        return Sentinel.VALUE


# This class is only needed because we currently allow conditionals on iterators. Since this is
# not supported in the C++ backend it can likely be removed again in the future.
@dataclasses.dataclass(frozen=True)
class CombinedTracer(IteratorTracer):
    its: tuple[IteratorTracer, ...]

    def mark_used_in_scan(self):
        for it in self.its:
            it.mark_used_in_scan()

    def shift(self, offsets: tuple[ir.OffsetLiteral, ...]):
        return CombinedTracer(tuple(_shift(*offsets)(it) for it in self.its))

    def deref(self):
        derefed_its = [it.deref() for it in self.its]
        if not all(it == Sentinel.VALUE for it in derefed_its[1:]):
            raise AssertionError("The result of a `deref` must be a `Sentinel.VALUE`.")
        return Sentinel.VALUE


def _combine(*values):
    # `OffsetLiteral`s may occur in `list_get` calls
    if not all(
        val in [Sentinel.VALUE, Sentinel.TYPE] or isinstance(val, ir.OffsetLiteral)
        for val in values
    ):
        raise AssertionError("All arguments must be values or types.")
    return Sentinel.VALUE


# implementations of builtins
def _deref(x):
    if isinstance(x, tuple) or x is Sentinel.VALUE:
        breakpoint()
    return x.deref()


def _can_deref(x):
    return Sentinel.VALUE


def _shift(*offsets):
    def apply(arg):
        assert isinstance(arg, IteratorTracer)
        # if arg is Sentinel.VALUE:
        #    arg = object()
        # assert all(isinstance(offset, ir.OffsetLiteral) or offset is Sentinel.ALL_NEIGHBORS for offset in offsets)
        return arg.shift(offsets)

    return apply


@dataclasses.dataclass(frozen=True)
class AppliedLift(IteratorTracer):
    stencil: Callable
    its: tuple[IteratorTracer, ...]
    break_on_deref: bool = False

    def shift(self, offsets):
        return AppliedLift(
            self.stencil, tuple(_shift(*offsets)(it) for it in self.its), self.break_on_deref
        )

    def deref(self):
        if self.break_on_deref:
            breakpoint()
        return self.stencil(*self.its)


def _lift(f):
    def apply(*its):
        if not all(isinstance(it, IteratorTracer) for it in its):
            raise AssertionError("All arguments must be iterators.")
        return AppliedLift(f, its)

    return apply


def _reduce(f, init):
    return _combine


def _map(f):
    return _combine


def _neighbors(o, x):
    return _deref(_shift(o, Sentinel.ALL_NEIGHBORS)(x))


def _scan(f, forward, init):
    def apply(*args):
        for arg in args:
            arg.mark_used_in_scan()
        return f(init, *args)

    return apply


def _primitive_constituents(
    val: Literal[Sentinel.VALUE] | IteratorTracer | tuple,
) -> Iterable[Literal[Sentinel.VALUE] | IteratorTracer]:
    if val is Sentinel.VALUE or isinstance(val, IteratorTracer):
        yield val
    elif isinstance(val, tuple):
        for el in val:
            if isinstance(el, tuple):
                yield from _primitive_constituents(el)
            elif el is Sentinel.VALUE or isinstance(el, IteratorTracer):
                yield el
            else:
                raise AssertionError(
                    "Expected a `Sentinel.VALUE`, `IteratorTracer` or tuple thereof."
                )
    else:
        raise ValueError()


def _if(cond: Literal[Sentinel.VALUE], true_branch, false_branch):
    assert cond is Sentinel.VALUE
    if any(isinstance(branch, tuple) for branch in (false_branch, true_branch)):
        # Broadcast branches to tuple of same length. This is required for cases like:
        #  `if_(cond, deref(iterator_of_tuples), make_tuple(...))`.
        if not isinstance(true_branch, tuple):
            assert all(el == Sentinel.VALUE for el in false_branch)
            true_branch = (true_branch,) * len(false_branch)
        if not isinstance(false_branch, tuple):
            assert all(el == Sentinel.VALUE for el in true_branch)
            false_branch = (false_branch,) * len(true_branch)

        result = []
        for el_true_branch, el_false_branch in zip(true_branch, false_branch):
            # just reuse `if_` to recursively build up the result
            result.append(_if(Sentinel.VALUE, el_true_branch, el_false_branch))
        return tuple(result)

    is_iterator_arg = tuple(
        isinstance(arg, IteratorTracer) for arg in (cond, true_branch, false_branch)
    )
    if is_iterator_arg == (False, True, True):
        return CombinedTracer((true_branch, false_branch))
    assert is_iterator_arg == (False, False, False) and all(
        arg in [Sentinel.VALUE, Sentinel.TYPE] for arg in (cond, true_branch, false_branch)
    )
    return Sentinel.VALUE


def _make_tuple(*args):
    return args


def _tuple_get(index, tuple_val):
    if isinstance(tuple_val, tuple):
        return tuple_val[index]
    assert tuple_val is Sentinel.VALUE
    return Sentinel.VALUE


_START_CTX: Final = {
    "deref": _deref,
    "can_deref": _can_deref,
    "shift": _shift,
    "lift": _lift,
    "scan": _scan,
    "reduce": _reduce,
    "neighbors": _neighbors,
    "map_": _map,
    "if_": _if,
    "make_tuple": _make_tuple,
}

import sys


sys.setrecursionlimit(100000000)


@dataclasses.dataclass(frozen=True)
class TraceShifts(PreserveLocationVisitor, NodeTranslator):
    PRESERVED_ANNEX_ATTRS = ("recorded_shifts1",)

    shift_recorder: ShiftRecorder = dataclasses.field(default_factory=ShiftRecorder)

    def visit_Literal(self, node: ir.SymRef, *, ctx: dict[str, Any]) -> Any:
        return Sentinel.VALUE

    def visit_SymRef(self, node: ir.SymRef, *, ctx: dict[str, Any]) -> Any:
        if node.id in ctx:
            return ctx[node.id]
        elif node.id in ir.TYPEBUILTINS:
            return Sentinel.TYPE
<<<<<<< HEAD
        elif node.id in (ir.ARITHMETIC_BUILTINS | {"list_get", "make_const_list"}):
            return _combine
        raise NotImplementedError()
=======
        elif node.id in (ir.ARITHMETIC_BUILTINS | {"list_get", "make_const_list", "cast_"}):
            return _combine
        raise ValueError(f"Undefined symbol {node.id}")
>>>>>>> 9d1558b3

    def visit_FunCall(self, node: ir.FunCall, *, ctx: dict[str, Any]) -> Any:
        if node.fun == ir.SymRef(id="tuple_get"):
            assert isinstance(node.args[0], ir.Literal)
            index = int(node.args[0].value)
            try:
                return _tuple_get(index, self.visit(node.args[1], ctx=ctx))
            except Exception as e:
                breakpoint()
                raise e

        fun = self.visit(node.fun, ctx=ctx)
        args = self.visit(node.args, ctx=ctx)
        result = fun(*args)
        return result

    def visit(self, node, **kwargs):
        result = super().visit(node, **kwargs)
        if isinstance(result, IteratorTracer):
            assert isinstance(node, (ir.Sym, ir.Expr))

            self.shift_recorder.register_node(node)
            result = IteratorArgTracer(
                arg=node, shift_recorder=ForwardingShiftRecorder(result, self.shift_recorder)
            )
        return result

    def visit_Lambda(self, node: ir.Lambda, *, ctx: dict[str, Any]) -> Callable:
        def fun(*args):
            new_args = []
            for param, arg in zip(node.params, args, strict=True):
                if isinstance(arg, IteratorTracer):
                    self.shift_recorder.register_node(param)
                    new_args.append(
                        IteratorArgTracer(
                            arg=param,
                            shift_recorder=ForwardingShiftRecorder(arg, self.shift_recorder),
                        )
                    )
                else:
                    new_args.append(arg)

            return self.visit(
                node.expr, ctx=ctx | {p.id: a for p, a in zip(node.params, new_args, strict=True)}
            )

        return fun

    def visit_StencilClosure(self, node: ir.StencilClosure):
        tracers = []
        for inp in node.inputs:
            self.shift_recorder.register_node(inp)
            tracers.append(IteratorArgTracer(arg=inp, shift_recorder=self.shift_recorder))

        # TODO: why was this needed and is it correct?
        if isinstance(node.stencil, ir.SymRef):
            return

        result = self.visit(node.stencil, ctx=_START_CTX)(*tracers)
        assert all(el is Sentinel.VALUE for el in _primitive_constituents(result))

    @classmethod
    def apply(
        cls, node: ir.StencilClosure, *, inputs_only=True, save_to_annex=False
    ) -> (
        dict[int, set[tuple[ir.OffsetLiteral, ...]]] | dict[str, set[tuple[ir.OffsetLiteral, ...]]]
    ):
        instance = cls()
        instance.visit(node)

        recorded_shifts = instance.shift_recorder.recorded_shifts

        if save_to_annex:
            _save_to_annex(node, recorded_shifts)

            if __debug__:
                ValidateRecordedShiftsAnnex().visit(node)

        if inputs_only:
            inputs_shifts = {}
            for inp in node.inputs:
                inputs_shifts[str(inp.id)] = recorded_shifts[id(inp)]
            return inputs_shifts

        return recorded_shifts


def _save_to_annex(
    node: ir.Node,
<<<<<<< HEAD
    recorded_shifts: (
        dict[int, set[tuple[ir.OffsetLiteral, ...]]] | dict[str, set[tuple[ir.OffsetLiteral, ...]]]
    ),
=======
    recorded_shifts: dict[int, set[tuple[ir.OffsetLiteral, ...]]],
>>>>>>> 9d1558b3
) -> None:
    for child_node in node.pre_walk_values():
        if id(child_node) in recorded_shifts:
            child_node.annex.recorded_shifts = recorded_shifts[id(child_node)]<|MERGE_RESOLUTION|>--- conflicted
+++ resolved
@@ -23,30 +23,17 @@
 
 
 class ValidateRecordedShiftsAnnex(eve.NodeVisitor):
-<<<<<<< HEAD
-    def visit_FunCall(self, node: ir.FunCall):
-        if is_applied_lift(node):
-            if not hasattr(node.annex, "recorded_shifts"):
-                breakpoint()
-                assert False
-=======
     """Ensure every applied lift and its arguments have the `recorded_shifts` annex populated."""
 
     def visit_FunCall(self, node: ir.FunCall):
         if is_applied_lift(node):
             assert hasattr(node.annex, "recorded_shifts")
->>>>>>> 9d1558b3
 
             if len(node.annex.recorded_shifts) == 0:
                 return
 
-<<<<<<< HEAD
-            if isinstance(node.fun.args[0], ir.Lambda):
-                stencil = node.fun.args[0]
-=======
             if isinstance(node.fun.args[0], ir.Lambda):  # type: ignore[attr-defined]  # ensured by is_applied_lift
                 stencil = node.fun.args[0]  # type: ignore[attr-defined]  # ensured by is_applied_lift
->>>>>>> 9d1558b3
                 for param in stencil.params:
                     assert hasattr(param.annex, "recorded_shifts")
 
@@ -54,14 +41,11 @@
 
 
 def copy_recorded_shifts(from_: ir.Node, to: ir.Node) -> None:
-<<<<<<< HEAD
-=======
     """
     Copy `recorded_shifts` annex attribute from one node to another.
 
     This function mainly exists for readability reasons.
     """
->>>>>>> 9d1558b3
     to.annex.recorded_shifts = from_.annex.recorded_shifts
 
 
@@ -82,9 +66,6 @@
         self.recorded_shifts.setdefault(id(inp), set())
 
     def __call__(self, inp: ir.Expr | ir.Sym, offsets: tuple[ir.OffsetLiteral, ...]) -> None:
-        recorded_shifts = getattr(inp.annex, "recorded_shifts1", set())
-        recorded_shifts.add(offsets)
-        inp.annex.recorded_shifts1 = recorded_shifts
         self.recorded_shifts[id(inp)].add(offsets)
 
 
@@ -113,11 +94,6 @@
     arg: ir.Expr | ir.Sym
     shift_recorder: ShiftRecorder | ForwardingShiftRecorder
     offsets: tuple[ir.OffsetLiteral, ...] = ()
-
-    already_derefed: bool = False
-
-    def mark_used_in_scan(self):
-        self.arg.annex.mark_used_in_scan = True
 
     def shift(self, offsets: tuple[ir.OffsetLiteral, ...]):
         return IteratorArgTracer(
@@ -127,10 +103,6 @@
         )
 
     def deref(self):
-        if self.already_derefed:
-            breakpoint()
-        super().__setattr__("already_derefed", True)
-
         self.shift_recorder(self.arg, self.offsets)
         return Sentinel.VALUE
 
@@ -140,10 +112,6 @@
 @dataclasses.dataclass(frozen=True)
 class CombinedTracer(IteratorTracer):
     its: tuple[IteratorTracer, ...]
-
-    def mark_used_in_scan(self):
-        for it in self.its:
-            it.mark_used_in_scan()
 
     def shift(self, offsets: tuple[ir.OffsetLiteral, ...]):
         return CombinedTracer(tuple(_shift(*offsets)(it) for it in self.its))
@@ -167,8 +135,6 @@
 
 # implementations of builtins
 def _deref(x):
-    if isinstance(x, tuple) or x is Sentinel.VALUE:
-        breakpoint()
     return x.deref()
 
 
@@ -179,9 +145,6 @@
 def _shift(*offsets):
     def apply(arg):
         assert isinstance(arg, IteratorTracer)
-        # if arg is Sentinel.VALUE:
-        #    arg = object()
-        # assert all(isinstance(offset, ir.OffsetLiteral) or offset is Sentinel.ALL_NEIGHBORS for offset in offsets)
         return arg.shift(offsets)
 
     return apply
@@ -191,16 +154,11 @@
 class AppliedLift(IteratorTracer):
     stencil: Callable
     its: tuple[IteratorTracer, ...]
-    break_on_deref: bool = False
 
     def shift(self, offsets):
-        return AppliedLift(
-            self.stencil, tuple(_shift(*offsets)(it) for it in self.its), self.break_on_deref
-        )
+        return AppliedLift(self.stencil, tuple(_shift(*offsets)(it) for it in self.its))
 
     def deref(self):
-        if self.break_on_deref:
-            breakpoint()
         return self.stencil(*self.its)
 
 
@@ -227,8 +185,6 @@
 
 def _scan(f, forward, init):
     def apply(*args):
-        for arg in args:
-            arg.mark_used_in_scan()
         return f(init, *args)
 
     return apply
@@ -306,16 +262,9 @@
     "make_tuple": _make_tuple,
 }
 
-import sys
-
-
-sys.setrecursionlimit(100000000)
-
 
 @dataclasses.dataclass(frozen=True)
 class TraceShifts(PreserveLocationVisitor, NodeTranslator):
-    PRESERVED_ANNEX_ATTRS = ("recorded_shifts1",)
-
     shift_recorder: ShiftRecorder = dataclasses.field(default_factory=ShiftRecorder)
 
     def visit_Literal(self, node: ir.SymRef, *, ctx: dict[str, Any]) -> Any:
@@ -326,30 +275,19 @@
             return ctx[node.id]
         elif node.id in ir.TYPEBUILTINS:
             return Sentinel.TYPE
-<<<<<<< HEAD
-        elif node.id in (ir.ARITHMETIC_BUILTINS | {"list_get", "make_const_list"}):
-            return _combine
-        raise NotImplementedError()
-=======
         elif node.id in (ir.ARITHMETIC_BUILTINS | {"list_get", "make_const_list", "cast_"}):
             return _combine
         raise ValueError(f"Undefined symbol {node.id}")
->>>>>>> 9d1558b3
 
     def visit_FunCall(self, node: ir.FunCall, *, ctx: dict[str, Any]) -> Any:
         if node.fun == ir.SymRef(id="tuple_get"):
             assert isinstance(node.args[0], ir.Literal)
             index = int(node.args[0].value)
-            try:
-                return _tuple_get(index, self.visit(node.args[1], ctx=ctx))
-            except Exception as e:
-                breakpoint()
-                raise e
+            return _tuple_get(index, self.visit(node.args[1], ctx=ctx))
 
         fun = self.visit(node.fun, ctx=ctx)
         args = self.visit(node.args, ctx=ctx)
-        result = fun(*args)
-        return result
+        return fun(*args)
 
     def visit(self, node, **kwargs):
         result = super().visit(node, **kwargs)
@@ -389,10 +327,6 @@
             self.shift_recorder.register_node(inp)
             tracers.append(IteratorArgTracer(arg=inp, shift_recorder=self.shift_recorder))
 
-        # TODO: why was this needed and is it correct?
-        if isinstance(node.stencil, ir.SymRef):
-            return
-
         result = self.visit(node.stencil, ctx=_START_CTX)(*tracers)
         assert all(el is Sentinel.VALUE for el in _primitive_constituents(result))
 
@@ -424,13 +358,7 @@
 
 def _save_to_annex(
     node: ir.Node,
-<<<<<<< HEAD
-    recorded_shifts: (
-        dict[int, set[tuple[ir.OffsetLiteral, ...]]] | dict[str, set[tuple[ir.OffsetLiteral, ...]]]
-    ),
-=======
     recorded_shifts: dict[int, set[tuple[ir.OffsetLiteral, ...]]],
->>>>>>> 9d1558b3
 ) -> None:
     for child_node in node.pre_walk_values():
         if id(child_node) in recorded_shifts:
