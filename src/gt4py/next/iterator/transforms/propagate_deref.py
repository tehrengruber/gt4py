--- conflicted
+++ resolved
@@ -40,11 +40,7 @@
         if cpm.is_call_to(node, "deref") and cpm.is_let(node.args[0]):
             fun: ir.Lambda = node.args[0].fun  # type: ignore[assignment]  # ensured by is_let
             args: list[ir.Expr] = node.args[0].args
-<<<<<<< HEAD
-            node = im.let(*zip(fun.params, args))(im.deref(fun.expr))
-=======
             node = im.let(*zip(fun.params, args, strict=True))(im.deref(fun.expr))
->>>>>>> c94e1e94
         elif cpm.is_call_to(node, "deref") and cpm.is_call_to(node.args[0], "if_"):
             cond, true_branch, false_branch = node.args[0].args
             return im.if_(cond, im.deref(true_branch), im.deref(false_branch))
