# GT4Py - GridTools Framework
#
# Copyright (c) 2014-2023, ETH Zurich
# All rights reserved.
#
# This file is part of the GT4Py project and the GridTools framework.
# GT4Py is free software: you can redistribute it and/or modify it under
# the terms of the GNU General Public License as published by the
# Free Software Foundation, either version 3 of the License, or any later
# version. See the LICENSE.txt file at the top-level directory of this
# distribution for a copy of the license or check <https://www.gnu.org/licenses/>.
#
# SPDX-License-Identifier: GPL-3.0-or-later

import dataclasses
import operator
from functools import reduce

from gt4py.eve import NodeTranslator, NodeVisitor, SymbolTableTrait, VisitorWithSymbolTableTrait
from gt4py.eve.utils import UIDGenerator
from gt4py.next.iterator import ir
from gt4py.next.iterator.transforms.inline_lambdas import inline_lambda


@dataclasses.dataclass
class _NodeReplacer(NodeTranslator):
    expr_map: dict[int, ir.SymRef]

    def visit_Expr(self, node):
        if id(node) in self.expr_map:
            return self.expr_map[id(node)]
        return self.generic_visit(node)

    def visit_FunCall(self, node: ir.FunCall):
        node = self.visit_Expr(node)
        # If we encounter an expression like:
        #  (λ(_cs_1) → (λ(a) → a+a)(_cs_1))(outer_expr)
        # (non-recursively) inline the lambda to obtain:
        #  (λ(_cs_1) → _cs_1+_cs_1)(outer_expr)
        # This allows identifying more common subexpressions later on
        if isinstance(node, ir.FunCall) and isinstance(node.fun, ir.Lambda):
            eligible_params = []
            for arg in node.args:
                eligible_params.append(isinstance(arg, ir.SymRef) and arg.id.startswith("_cs"))
            if any(eligible_params):
                # note: the inline is opcount preserving anyway so avoid the additional
                # effort in the inliner by disabling opcount preservation.
                return inline_lambda(
                    node, opcount_preserving=False, eligible_params=eligible_params
                )
        return node


def _is_collectable_expr(node: ir.Node):
    if isinstance(node, ir.FunCall):
        # do not collect (and thus deduplicate in CSE) shift(offsets…) calls. Node must still be
        #  visited, to ensure symbol dependencies are recognized correctly.
        # do also not collect reduce nodes if they are left in the it at this point, this may lead to
        #  conceptual problems (other parts of the tool chain rely on the arguments being present directly
        #  on the reduce FunCall node (connectivity deduction)), as well as problems with the imperative backend
        #  backend (single pass eager depth first visit approach)
        if isinstance(node.fun, ir.SymRef) and node.fun.id in ["lift", "shift", "reduce"]:
            return False
        return True
    elif isinstance(node, ir.Lambda):
        return True

    return False


def _is_if_can_deref(node: ir.Node):
    # `if_(can_deref(...), ..., ...)`
    return (
        isinstance(node, ir.FunCall)
        and node.fun == ir.SymRef(id="if_")
        and isinstance(node.args[0], ir.FunCall)
        and node.args[0].fun == ir.SymRef(id="can_deref")
    )


@dataclasses.dataclass
class CollectSubexpressions(VisitorWithSymbolTableTrait, NodeVisitor):
    @dataclasses.dataclass
    class State:
        subexprs: dict[ir.Node, list[tuple[int, set[int]]]] = dataclasses.field(
            default_factory=dict
        )
        collected_child_node_ids: set[int] = dataclasses.field(default_factory=set)
        used_symbol_ids: set[int] = dataclasses.field(default_factory=set)

        def remove_subexprs(self, nodes: list[ir.Node]):
            node_ids = {node_id for node in nodes for node_id, _ in self.subexprs.get(node, [])}
            for node in nodes:
                del self.subexprs[node]
            for subexpr_data in self.subexprs.values():
                for _, collected_child_node_ids in subexpr_data:
                    collected_child_node_ids -= node_ids

    @staticmethod
<<<<<<< HEAD
    def merge_states(*states):
        subexprs = {}
=======
    def merge_states(*states: State) -> State:
        subexprs: dict[ir.Node, list[tuple[int, set[int]]]] = {}
>>>>>>> fc6f27f6
        for state in states:
            for subexpr, data in state.subexprs.items():
                subexprs.setdefault(subexpr, []).extend(data)
        collected_child_node_ids = reduce(
            operator.or_, (state.collected_child_node_ids for state in states)
        )
        used_symbol_ids = reduce(operator.or_, (state.used_symbol_ids for state in states))
        return CollectSubexpressions.State(subexprs, collected_child_node_ids, used_symbol_ids)

    @classmethod
    def apply(cls, node: ir.Node):
        subexprs: dict[ir.Node, list[tuple[int, set[int]]]] = {}
        obj = cls()
        obj.visit(node, state=cls.State(subexprs))
        # return subexpression in pre-order of the tree, i.e. the nodes closer to the root come
        # first, and skip the root node itself
        return {k: v for k, v in reversed(subexprs.items()) if k is not node}

    def visit(self, node, **kwargs):
        if not isinstance(node, SymbolTableTrait) and not _is_collectable_expr(node):
            return super().visit(node, **kwargs)

        parent_state = kwargs.pop("state")
        collected_child_node_ids = set[int]()
        used_symbol_ids = set[int]()

        # Special handling of `if_(can_deref(...), ..., ...)` like expressions that avoids
        # extracting subexpressions from `if_` calls unless they are used in at least two
        # of the three arguments.
        if _is_if_can_deref(node):
            # collect subexpressions for all arguments to the `if_`
            arg_states = [self.State() for _ in range(3)]
            for i, arg in enumerate(node.args):
                self.visit(arg, state=arg_states[i], **kwargs)

            # for each subexpression find in how many of the three arguments they occur
            subexpr_count = {}
            for arg_state in arg_states:
                for subexpr in arg_state.subexprs.keys():
                    subexpr_count.setdefault(subexpr, 0)
                    subexpr_count[subexpr] += 1

            # remove all subexpressions that are not eligible for collection
            eligible_subexprs = {node.args[0].args[0]} | {
                subexpr for subexpr, count in subexpr_count.items() if count >= 2
            }
            for arg_state in arg_states:
                arg_state.remove_subexprs(arg_state.subexprs.keys() - eligible_subexprs)

            # merge the states of the three arguments and update the state of the parent
            new_state = self.merge_states(*arg_states)
            for subexpr, data in new_state.subexprs.items():
                parent_state.subexprs.setdefault(subexpr, []).extend(data)
            collected_child_node_ids = new_state.collected_child_node_ids
            used_symbol_ids = new_state.used_symbol_ids
        else:
            super().visit(
                node,
                state=self.State(parent_state.subexprs, collected_child_node_ids, used_symbol_ids),
                **kwargs,
            )

        if isinstance(node, SymbolTableTrait):
            # remove symbols used in child nodes if they are declared in the current node
            used_symbol_ids = used_symbol_ids - {id(v) for v in node.annex.symtable.values()}

        # if no symbols are used that are defined in the root node, i.e. the node given to `apply`,
        # we collect the subexpression
        if not used_symbol_ids and _is_collectable_expr(node):
            parent_state.subexprs.setdefault(node, []).append((id(node), collected_child_node_ids))

            # propagate to parent that we have collected its child
            parent_state.collected_child_node_ids.add(id(node))

        # propagate used symbol ids to parent
        parent_state.used_symbol_ids.update(used_symbol_ids)

        # propagate to parent which of its children we have collected
        # TODO(tehrengruber): This is expensive for a large tree. Use something like a "ChainSet".
        parent_state.collected_child_node_ids.update(collected_child_node_ids)

    def visit_SymRef(self, node: ir.SymRef, *, symtable, state, **kwargs):
        if node.id in symtable:  # root symbol otherwise
            state.used_symbol_ids.add(id(symtable[node.id]))


@dataclasses.dataclass(frozen=True)
class CommonSubexpressionElimination(NodeTranslator):
    """
    Perform common subexpression elimination.

    Examples:
        >>> x = ir.SymRef(id="x")
        >>> plus = lambda a, b: ir.FunCall(fun=ir.SymRef(id=("plus")), args=[a, b])
        >>> expr = plus(plus(x, x), plus(x, x))
        >>> print(CommonSubexpressionElimination().visit(expr))
        (λ(_cs_1) → _cs_1 + _cs_1)(x + x)
    """

    # we use one UID generator per instance such that the generated ids are
    # stable across multiple runs (required for caching to properly work)
    uids: UIDGenerator = dataclasses.field(init=False, repr=False, default_factory=UIDGenerator)

    collect_all: bool = dataclasses.field(default=False)

    def visit_FunCall(self, node: ir.FunCall):
        if isinstance(node.fun, ir.SymRef) and node.fun.id in [
            "cartesian_domain",
            "unstructured_domain",
        ]:
            return node

        revisit_node = False

        # collect expressions
        subexprs = CollectSubexpressions.apply(node)

        # collect multiple occurrences and map them to fresh symbols
        expr_map = dict[int, ir.SymRef]()
        params = []
        args = []
        ignored_ids = set()
        for expr, subexpr_entry in subexprs.items():
            if len(subexpr_entry) < 2:
                continue

            eligible_ids = set()
            for id_, child_ids in subexpr_entry:
                if id_ in ignored_ids:
                    # if the node id is ignored (because its parent is eliminated), but it occurs
                    # multiple times then we want to visit the final result once more.
                    revisit_node = True
                else:
                    eligible_ids.add(id_)
                    # since the node id is eligible don't eliminate its children
                    ignored_ids.update(child_ids)

            # if no node ids are eligible, e.g. because the parent was already eliminated or because
            # the expression occurs only once, skip the elimination
            if not eligible_ids:
                continue

            expr_id = self.uids.sequential_id(prefix="_cs")
            params.append(ir.Sym(id=expr_id))
            args.append(expr)
            expr_ref = ir.SymRef(id=expr_id)
            for id_ in eligible_ids:
                expr_map[id_] = expr_ref

        if not expr_map:
            return self.generic_visit(node)

        # apply remapping
        result = ir.FunCall(
            fun=ir.Lambda(params=params, expr=_NodeReplacer(expr_map).visit(node)),
            args=args,
        )
        # TODO(tehrengruber): Instead of revisiting we might be able to replace subexpressions
        #  inside of subexpressions directly. This would require a different order of replacement
        #  (from lower to higher level).
        if revisit_node:
            return self.visit(result)

        return self.generic_visit(result)<|MERGE_RESOLUTION|>--- conflicted
+++ resolved
@@ -97,13 +97,8 @@
                     collected_child_node_ids -= node_ids
 
     @staticmethod
-<<<<<<< HEAD
-    def merge_states(*states):
-        subexprs = {}
-=======
     def merge_states(*states: State) -> State:
         subexprs: dict[ir.Node, list[tuple[int, set[int]]]] = {}
->>>>>>> fc6f27f6
         for state in states:
             for subexpr, data in state.subexprs.items():
                 subexprs.setdefault(subexpr, []).extend(data)
