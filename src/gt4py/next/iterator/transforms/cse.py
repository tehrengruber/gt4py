# GT4Py - GridTools Framework
#
# Copyright (c) 2014-2023, ETH Zurich
# All rights reserved.
#
# This file is part of the GT4Py project and the GridTools framework.
# GT4Py is free software: you can redistribute it and/or modify it under
# the terms of the GNU General Public License as published by the
# Free Software Foundation, either version 3 of the License, or any later
# version. See the LICENSE.txt file at the top-level directory of this
# distribution for a copy of the license or check <https://www.gnu.org/licenses/>.
#
# SPDX-License-Identifier: GPL-3.0-or-later
import dataclasses
import functools
import math
import operator
import typing

from gt4py.eve import NodeTranslator, NodeVisitor, SymbolTableTrait, VisitorWithSymbolTableTrait
from gt4py.eve.utils import UIDGenerator
from gt4py.next.iterator import ir
from gt4py.next.iterator.transforms.inline_lambdas import inline_lambda


@dataclasses.dataclass
class _NodeReplacer(NodeTranslator):
    PRESERVED_ANNEX_ATTRS = ("type",)

    expr_map: dict[int, ir.SymRef]

    def visit_Expr(self, node: ir.Node) -> ir.Node:
        if id(node) in self.expr_map:
            return self.expr_map[id(node)]
        return self.generic_visit(node)

    def visit_FunCall(self, node: ir.FunCall) -> ir.Node:
        node = typing.cast(ir.FunCall, self.visit_Expr(node))
        # If we encounter an expression like:
        #  (λ(_cs_1) → (λ(a) → a+a)(_cs_1))(outer_expr)
        # (non-recursively) inline the lambda to obtain:
        #  (λ(_cs_1) → _cs_1+_cs_1)(outer_expr)
        # This allows identifying more common subexpressions later on
        if isinstance(node, ir.FunCall) and isinstance(node.fun, ir.Lambda):
            eligible_params = []
            for arg in node.args:
                eligible_params.append(isinstance(arg, ir.SymRef) and arg.id.startswith("_cs"))
            if any(eligible_params):
                # note: the inline is opcount preserving anyway so avoid the additional
                # effort in the inliner by disabling opcount preservation.
                return inline_lambda(
                    node, opcount_preserving=False, eligible_params=eligible_params
                )
        return node


def _is_collectable_expr(node: ir.Node) -> bool:
    if isinstance(node, ir.FunCall):
        # do not collect (and thus deduplicate in CSE) shift(offsets…) calls. Node must still be
        #  visited, to ensure symbol dependencies are recognized correctly.
        # do also not collect reduce nodes if they are left in the it at this point, this may lead to
        #  conceptual problems (other parts of the tool chain rely on the arguments being present directly
        #  on the reduce FunCall node (connectivity deduction)), as well as problems with the imperative backend
        #  backend (single pass eager depth first visit approach)
        if isinstance(node.fun, ir.SymRef) and node.fun.id in ["lift", "shift", "reduce"]:
            return False
        return True
    elif isinstance(node, ir.Lambda):
        return True

    return False


@dataclasses.dataclass
class CollectSubexpressions(VisitorWithSymbolTableTrait, NodeVisitor):
    @dataclasses.dataclass
    class SubexpressionData:
        #: A list of node ids with equal hash and a set of collected child subexpression ids
        subexprs: list[tuple[int, set[int]]] = dataclasses.field(default_factory=list)
        #: Maximum depth of a subexpression in the tree. Used to sort collected subexpressions
        #:  such that deeper nodes can be processed (in other passed building upon this pass)
        #:  earlier.
        max_depth: int | float = -math.inf

    @dataclasses.dataclass
    class State:
        #: A dictionary mapping a node to a list of node ids with equal hash and some additional
        #: information. See `SubexpressionData` for more information.
        subexprs: dict[ir.Node, "CollectSubexpressions.SubexpressionData"] = dataclasses.field(
            default_factory=dict
        )
        # TODO(tehrengruber): Revisit if this makes sense or if we can just recompute the collected
        #  child node ids and get simpler code.
        #: The ids of all child subexpressions which are collected.
        collected_child_node_ids: set[int] = dataclasses.field(default_factory=set)
        #: The ids of all nodes declaring a symbol which are referenced (using a `SymRef`)
        used_symbol_ids: set[int] = dataclasses.field(default_factory=set)

        def remove_subexprs(self, nodes: typing.Iterable[ir.Node]) -> None:
            node_ids_to_remove: set[int] = set()
            for node in nodes:
                subexpr_data = self.subexprs.pop(node, None)
                if subexpr_data:
                    node_ids, _ = zip(*subexpr_data.subexprs)
                    node_ids_to_remove |= set(node_ids)
            for subexpr_data in self.subexprs.values():
                for _, collected_child_node_ids in subexpr_data.subexprs:
                    collected_child_node_ids -= node_ids_to_remove

    @classmethod
    def apply(cls, node: ir.Node) -> dict[ir.Node, list[tuple[int, set[int]]]]:
        state = cls.State()
        obj = cls()
        obj.visit(node, state=state, depth=-1)
        # Return subexpression such that the nodes closer to the root come first and skip the root
        # node itself.
        subexprs_sorted: list[tuple[ir.Node, "CollectSubexpressions.SubexpressionData"]] = sorted(
            state.subexprs.items(), key=lambda el: el[1].max_depth
        )
        return {k: v.subexprs for k, v in subexprs_sorted if k is not node}

    def generic_visit(self, *args, **kwargs):
        depth = kwargs.pop("depth")
        return super().generic_visit(*args, depth=depth + 1, **kwargs)

    def visit(self, node: ir.Node, **kwargs) -> None:  # type: ignore[override]  # supertype accepts any node, but we want to be more specific here.
        if not isinstance(node, SymbolTableTrait) and not _is_collectable_expr(node):
            return super().visit(node, **kwargs)

        depth = kwargs["depth"]
        parent_state = kwargs.pop("state")
        collected_child_node_ids: set[int] = set()
        used_symbol_ids: set[int] = set()

        # Special handling of `if_(condition, true_branch, false_branch)` like expressions that
        # avoids extracting subexpressions unless they are used in either the condition or both
        # branches.
        if isinstance(node, ir.FunCall) and node.fun == ir.SymRef(id="if_"):
            assert len(node.args) == 3
            # collect subexpressions for all arguments to the `if_`
            arg_states = [self.State() for _ in node.args]
            for arg, state in zip(node.args, arg_states):
<<<<<<< HEAD
                self.visit(arg, depth=depth + 1, state=state, **kwargs)
=======
                self.visit(arg, state=state, **{**kwargs, "depth": depth + 1})
>>>>>>> 020ff8d7

            # remove all subexpressions that are not eligible for collection
            #  (either they occur in the condition or in both branches)
            eligible_subexprs = arg_states[0].subexprs.keys() | (
                arg_states[1].subexprs.keys() & arg_states[2].subexprs.keys()
            )
            for arg_state in arg_states:
                arg_state.remove_subexprs(arg_state.subexprs.keys() - eligible_subexprs)

            # merge the states of the three arguments
            subexprs: dict[ir.Node, CollectSubexpressions.SubexpressionData] = {}
            for state in arg_states:
                for subexpr, data in state.subexprs.items():
                    merged_data = subexprs.setdefault(subexpr, self.SubexpressionData())
                    merged_data.subexprs.extend(data.subexprs)
                    merged_data.max_depth = max(merged_data.max_depth, data.max_depth)
            collected_child_node_ids = functools.reduce(
                operator.or_, (state.collected_child_node_ids for state in arg_states)
            )
            used_symbol_ids = functools.reduce(
                operator.or_, (state.used_symbol_ids for state in arg_states)
            )
            # propagate collected subexpressions to parent
            for subexpr, data in subexprs.items():
                parent_data = parent_state.subexprs.setdefault(subexpr, self.SubexpressionData())
                parent_data.subexprs.extend(data.subexprs)
                parent_data.max_depth = max(merged_data.max_depth, data.max_depth)
        else:
            super().visit(
                node,
                state=self.State(parent_state.subexprs, collected_child_node_ids, used_symbol_ids),
                **kwargs,
            )

        if isinstance(node, SymbolTableTrait):
            # remove symbols used in child nodes if they are declared in the current node
            used_symbol_ids = used_symbol_ids - {id(v) for v in node.annex.symtable.values()}

        # if no symbols are used that are defined in the root node, i.e. the node given to `apply`,
        # we collect the subexpression
        if not used_symbol_ids and _is_collectable_expr(node):
            parent_data = parent_state.subexprs.setdefault(node, self.SubexpressionData())
            parent_data.subexprs.append((id(node), collected_child_node_ids))
            parent_data.max_depth = max(parent_data.max_depth, depth)

            # propagate to parent that we have collected its child
            parent_state.collected_child_node_ids.add(id(node))

        # propagate used symbol ids to parent
        parent_state.used_symbol_ids.update(used_symbol_ids)

        # propagate to parent which of its children we have collected
        # TODO(tehrengruber): This is expensive for a large tree. Use something like a "ChainSet".
        parent_state.collected_child_node_ids.update(collected_child_node_ids)

    def visit_SymRef(
        self, node: ir.SymRef, *, symtable: dict[str, ir.Node], state: State, **kwargs
    ) -> None:
        if node.id in symtable:  # root symbol otherwise
            state.used_symbol_ids.add(id(symtable[node.id]))


def extract_subexpression(
    node: ir.Expr,
    predicate: typing.Callable[[ir.Expr, int], bool],
    uid_generator: UIDGenerator,
    once_only: bool = False,
    deepest_expr_first: bool = False,
) -> tuple[ir.Expr, typing.Union[dict[ir.Sym, ir.Expr], None], bool]:
    """
    Given an expression extract all subexprs and return a new expr with the subexprs replaced.

    The return value is a triplet of
    - the new expr with all extracted subexpressions replaced by a reference to a new symbol
    - a dictionary mapping each new symbol to the respective subexpr that was extracted
    - a boolean indicating if a subexression was not collected because its parent was already
      collected.

     Arguments:
        node: The node to extract from.
        predicate: If this predicate evaluates to true the respective subexpression is extracted.
          Takes a subexpression and the number of occurences of the subexpression in the root node
          as arguments.
        uid_generator: The uid generator used to generate new symbol names.
        once_only: If set extraction is stopped after the first expression that is extracted.
        deepest_expr_first: Extract subexpressions that are lower in the tree first. Otherwise,
          expressions closer to the root are extracted first. Requires `once_only == True`.


    Examples:
        Default case for `(x+y) + ((x+y)+z)`:

        >>> import gt4py.next.iterator.ir_makers as im
        >>> from gt4py.eve.utils import UIDGenerator
        >>> expr = im.plus(im.plus("x", "y"), im.plus(im.plus("x", "y"), "z"))
        >>> predicate = lambda subexpr, num_occurences: num_occurences > 1
        >>> new_expr, extracted_subexprs, _ = extract_subexpression(
        ...                                     expr, predicate, UIDGenerator(prefix="_subexpr"))
        >>> print(new_expr)
        _subexpr_1 + (_subexpr_1 + z)
        >>> for sym, subexpr in extracted_subexprs.items():
        ...    print(f"`{sym}`: `{subexpr}`")
        `_subexpr_1`: `x + y`

        The order of the extraction can be configured using `deepest_expr_first`. By default, the nodes
        closer to the root are eliminated first:

        >>> expr = im.plus(im.plus(im.plus("x", "y"), im.plus("x", "y")), im.plus(im.plus("x", "y"), im.plus("x", "y")))
        >>> new_expr, extracted_subexprs, ignored_children = extract_subexpression(expr, predicate,
        ...     UIDGenerator(prefix="_subexpr"), deepest_expr_first=False)
        >>> print(new_expr)
        _subexpr_1 + _subexpr_1
        >>> for sym, subexpr in extracted_subexprs.items():
        ...    print(f"`{sym}`: `{subexpr}`")
        `_subexpr_1`: `x + y + (x + y)`

        Since `(x+y)` is a child of one of the expressions it is ignored:

        >>> print(ignored_children)
        True

        Setting `deepest_expr_first` will extract nodes deeper in the tree first:

        >>> expr = im.plus(im.plus(im.plus("x", "y"), im.plus("x", "y")), im.plus(im.plus("x", "y"), im.plus("x", "y")))
        >>> new_expr, extracted_subexprs, _ = extract_subexpression(expr, predicate,
        ...     UIDGenerator(prefix="_subexpr"), once_only=True, deepest_expr_first=True)
        >>> print(new_expr)
        _subexpr_1 + _subexpr_1 + (_subexpr_1 + _subexpr_1)
        >>> for sym, subexpr in extracted_subexprs.items():
        ...    print(f"`{sym}`: `{subexpr}`")
        `_subexpr_1`: `x + y`

        Note that this requires `once_only` to be set right now.
    """
    if deepest_expr_first and not once_only:
        # TODO(tehrengruber): Revisit. We could fix this, but is this case even needed?
        # If we traverse the deepest nodes first, but don't stop after the first extraction the new
        # expression is not meaningful in the current implementation. Just disallow this case for
        # now. E.g.:
        # Input expression:
        #   `((x + y) + (x + y)) + ((x + y) + (x + y))`
        # New expression:
        #   `_subexpr_2 + _subexpr_2`
        # Extracted subexpression:
        #  `_subexpr_1`: `x + y`  (This subexpression is not used anywhere)
        #  `_subexpr_2`: `x + y + (x + y)`
        raise NotImplementedError(
            "Results of the current implementation not meaningful for "
            "`deepest_expr_first == True` and `once_only == True`."
        )

    ignored_children = False
    extracted = dict[ir.Sym, ir.Expr]()

    # collect expressions
    subexprs = CollectSubexpressions.apply(node)

    # collect multiple occurrences and map them to fresh symbols
    expr_map = dict[int, ir.SymRef]()
    ignored_ids = set()
    for expr, subexpr_entry in (
        subexprs.items() if not deepest_expr_first else reversed(subexprs.items())
    ):
        # just to make mypy happy when calling the predicate. Every subnode and hence subexpression
        # is an expr anyway.
        assert isinstance(expr, ir.Expr)

        if not predicate(expr, len(subexpr_entry)):
            continue

        eligible_ids = set()
        for id_, child_ids in subexpr_entry:
            if id_ in ignored_ids:
                ignored_children = True
            else:
                eligible_ids.add(id_)
                # since the node id is eligible don't eliminate its children
                ignored_ids.update(child_ids)

        # if no node ids are eligible, e.g. because the parent was already eliminated or because
        # the expression occurs only once, skip the elimination
        if not eligible_ids:
            continue

        expr_id = uid_generator.sequential_id()
        extracted[ir.Sym(id=expr_id)] = expr
        expr_ref = ir.SymRef(id=expr_id)
        for id_ in eligible_ids:
            expr_map[id_] = expr_ref

        if once_only:
            break

    if not expr_map:
        return node, None, False

    return _NodeReplacer(expr_map).visit(node), extracted, ignored_children


@dataclasses.dataclass(frozen=True)
class CommonSubexpressionElimination(NodeTranslator):
    """
    Perform common subexpression elimination.

    Examples:
        >>> x = ir.SymRef(id="x")
        >>> plus = lambda a, b: ir.FunCall(fun=ir.SymRef(id=("plus")), args=[a, b])
        >>> expr = plus(plus(x, x), plus(x, x))
        >>> print(CommonSubexpressionElimination().visit(expr))
        (λ(_cs_1) → _cs_1 + _cs_1)(x + x)
    """

    # we use one UID generator per instance such that the generated ids are
    # stable across multiple runs (required for caching to properly work)
    uids: UIDGenerator = dataclasses.field(
        init=False, repr=False, default_factory=lambda: UIDGenerator(prefix="_cs")
    )

    collect_all: bool = dataclasses.field(default=False)

    def visit_FunCall(self, node: ir.FunCall):
        if isinstance(node.fun, ir.SymRef) and node.fun.id in [
            "cartesian_domain",
            "unstructured_domain",
        ]:
            return node

        new_expr, extracted, ignored_children = extract_subexpression(
            node, lambda subexpr, num_occurences: num_occurences > 1, self.uids
        )

        if not extracted:
            return self.generic_visit(node)

        # apply remapping
        result = ir.FunCall(
            fun=ir.Lambda(params=list(extracted.keys()), expr=new_expr),
            args=list(extracted.values()),
        )

        # if the node id is ignored (because its parent is eliminated), but it occurs
        # multiple times then we want to visit the final result once more.
        # TODO(tehrengruber): Instead of revisiting we might be able to replace subexpressions
        #  inside of subexpressions directly. This would require a different order of replacement
        #  (from lower to higher level).
        if ignored_children:
            return self.visit(result)

        return self.generic_visit(result)<|MERGE_RESOLUTION|>--- conflicted
+++ resolved
@@ -140,11 +140,7 @@
             # collect subexpressions for all arguments to the `if_`
             arg_states = [self.State() for _ in node.args]
             for arg, state in zip(node.args, arg_states):
-<<<<<<< HEAD
-                self.visit(arg, depth=depth + 1, state=state, **kwargs)
-=======
                 self.visit(arg, state=state, **{**kwargs, "depth": depth + 1})
->>>>>>> 020ff8d7
 
             # remove all subexpressions that are not eligible for collection
             #  (either they occur in the condition or in both branches)
