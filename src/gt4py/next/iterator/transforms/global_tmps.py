# GT4Py - GridTools Framework
#
# Copyright (c) 2014-2023, ETH Zurich
# All rights reserved.
#
# This file is part of the GT4Py project and the GridTools framework.
# GT4Py is free software: you can redistribute it and/or modify it under
# the terms of the GNU General Public License as published by the
# Free Software Foundation, either version 3 of the License, or any later
# version. See the LICENSE.txt file at the top-level directory of this
# distribution for a copy of the license or check <https://www.gnu.org/licenses/>.
#
# SPDX-License-Identifier: GPL-3.0-or-later
import copy
import dataclasses
import functools
from collections.abc import Mapping
from typing import Any, Iterable, Literal, Optional

import gt4py.next as gtx
from gt4py.eve import Coerced, NodeTranslator
from gt4py.eve.traits import SymbolTableTrait
from gt4py.eve.utils import UIDGenerator
from gt4py.next.iterator import ir, ir_makers as im, type_inference
from gt4py.next.iterator.pretty_printer import PrettyPrinter
<<<<<<< HEAD
from gt4py.next.iterator.runtime import CartesianAxis
from gt4py.next.iterator.transforms.cse import extract_subexpression
=======
>>>>>>> 3d63cd0d
from gt4py.next.iterator.transforms.eta_reduction import EtaReduction
from gt4py.next.iterator.transforms.inline_lambdas import InlineLambdas
from gt4py.next.iterator.transforms.prune_closure_inputs import PruneClosureInputs
from gt4py.next.iterator.transforms.symbol_ref_utils import collect_symbol_refs
from gt4py.next.iterator.transforms.trace_shifts import TraceShifts


"""Iterator IR extension for global temporaries.

Replaces lifted function calls by temporaries using the following steps:
1. Split closures by popping up lifted function calls to the top of the expression tree, (that is,
   to stencil arguments) and then extracting them as new closures.
2. Introduces a new fencil-scope variable (the temporary) for each output of newly created closures.
   The domain size is set to a new symbol `_gtmp_auto_domain`.
3. Infer the domain sizes for the new closures by analysing the accesses/shifts within all closures
   and replace all occurrences of `_gtmp_auto_domain` by concrete domain sizes.
4. Infer the data type and size of the temporary buffers.
"""


AUTO_DOMAIN = ir.FunCall(fun=ir.SymRef(id="_gtmp_auto_domain"), args=[])


# Iterator IR extension nodes


class Temporary(ir.Node):
    """Iterator IR extension: declaration of a temporary buffer."""

    id: Coerced[ir.SymbolName]  # noqa: A003
    domain: Optional[ir.Expr] = None
    dtype: Optional[Any] = None


class FencilWithTemporaries(ir.Node, SymbolTableTrait):
    """Iterator IR extension: declaration of a fencil with temporary buffers."""

    fencil: ir.FencilDefinition
    params: list[ir.Sym]
    tmps: list[Temporary]


# Extensions for `PrettyPrinter` for easier debugging


def pformat_Temporary(printer: PrettyPrinter, node: Temporary, *, prec: int) -> list[str]:
    start, end = [node.id + " = temporary("], [");"]
    args = []
    if node.domain is not None:
        args.append(printer._hmerge(["domain="], printer.visit(node.domain, prec=0)))
    if node.dtype is not None:
        args.append(printer._hmerge(["dtype="], [str(node.dtype)]))
    hargs = printer._hmerge(*printer._hinterleave(args, ", "))
    vargs = printer._vmerge(*printer._hinterleave(args, ","))
    oargs = printer._optimum(hargs, vargs)
    h = printer._hmerge(start, oargs, end)
    v = printer._vmerge(start, printer._indent(oargs), end)
    return printer._optimum(h, v)


def pformat_FencilWithTemporaries(
    printer: PrettyPrinter, node: FencilWithTemporaries, *, prec: int
) -> list[str]:
    assert prec == 0
    params = printer.visit(node.params, prec=0)
    fencil = printer.visit(node.fencil, prec=0)
    tmps = printer.visit(node.tmps, prec=0)
    args = params + [[tmp.id] for tmp in node.tmps]

    hparams = printer._hmerge([node.fencil.id + "("], *printer._hinterleave(params, ", "), [") {"])
    vparams = printer._vmerge(
        [node.fencil.id + "("], *printer._hinterleave(params, ",", indent=True), [") {"]
    )
    params = printer._optimum(hparams, vparams)

    hargs = printer._hmerge(*printer._hinterleave(args, ", "))
    vargs = printer._vmerge(*printer._hinterleave(args, ","))
    args = printer._optimum(hargs, vargs)

    fencil = printer._hmerge(fencil, [";"])

    hcall = printer._hmerge([node.fencil.id + "("], args, [");"])
    vcall = printer._vmerge(printer._hmerge([node.fencil.id + "("]), printer._indent(args), [");"])
    call = printer._optimum(hcall, vcall)

    body = printer._vmerge(*tmps, fencil, call)
    return printer._vmerge(params, printer._indent(body), ["}"])


PrettyPrinter.visit_Temporary = pformat_Temporary  # type: ignore
PrettyPrinter.visit_FencilWithTemporaries = pformat_FencilWithTemporaries  # type: ignore


# Main implementation
def canonicalize_applied_lift(closure_params: list[str], node: ir.Node) -> ir.Node:
    """
    Canonicalize applied lift expressions.

    >>> expr = im.lift(im.lambda_("a")(im.deref("a")))(im.lift("deref")("inp"))
    >>> print(expr)
    (↑(λ(a) → ·a))((↑deref)(inp))
    >>> print(canonicalize_applied_lift(["inp"], expr))
    (↑(λ(inp) → (λ(a) → ·a)((↑deref)(inp))))(inp)
    """
    stencil = node.fun.args[0]
    it_args = node.args
    if any(not isinstance(it_arg, ir.SymRef) for it_arg in it_args):
        used_closure_params = collect_symbol_refs(node)
        assert not (set(used_closure_params) - set(closure_params))
        return im.lift(im.lambda_(*used_closure_params)(im.call(stencil)(*it_args)))(
            *used_closure_params
        )
    return node


def temporary_extraction_predicate(expr: ir.Node, num_occurences: int) -> bool:
    """Determine if `expr` is an applied lift that should be extracted as a temporary."""
    if not (
        isinstance(expr, ir.FunCall)
        and isinstance(expr.fun, ir.FunCall)
        and expr.fun.fun == ir.SymRef(id="lift")
    ):
        return False
    # do not extract when the result is a list as we can not create temporaries for
    # these stencils
    if isinstance(expr.annex.type.dtype, type_inference.List):
        return False
    stencil = expr.fun.args[0]
    used_symbols = collect_symbol_refs(stencil)
    # do not extract when the stencil is capturing
    if used_symbols:
        return False
    return True


def split_closures(node: ir.FencilDefinition, offset_provider) -> FencilWithTemporaries:
    """Split closures on lifted function calls and introduce new temporary buffers for return values.

    Newly introduced temporaries will have the symbolic size of `AUTO_DOMAIN`. A symbol with the
    same name is also added as a fencil argument (to be replaced at a later stage).

    For each closure, follows these steps:
    1. Pops up lifted function calls to the top of the expression tree.
    2. Introduce new temporary for the output.
    3. Extract lifted function class as new closures with the previously created temporary as output.
    The closures are processed in reverse order to properly respect the dependencies.
    """
    uid_gen_tmps = UIDGenerator(prefix="_tmp")

    type_inference.infer_all(node, offset_provider=offset_provider, save_to_annex=True)

    tmps: list[ir.SymRef] = []

    closures = []
    for closure in reversed(node.closures):
        closure_stack = [closure]
        while closure_stack:
            current_closure = closure_stack.pop()

            if current_closure.stencil == im.ref("deref"):
                closures.append(current_closure)
                continue

            # TODO(tehrengruber): extracting from a scan is untested.
            is_scan: bool = isinstance(
                current_closure.stencil, ir.FunCall
            ) and current_closure.stencil.fun == im.ref("scan")
            current_closure_stencil = (
                current_closure.stencil if not is_scan else current_closure.stencil.args[0]
            )

            stencil_body, extracted_lifts, _ = extract_subexpression(
                current_closure_stencil.expr,
                temporary_extraction_predicate,
                uid_gen_tmps,
                once_only=True,
                deepest_expr_first=True,
            )

            if extracted_lifts:
                for tmp_sym, lift_expr in extracted_lifts.items():
                    # make sure the applied lift is not capturing anything except of closure params
                    used_symbol_refs = collect_symbol_refs(lift_expr)
                    assert not (
                        set(used_symbol_refs)
                        - {param.id for param in current_closure_stencil.params}
                    )

                    # make sure the arguments to the applied lift are only symbols
                    # (otherwise we would need to canonicalize using `canonicalize_applied_lift`
                    # this doesn't seem to be necessary right now as we extract the lifts
                    # in post-order of the tree)
                    assert all(isinstance(arg, ir.SymRef) for arg in lift_expr.args)

                    # create a mapping from the closures parameters to the closure arguments, e.g.
                    # for the closure `out ← (λ(param) → ...)(arg) @ u⟨ ... ⟩;` we get a mapping
                    # from `param` to `arg`
                    stencil_arg_map = {
                        param.id: arg
                        for param, arg in zip(
                            current_closure_stencil.params
                            if not is_scan
                            else current_closure_stencil.params[1:],
                            current_closure.inputs,
                            strict=True,
                        )
                    }
                    stencil: ir.Node = lift_expr.fun.args[0]  # usually an ir.Lambda or scan

                    # allocate a new temporary
                    tmps.append(tmp_sym)

                    # create a new closure that executes the stencil of the applied lift and
                    # writes the result to the newly created temporary
                    closure_stack.append(
                        ir.StencilClosure(
                            domain=AUTO_DOMAIN,
                            stencil=stencil,
                            output=im.ref(tmp_sym.id),
                            inputs=[stencil_arg_map[param.id] for param in lift_expr.args],
                        )
                    )

                # create a new stencil where all applied lifts that have been extracted are
                # replaced by references to the respective temporary
                new_stencil = ir.Lambda(
                    params=current_closure_stencil.params + list(extracted_lifts.keys()),
                    expr=stencil_body,
                )
                # if we are extracting from an applied scan we have to wrap the scan pass again,
                #  i.e. transform `λ(state, ...) → ...` into `scan(λ(state, ...) → ..., ...)`
                if is_scan:
                    new_stencil = im.call("scan", new_stencil, current_closure.stencil.args[1:])
                # inline such that let statements which are just rebinding temporaries disappear
                new_stencil = InlineLambdas.apply(
                    new_stencil, opcount_preserving=True, force_inline_lift=False
                )
                # we're done with the current closure, add it back to the stack for further
                # extraction.
                closure_stack.append(
                    ir.StencilClosure(
                        domain=current_closure.domain,
                        stencil=new_stencil,
                        output=current_closure.output,
                        inputs=current_closure.inputs
                        + [ir.SymRef(id=sym.id) for sym in extracted_lifts.keys()],
                    )
                )
            else:
                closures.append(current_closure)

    return FencilWithTemporaries(
        fencil=ir.FencilDefinition(
            id=node.id,
            function_definitions=node.function_definitions,
            params=node.params
            + [ir.Sym(id=tmp.id) for tmp in tmps]
            + [ir.Sym(id=AUTO_DOMAIN.fun.id)],
            closures=list(reversed(closures)),
        ),
        params=node.params,
        tmps=[Temporary(id=tmp.id) for tmp in tmps],
    )


def prune_unused_temporaries(node: FencilWithTemporaries) -> FencilWithTemporaries:
    """Remove temporaries that are never read."""
    unused_tmps = {tmp.id for tmp in node.tmps}
    for closure in node.fencil.closures:
        unused_tmps -= {inp.id for inp in closure.inputs}

    if not unused_tmps:
        return node

    closures = [
        closure
        for closure in node.fencil.closures
        if not (isinstance(closure.output, ir.SymRef) and closure.output.id in unused_tmps)
    ]
    return FencilWithTemporaries(
        fencil=ir.FencilDefinition(
            id=node.fencil.id,
            function_definitions=node.fencil.function_definitions,
            params=[p for p in node.fencil.params if p.id not in unused_tmps],
            closures=closures,
        ),
        params=node.params,
        tmps=[tmp for tmp in node.tmps if tmp.id not in unused_tmps],
    )


<<<<<<< HEAD
=======
def _offset_limits(
    offsets: Sequence[tuple[ir.OffsetLiteral, ...]], offset_provider: Mapping[str, gtx.Dimension]
):
    offset_limits = {k: (0, 0) for k in offset_provider.keys()}
    for o in offsets:
        offset_sum = {k: 0 for k in offset_provider.keys()}
        for k, v in zip(o[0::2], o[1::2]):
            assert isinstance(v, ir.OffsetLiteral) and isinstance(v.value, int)
            offset_sum[k.value] += v.value
        for k, v in offset_sum.items():
            old_min, old_max = offset_limits[k]
            offset_limits[k] = (min(old_min, v), max(old_max, v))

    return {v.value: offset_limits[k] for k, v in offset_provider.items()}


def _named_range_with_offsets(
    axis_literal: ir.AxisLiteral,
    lower_bound: ir.Expr,
    upper_bound: ir.Expr,
    lower_offset: int,
    upper_offset: int,
) -> ir.FunCall:
    if lower_offset:
        lower_bound = ir.FunCall(
            fun=ir.SymRef(id="plus"),
            args=[lower_bound, ir.Literal(value=str(lower_offset), type=ir.INTEGER_INDEX_BUILTIN)],
        )
    if upper_offset:
        upper_bound = ir.FunCall(
            fun=ir.SymRef(id="plus"),
            args=[upper_bound, ir.Literal(value=str(upper_offset), type=ir.INTEGER_INDEX_BUILTIN)],
        )
    return ir.FunCall(
        fun=ir.SymRef(id="named_range"), args=[axis_literal, lower_bound, upper_bound]
    )


def _extend_cartesian_domain(
    domain: ir.FunCall, offsets: Sequence[tuple], offset_provider: Mapping[str, gtx.Dimension]
):
    if not any(offsets):
        return domain
    assert isinstance(domain, ir.FunCall) and domain.fun == ir.SymRef(id="cartesian_domain")
    assert all(isinstance(axis, gtx.Dimension) for axis in offset_provider.values())

    offset_limits = _offset_limits(offsets, offset_provider)

    named_ranges = []
    for named_range in domain.args:
        assert (
            isinstance(named_range, ir.FunCall)
            and isinstance(named_range.fun, ir.SymRef)
            and named_range.fun.id == "named_range"
        )
        axis_literal, lower_bound, upper_bound = named_range.args
        assert isinstance(axis_literal, ir.AxisLiteral)

        lower_offset, upper_offset = offset_limits.get(axis_literal.value, (0, 0))
        named_ranges.append(
            _named_range_with_offsets(
                axis_literal, lower_bound, upper_bound, lower_offset, upper_offset
            )
        )

    return ir.FunCall(fun=domain.fun, args=named_ranges)


def update_cartesian_domains(
    node: FencilWithTemporaries, offset_provider: Mapping[str, Any]
) -> FencilWithTemporaries:
    """Replace appearances of `AUTO_DOMAIN` by concrete domain sizes.

    Naive extent analysis, does not handle boundary conditions etc. in a smart way.
    """
    closures = []
    domains = dict[str, ir.Expr]()
    for closure in reversed(node.fencil.closures):
        if closure.domain == AUTO_DOMAIN:
            domain = domains[closure.output.id]
            closure = ir.StencilClosure(
                domain=domain, stencil=closure.stencil, output=closure.output, inputs=closure.inputs
            )
        else:
            domain = closure.domain

        closures.append(closure)

        if closure.stencil == ir.SymRef(id="deref"):
            domains[closure.inputs[0].id] = domain
            continue

        local_shifts = TraceShifts.apply(closure)
        for param, shifts in local_shifts.items():
            domains[param] = _extend_cartesian_domain(domain, shifts, offset_provider)

    return FencilWithTemporaries(
        fencil=ir.FencilDefinition(
            id=node.fencil.id,
            function_definitions=node.fencil.function_definitions,
            params=node.fencil.params[:-1],
            closures=list(reversed(closures)),
        ),
        params=node.params,
        tmps=node.tmps,
    )


def _location_type_from_offsets(
    domain: ir.FunCall, offsets: Sequence, offset_provider: Mapping[str, Any]
):
    """Derive the location type of an iterator from given offsets relative to an initial domain."""
    location = domain.args[0].args[0].value
    for o in offsets:
        if isinstance(o, ir.OffsetLiteral) and isinstance(o.value, str):
            provider = offset_provider[o.value]
            if isinstance(provider, gtx.NeighborTableOffsetProvider):
                location = provider.neighbor_axis.value
    return location


def _unstructured_domain(
    axis: ir.AxisLiteral, size: int, vertical_ranges: Sequence[ir.FunCall]
) -> ir.FunCall:
    """Create an unstructured domain expression."""
    return ir.FunCall(
        fun=ir.SymRef(id="unstructured_domain"),
        args=[
            ir.FunCall(
                fun=ir.SymRef(id="named_range"),
                args=[
                    ir.AxisLiteral(value=axis),
                    ir.Literal(value="0", type=ir.INTEGER_INDEX_BUILTIN),
                    ir.Literal(value=str(size), type=ir.INTEGER_INDEX_BUILTIN),
                ],
            )
        ]
        + list(vertical_ranges),
    )


>>>>>>> 3d63cd0d
def _max_domain_sizes_by_location_type(offset_provider: Mapping[str, Any]) -> dict[str, int]:
    """Extract horizontal domain sizes from an `offset_provider`.

    Considers the shape of the neighbor table to get the size of each `origin_axis` and the maximum
    value inside the neighbor table to get the size of each `neighbor_axis`.
    """
    sizes = dict[str, int]()
    for provider in offset_provider.values():
        if isinstance(provider, gtx.NeighborTableOffsetProvider):
            assert provider.origin_axis.kind == gtx.DimensionKind.HORIZONTAL
            assert provider.neighbor_axis.kind == gtx.DimensionKind.HORIZONTAL
            sizes[provider.origin_axis.value] = max(
                sizes.get(provider.origin_axis.value, 0),
                provider.table.shape[0],
            )
            sizes[provider.neighbor_axis.value] = max(
                sizes.get(provider.neighbor_axis.value, 0),
                provider.table.max(),
            )
    return sizes


@dataclasses.dataclass
class SymbolicRange:
    start: ir.Expr
    stop: ir.Expr

    def translate(self, distance):
        return SymbolicRange(im.plus(self.start, distance), im.plus(self.stop, distance))


@dataclasses.dataclass
class SymbolicDomain:
    grid_type: Literal["unstructured_domain", "cartesian_domain"]
    ranges: dict[str, SymbolicRange]

    @classmethod
    def from_expr(cls, node: ir.Node):
        assert isinstance(node, ir.FunCall) and node.fun in [
            im.ref("unstructured_domain"),
            im.ref("cartesian_domain"),
        ]

        ranges: dict[str, SymbolicRange] = {}
        for named_range in node.args:
            assert (
                isinstance(named_range, ir.FunCall)
                and isinstance(named_range.fun, ir.SymRef)
                and named_range.fun.id == "named_range"
            )
            axis_literal, lower_bound, upper_bound = named_range.args
            assert isinstance(axis_literal, ir.AxisLiteral)

            ranges[axis_literal.value] = SymbolicRange(lower_bound, upper_bound)
        return cls(node.fun.id, ranges)

    def as_expr(self):
        return im.call(self.grid_type)(
            *[
                im.call("named_range")(ir.AxisLiteral(value=d), r.start, r.stop)
                for d, r in self.ranges.items()
            ]
        )


def update_domains(node: FencilWithTemporaries, offset_provider: Mapping[str, Any]):
    horizontal_sizes = _max_domain_sizes_by_location_type(offset_provider)

    closures: list[ir.StencilClosure] = []
    domains = dict[str, ir.Expr]()
    for closure in reversed(node.fencil.closures):
        if closure.domain == AUTO_DOMAIN:
            domain = domains[closure.output.id]
            closure = ir.StencilClosure(
                domain=copy.deepcopy(domain),
                stencil=closure.stencil,
                output=closure.output,
                inputs=closure.inputs,
            )
        else:
            domain = closure.domain

        closures.append(closure)

        if closure.stencil == ir.SymRef(id="deref"):
            # all closure inputs inherit the domain
            for input_arg in _tuple_constituents(closure.inputs[0]):
                assert isinstance(input_arg, ir.SymRef)
                assert domains.get(input_arg.id, domain) == domain
                domains[input_arg.id] = domain
            continue

        local_shifts = TraceShifts.apply(closure)
        for param, shift_chains in local_shifts.items():
            consumed_domains: list[SymbolicDomain] = []
            for shift_chain in shift_chains:
                consumed_domain = SymbolicDomain.from_expr(domain)
                for shift in zip(shift_chain[::2], shift_chain[1::2], strict=True):
                    offset_name, offset = shift[0].value, shift[1]
                    if isinstance(offset_provider[offset_name], CartesianAxis):
                        # cartesian shift
                        assert isinstance(offset, ir.OffsetLiteral)
                        dim = offset_provider[offset_name].value
                        consumed_domain.ranges[dim] = consumed_domain.ranges[dim].translate(
                            offset.value
                        )
                    elif isinstance(offset_provider[offset_name], gtx.NeighborTableOffsetProvider):
                        # unstructured shift
                        nbt_provider = offset_provider[offset_name]
                        old_axis = nbt_provider.origin_axis.value
                        new_axis = nbt_provider.neighbor_axis.value
                        consumed_domain.ranges.pop(old_axis)
                        assert new_axis not in consumed_domain.ranges
                        consumed_domain.ranges[new_axis] = SymbolicRange(
                            im.literal("0", ir.INTEGER_INDEX_BUILTIN),
                            im.literal(str(horizontal_sizes[new_axis]), ir.INTEGER_INDEX_BUILTIN),
                        )
                    else:
                        raise NotImplementedError
                consumed_domains.append(consumed_domain)

            # compute the bounds of all consumed domains
            if consumed_domains:
                param_domain_ranges = {}
                for dim in consumed_domains[0].ranges.keys():
                    start = functools.reduce(
                        lambda current_expr, el_expr: im.call("minimum")(current_expr, el_expr),
                        [consumed_domain.ranges[dim].start for consumed_domain in consumed_domains],
                    )
                    stop = functools.reduce(
                        lambda current_expr, el_expr: im.call("maximum")(current_expr, el_expr),
                        [consumed_domain.ranges[dim].stop for consumed_domain in consumed_domains],
                    )
                    param_domain_ranges[dim] = SymbolicRange(start, stop)
                assert domain.fun.id not in domains
                domains[param] = SymbolicDomain(domain.fun.id, param_domain_ranges).as_expr()

    return FencilWithTemporaries(
        fencil=ir.FencilDefinition(
            id=node.fencil.id,
            function_definitions=node.fencil.function_definitions,
            params=node.fencil.params[:-1],  # remove `_gtmp_auto_domain` param again
            closures=list(reversed(closures)),
        ),
        params=node.params,
        tmps=node.tmps,
    )


def _tuple_constituents(node: ir.Expr) -> Iterable[ir.Expr]:
    if isinstance(node, ir.FunCall) and node.fun == im.ref("make_tuple"):
        for arg in node.args:
            yield from _tuple_constituents(arg)
    else:
        yield node


def collect_tmps_info(node: FencilWithTemporaries, *, offset_provider) -> FencilWithTemporaries:
    """Perform type inference for finding the types of temporaries and sets the temporary size."""
    tmps = {tmp.id for tmp in node.tmps}
    domains: dict[str, ir.Expr] = {}
    for closure in node.fencil.closures:
        for output_field in _tuple_constituents(closure.output):
            if output_field.id not in tmps:
                continue

            assert output_field.id not in domains or domains[output_field.id] == closure.domain
            domains[output_field.id] = closure.domain

    def convert_type(dtype):
        if isinstance(dtype, type_inference.Primitive):
            return dtype.name
        elif isinstance(dtype, type_inference.Tuple):
            return tuple(convert_type(el) for el in dtype)
        elif isinstance(dtype, type_inference.List):
            raise NotImplementedError("Temporaries with dtype list not supported.")
        raise AssertionError()

    all_types = type_inference.infer_all(node.fencil, offset_provider=offset_provider)
    fencil_type = all_types[id(node.fencil)]
    assert isinstance(fencil_type, type_inference.FencilDefinitionType)
    assert isinstance(fencil_type.params, type_inference.Tuple)
    types = dict[str, ir.Expr]()
    for param in node.fencil.params:
        if param.id in tmps:
            dtype = all_types[id(param)]
            assert isinstance(dtype, type_inference.Val)
            types[param.id] = convert_type(dtype.dtype)

    return FencilWithTemporaries(
        fencil=node.fencil,
        params=node.params,
        tmps=[
            Temporary(id=tmp.id, domain=domains[tmp.id], dtype=types[tmp.id]) for tmp in node.tmps
        ],
    )


def _get_gridtype(fencil: ir.FencilDefinition) -> gtx.GridType:
    grid_type = None
    for closure in fencil.closures:
        assert isinstance(closure.domain, ir.FunCall)
        if closure.domain.fun == im.ref("unstructured_domain"):
            assert not grid_type or grid_type == gtx.GridType.UNSTRUCTURED
            grid_type = gtx.GridType.UNSTRUCTURED
        elif closure.domain.fun == im.ref("cartesian_domain"):
            assert not grid_type or grid_type == gtx.GridType.CARTESIAN
            grid_type = gtx.GridType.CARTESIAN
        else:
            raise AssertionError(
                "Expected domain argument of closure to be a func call to either "
                "`unstructured_domain` or `cartesian_domain`"
            )
    return grid_type


class CreateGlobalTmps(NodeTranslator):
    """Main entry point for introducing global temporaries.

    Transforms an existing iterator IR fencil into a fencil with global temporaries.
    """

    def visit_FencilDefinition(
        self, node: ir.FencilDefinition, *, offset_provider: Mapping[str, Any]
    ) -> FencilWithTemporaries:
        # Split closures on lifted function calls and introduce temporaries
        res = split_closures(node, offset_provider=offset_provider)
        # Prune unreferences closure inputs introduced in the previous step
        res = PruneClosureInputs().visit(res)
        # Prune unused temporaries possibly introduced in the previous step
        res = prune_unused_temporaries(res)
        # Perform an eta-reduction which should put all calls at the highest level of a closure
        res = EtaReduction().visit(res)
        # Perform a naive extent analysis to compute domain sizes of closures and temporaries
<<<<<<< HEAD
        res = update_domains(res, offset_provider)
=======
        if all(isinstance(o, gtx.Dimension) for o in offset_provider.values()):
            res = update_cartesian_domains(res, offset_provider)
        else:
            res = update_unstructured_domains(res, offset_provider)
>>>>>>> 3d63cd0d
        # Use type inference to determine the data type of the temporaries
        return collect_tmps_info(res, offset_provider=offset_provider)<|MERGE_RESOLUTION|>--- conflicted
+++ resolved
@@ -23,11 +23,7 @@
 from gt4py.eve.utils import UIDGenerator
 from gt4py.next.iterator import ir, ir_makers as im, type_inference
 from gt4py.next.iterator.pretty_printer import PrettyPrinter
-<<<<<<< HEAD
-from gt4py.next.iterator.runtime import CartesianAxis
 from gt4py.next.iterator.transforms.cse import extract_subexpression
-=======
->>>>>>> 3d63cd0d
 from gt4py.next.iterator.transforms.eta_reduction import EtaReduction
 from gt4py.next.iterator.transforms.inline_lambdas import InlineLambdas
 from gt4py.next.iterator.transforms.prune_closure_inputs import PruneClosureInputs
@@ -319,150 +315,6 @@
     )
 
 
-<<<<<<< HEAD
-=======
-def _offset_limits(
-    offsets: Sequence[tuple[ir.OffsetLiteral, ...]], offset_provider: Mapping[str, gtx.Dimension]
-):
-    offset_limits = {k: (0, 0) for k in offset_provider.keys()}
-    for o in offsets:
-        offset_sum = {k: 0 for k in offset_provider.keys()}
-        for k, v in zip(o[0::2], o[1::2]):
-            assert isinstance(v, ir.OffsetLiteral) and isinstance(v.value, int)
-            offset_sum[k.value] += v.value
-        for k, v in offset_sum.items():
-            old_min, old_max = offset_limits[k]
-            offset_limits[k] = (min(old_min, v), max(old_max, v))
-
-    return {v.value: offset_limits[k] for k, v in offset_provider.items()}
-
-
-def _named_range_with_offsets(
-    axis_literal: ir.AxisLiteral,
-    lower_bound: ir.Expr,
-    upper_bound: ir.Expr,
-    lower_offset: int,
-    upper_offset: int,
-) -> ir.FunCall:
-    if lower_offset:
-        lower_bound = ir.FunCall(
-            fun=ir.SymRef(id="plus"),
-            args=[lower_bound, ir.Literal(value=str(lower_offset), type=ir.INTEGER_INDEX_BUILTIN)],
-        )
-    if upper_offset:
-        upper_bound = ir.FunCall(
-            fun=ir.SymRef(id="plus"),
-            args=[upper_bound, ir.Literal(value=str(upper_offset), type=ir.INTEGER_INDEX_BUILTIN)],
-        )
-    return ir.FunCall(
-        fun=ir.SymRef(id="named_range"), args=[axis_literal, lower_bound, upper_bound]
-    )
-
-
-def _extend_cartesian_domain(
-    domain: ir.FunCall, offsets: Sequence[tuple], offset_provider: Mapping[str, gtx.Dimension]
-):
-    if not any(offsets):
-        return domain
-    assert isinstance(domain, ir.FunCall) and domain.fun == ir.SymRef(id="cartesian_domain")
-    assert all(isinstance(axis, gtx.Dimension) for axis in offset_provider.values())
-
-    offset_limits = _offset_limits(offsets, offset_provider)
-
-    named_ranges = []
-    for named_range in domain.args:
-        assert (
-            isinstance(named_range, ir.FunCall)
-            and isinstance(named_range.fun, ir.SymRef)
-            and named_range.fun.id == "named_range"
-        )
-        axis_literal, lower_bound, upper_bound = named_range.args
-        assert isinstance(axis_literal, ir.AxisLiteral)
-
-        lower_offset, upper_offset = offset_limits.get(axis_literal.value, (0, 0))
-        named_ranges.append(
-            _named_range_with_offsets(
-                axis_literal, lower_bound, upper_bound, lower_offset, upper_offset
-            )
-        )
-
-    return ir.FunCall(fun=domain.fun, args=named_ranges)
-
-
-def update_cartesian_domains(
-    node: FencilWithTemporaries, offset_provider: Mapping[str, Any]
-) -> FencilWithTemporaries:
-    """Replace appearances of `AUTO_DOMAIN` by concrete domain sizes.
-
-    Naive extent analysis, does not handle boundary conditions etc. in a smart way.
-    """
-    closures = []
-    domains = dict[str, ir.Expr]()
-    for closure in reversed(node.fencil.closures):
-        if closure.domain == AUTO_DOMAIN:
-            domain = domains[closure.output.id]
-            closure = ir.StencilClosure(
-                domain=domain, stencil=closure.stencil, output=closure.output, inputs=closure.inputs
-            )
-        else:
-            domain = closure.domain
-
-        closures.append(closure)
-
-        if closure.stencil == ir.SymRef(id="deref"):
-            domains[closure.inputs[0].id] = domain
-            continue
-
-        local_shifts = TraceShifts.apply(closure)
-        for param, shifts in local_shifts.items():
-            domains[param] = _extend_cartesian_domain(domain, shifts, offset_provider)
-
-    return FencilWithTemporaries(
-        fencil=ir.FencilDefinition(
-            id=node.fencil.id,
-            function_definitions=node.fencil.function_definitions,
-            params=node.fencil.params[:-1],
-            closures=list(reversed(closures)),
-        ),
-        params=node.params,
-        tmps=node.tmps,
-    )
-
-
-def _location_type_from_offsets(
-    domain: ir.FunCall, offsets: Sequence, offset_provider: Mapping[str, Any]
-):
-    """Derive the location type of an iterator from given offsets relative to an initial domain."""
-    location = domain.args[0].args[0].value
-    for o in offsets:
-        if isinstance(o, ir.OffsetLiteral) and isinstance(o.value, str):
-            provider = offset_provider[o.value]
-            if isinstance(provider, gtx.NeighborTableOffsetProvider):
-                location = provider.neighbor_axis.value
-    return location
-
-
-def _unstructured_domain(
-    axis: ir.AxisLiteral, size: int, vertical_ranges: Sequence[ir.FunCall]
-) -> ir.FunCall:
-    """Create an unstructured domain expression."""
-    return ir.FunCall(
-        fun=ir.SymRef(id="unstructured_domain"),
-        args=[
-            ir.FunCall(
-                fun=ir.SymRef(id="named_range"),
-                args=[
-                    ir.AxisLiteral(value=axis),
-                    ir.Literal(value="0", type=ir.INTEGER_INDEX_BUILTIN),
-                    ir.Literal(value=str(size), type=ir.INTEGER_INDEX_BUILTIN),
-                ],
-            )
-        ]
-        + list(vertical_ranges),
-    )
-
-
->>>>>>> 3d63cd0d
 def _max_domain_sizes_by_location_type(offset_provider: Mapping[str, Any]) -> dict[str, int]:
     """Extract horizontal domain sizes from an `offset_provider`.
 
@@ -562,7 +414,7 @@
                 consumed_domain = SymbolicDomain.from_expr(domain)
                 for shift in zip(shift_chain[::2], shift_chain[1::2], strict=True):
                     offset_name, offset = shift[0].value, shift[1]
-                    if isinstance(offset_provider[offset_name], CartesianAxis):
+                    if isinstance(offset_provider[offset_name], gtx.Dimension):
                         # cartesian shift
                         assert isinstance(offset, ir.OffsetLiteral)
                         dim = offset_provider[offset_name].value
@@ -697,13 +549,6 @@
         # Perform an eta-reduction which should put all calls at the highest level of a closure
         res = EtaReduction().visit(res)
         # Perform a naive extent analysis to compute domain sizes of closures and temporaries
-<<<<<<< HEAD
         res = update_domains(res, offset_provider)
-=======
-        if all(isinstance(o, gtx.Dimension) for o in offset_provider.values()):
-            res = update_cartesian_domains(res, offset_provider)
-        else:
-            res = update_unstructured_domains(res, offset_provider)
->>>>>>> 3d63cd0d
         # Use type inference to determine the data type of the temporaries
         return collect_tmps_info(res, offset_provider=offset_provider)