# GT4Py - GridTools Framework
#
# Copyright (c) 2014-2024, ETH Zurich
# All rights reserved.
#
# Please, refer to the LICENSE file in the root directory.
# SPDX-License-Identifier: BSD-3-Clause

from typing import ClassVar, List, Optional, Union

import gt4py.eve as eve
from gt4py.eve import Coerced, SymbolName, SymbolRef, datamodels
from gt4py.eve.concepts import SourceLocation
from gt4py.eve.traits import SymbolTableTrait, ValidatedSymbolTableTrait
from gt4py.eve.utils import noninstantiable
from gt4py.next import common
from gt4py.next.type_system import type_specifications as ts


DimensionKind = common.DimensionKind

# TODO(havogt):
# After completion of refactoring to GTIR, FencilDefinition and StencilClosure should be removed everywhere.
# During transition, we lower to FencilDefinitions and apply a transformation to GTIR-style afterwards.


@noninstantiable
class Node(eve.Node):
    location: Optional[SourceLocation] = eve.field(default=None, repr=False, compare=False)

    # TODO(tehrengruber): include in comparison if value is not None
    type: Optional[ts.TypeSpec] = eve.field(default=None, repr=False, compare=False)

    def __str__(self) -> str:
        from gt4py.next.iterator.pretty_printer import pformat

        return pformat(self)

    def __hash__(self) -> int:
<<<<<<< HEAD
        return hash(type(self)) ^ hash(
            tuple(
                hash(tuple(v)) if isinstance(v, list) else hash(v)
                for (k, v) in self.iter_children_items()
                if k not in ["location", "type"]
=======
        return hash(
            (
                type(self),
                *(
                    tuple(v) if isinstance(v, list) else v
                    for (k, v) in self.iter_children_items()
                    if k not in ["location", "type"]
                ),
>>>>>>> 9feb51db
            )
        )


class Sym(Node):  # helper
    id: Coerced[SymbolName]


@noninstantiable
class Expr(Node): ...


class Literal(Expr):
    value: str
    type: ts.ScalarType


class NoneLiteral(Expr):
    _none_literal: int = 0


class OffsetLiteral(Expr):
    value: Union[int, str]


class AxisLiteral(Expr):
    # TODO(havogt): Refactor to use declare Axis/Dimension at the Program level.
    # Now every use of the literal has to provide the kind, where usually we only care of the name.
    value: str
    kind: common.DimensionKind = common.DimensionKind.HORIZONTAL


class SymRef(Expr):
    id: Coerced[SymbolRef]


class Lambda(Expr, SymbolTableTrait):
    params: List[Sym]
    expr: Expr


class FunCall(Expr):
    fun: Expr  # VType[Callable]
    args: List[Expr]


class FunctionDefinition(Node, SymbolTableTrait):
    id: Coerced[SymbolName]
    params: List[Sym]
    expr: Expr


class StencilClosure(Node):
    domain: FunCall
    stencil: Expr
    output: Union[SymRef, FunCall]
    inputs: List[SymRef]

    @datamodels.validator("output")
    def _output_validator(self: datamodels.DataModelTP, attribute: datamodels.Attribute, value):
        if isinstance(value, FunCall) and value.fun != SymRef(id="make_tuple"):
            raise ValueError("Only FunCall to 'make_tuple' allowed.")


UNARY_MATH_NUMBER_BUILTINS = {"abs"}
UNARY_LOGICAL_BUILTINS = {"not_"}
UNARY_MATH_FP_BUILTINS = {
    "sin",
    "cos",
    "tan",
    "arcsin",
    "arccos",
    "arctan",
    "sinh",
    "cosh",
    "tanh",
    "arcsinh",
    "arccosh",
    "arctanh",
    "sqrt",
    "exp",
    "log",
    "gamma",
    "cbrt",
    "floor",
    "ceil",
    "trunc",
}
UNARY_MATH_FP_PREDICATE_BUILTINS = {"isfinite", "isinf", "isnan"}
BINARY_MATH_NUMBER_BUILTINS = {
    "minimum",
    "maximum",
    "fmod",
    "plus",
    "minus",
    "multiplies",
    "divides",
    "mod",
    "floordiv",  # TODO see https://github.com/GridTools/gt4py/issues/1136
}
BINARY_MATH_COMPARISON_BUILTINS = {"eq", "less", "greater", "greater_equal", "less_equal", "not_eq"}
BINARY_LOGICAL_BUILTINS = {"and_", "or_", "xor_"}

ARITHMETIC_BUILTINS = {
    *UNARY_MATH_NUMBER_BUILTINS,
    *UNARY_LOGICAL_BUILTINS,
    *UNARY_MATH_FP_BUILTINS,
    *UNARY_MATH_FP_PREDICATE_BUILTINS,
    *BINARY_MATH_NUMBER_BUILTINS,
    "power",
    *BINARY_MATH_COMPARISON_BUILTINS,
    *BINARY_LOGICAL_BUILTINS,
}

#: builtin / dtype used to construct integer indices, like domain bounds
INTEGER_INDEX_BUILTIN = "int32"
INTEGER_BUILTINS = {"int32", "int64"}
FLOATING_POINT_BUILTINS = {"float32", "float64"}
TYPEBUILTINS = {*INTEGER_BUILTINS, *FLOATING_POINT_BUILTINS, "bool"}

BUILTINS = {
    "tuple_get",
    "cast_",
    "cartesian_domain",
    "unstructured_domain",
    "make_tuple",
    "shift",
    "neighbors",
    "named_range",
    "list_get",
    "map_",
    "make_const_list",
    "lift",
    "reduce",
    "deref",
    "can_deref",
    "scan",
    "if_",
    *ARITHMETIC_BUILTINS,
    *TYPEBUILTINS,
}

# only used in `Program`` not `FencilDefinition`
# TODO(havogt): restructure after refactoring to GTIR
GTIR_BUILTINS = {
    *BUILTINS,
    "as_fieldop",  # `as_fieldop(stencil, domain)` creates field_operator from stencil (domain is optional, but for now required for embedded execution)
}


class FencilDefinition(Node, ValidatedSymbolTableTrait):
    id: Coerced[SymbolName]
    function_definitions: List[FunctionDefinition]
    params: List[Sym]
    closures: List[StencilClosure]
    implicit_domain: bool = False

    _NODE_SYMBOLS_: ClassVar[List[Sym]] = [Sym(id=name) for name in BUILTINS]


class Stmt(Node): ...


class SetAt(Stmt):  # from JAX array.at[...].set()
    expr: Expr  # only `as_fieldop(stencil)(inp0, ...)` in first refactoring
    domain: Expr
    target: Expr  # `make_tuple` or SymRef


class IfStmt(Stmt):
    cond: Expr
    true_branch: list[Stmt]
    false_branch: list[Stmt]


class Temporary(Node):
    id: Coerced[eve.SymbolName]
    domain: Optional[Expr] = None
    dtype: Optional[ts.ScalarType | ts.TupleType] = None


class Program(Node, ValidatedSymbolTableTrait):
    id: Coerced[SymbolName]
    function_definitions: List[FunctionDefinition]
    params: List[Sym]
    declarations: List[Temporary]
    body: List[Stmt]
    implicit_domain: bool = False

    _NODE_SYMBOLS_: ClassVar[List[Sym]] = [Sym(id=name) for name in GTIR_BUILTINS]


# TODO(fthaler): just use hashable types in nodes (tuples instead of lists)
Sym.__hash__ = Node.__hash__  # type: ignore[method-assign]
Expr.__hash__ = Node.__hash__  # type: ignore[method-assign]
Literal.__hash__ = Node.__hash__  # type: ignore[method-assign]
NoneLiteral.__hash__ = Node.__hash__  # type: ignore[method-assign]
OffsetLiteral.__hash__ = Node.__hash__  # type: ignore[method-assign]
AxisLiteral.__hash__ = Node.__hash__  # type: ignore[method-assign]
SymRef.__hash__ = Node.__hash__  # type: ignore[method-assign]
Lambda.__hash__ = Node.__hash__  # type: ignore[method-assign]
FunCall.__hash__ = Node.__hash__  # type: ignore[method-assign]
FunctionDefinition.__hash__ = Node.__hash__  # type: ignore[method-assign]
StencilClosure.__hash__ = Node.__hash__  # type: ignore[method-assign]
FencilDefinition.__hash__ = Node.__hash__  # type: ignore[method-assign]
Program.__hash__ = Node.__hash__  # type: ignore[method-assign]
SetAt.__hash__ = Node.__hash__  # type: ignore[method-assign]
IfStmt.__hash__ = Node.__hash__  # type: ignore[method-assign]<|MERGE_RESOLUTION|>--- conflicted
+++ resolved
@@ -37,13 +37,6 @@
         return pformat(self)
 
     def __hash__(self) -> int:
-<<<<<<< HEAD
-        return hash(type(self)) ^ hash(
-            tuple(
-                hash(tuple(v)) if isinstance(v, list) else hash(v)
-                for (k, v) in self.iter_children_items()
-                if k not in ["location", "type"]
-=======
         return hash(
             (
                 type(self),
@@ -52,7 +45,6 @@
                     for (k, v) in self.iter_children_items()
                     if k not in ["location", "type"]
                 ),
->>>>>>> 9feb51db
             )
         )
 
