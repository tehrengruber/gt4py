# GT4Py - GridTools Framework
#
# Copyright (c) 2014-2024, ETH Zurich
# All rights reserved.
#
# Please, refer to the LICENSE file in the root directory.
# SPDX-License-Identifier: BSD-3-Clause

from __future__ import annotations

import dataclasses
import functools
import types
from dataclasses import dataclass
from typing import TYPE_CHECKING, Any, Callable, Optional, Union

import devtools

from gt4py.next import common, config
from gt4py.next.iterator import builtins
from gt4py.next.iterator.builtins import BackendNotSelectedError, builtin_dispatch
from gt4py.next.program_processors import program_formatter


<<<<<<< HEAD
__all__ = ["offset", "fundef", "fendef", "closure", "set_at", "if_stmt"]
=======
if TYPE_CHECKING:
    # TODO(tehrengruber): remove cirular dependency and import unconditionally
    from gt4py.next import backend as next_backend

__all__ = ["offset", "fundef", "fendef", "closure", "set_at"]
>>>>>>> 4ecc69e2


@dataclass(frozen=True)
class Offset:
    value: Union[int, str]


def offset(value):
    return Offset(value)


class CartesianDomain(dict): ...


class UnstructuredDomain(dict): ...


# dependency inversion, register fendef for embedded execution or for tracing/parsing here
# TODO(ricoh): this pattern lead to import cycles with `fendef_codegen`
#   and was changed there. Maybe applies to `fendef_embedded` too?
fendef_embedded: Optional[Callable[[types.FunctionType], None]] = None


@dataclasses.dataclass
class FendefDispatcher:
    definition: types.FunctionType
    offset_provider: Optional[common.OffsetProvider]
    column_axis: Optional[common.Dimension]

    def itir(self, *args):
        # TODO(ricoh): refactor so that `tracing` does not import this module
        #   and can be imported top level. Then set `fendef_tracing` as a
        #   proper default value, instead of using `None` as a sentinel.
        from gt4py.next.iterator.tracing import trace_fencil_definition

        fencil_definition = trace_fencil_definition(self.definition, args)

        if config.DEBUG:
            devtools.debug(fencil_definition)
        return fencil_definition

    def __call__(
        self,
        *args,
        backend: Optional[next_backend.Backend | program_formatter.ProgramFormatter] = None,
        offset_provider=None,
        column_axis=None,
    ):
        offset_provider = offset_provider or self.offset_provider
        column_axis = column_axis or self.column_axis

        if backend is not None:
            itir_node = self.itir(*args)

            # TODO(tehrengruber): remove cirular dependency and place import at the top of the file
            from gt4py.next import backend as next_backend

            if isinstance(backend, next_backend.Backend):
                assert isinstance(backend, next_backend.Backend)
                compiled_program = backend.jit(
                    itir_node, *args, offset_provider=offset_provider, column_axis=column_axis
                )
                compiled_program(*args, offset_provider=offset_provider)
            elif isinstance(backend, program_formatter.ProgramFormatter):
                return backend(
                    itir_node, *args, offset_provider=offset_provider, column_axis=column_axis
                )
            else:
                raise ValueError(
                    "Backend must be a 'gt4py.next.backend.Backend' or "
                    "'gt4py.next.program_formatter.ProgramFormatter'."
                )
        else:
            if fendef_embedded is None:
                raise RuntimeError("Embedded execution is not registered.")
            fendef_embedded(
                self.definition, *args, offset_provider=offset_provider, column_axis=column_axis
            )


def fendef(
    definition: Optional[types.FunctionType] = None,
    *,
    offset_provider: Optional[common.OffsetProvider] = None,
    column_axis: Optional[common.Dimension] = None,
):
    """
    Dispatches to embedded execution or execution with code generation.

    If `backend` keyword argument is not set or None `fendef_embedded` will be called,
    else `fendef_codegen` will be called.
    """
    if not definition:
        return functools.partial(fendef, offset_provider=offset_provider, column_axis=column_axis)

    return FendefDispatcher(
        definition=definition, offset_provider=offset_provider or {}, column_axis=column_axis
    )


def _deduce_domain(domain: dict[common.Dimension, range], offset_provider: dict[str, Any]):
    if isinstance(domain, UnstructuredDomain):
        domain_builtin = builtins.unstructured_domain
    elif isinstance(domain, CartesianDomain):
        domain_builtin = builtins.cartesian_domain
    else:
        domain_builtin = (
            builtins.unstructured_domain
            if any(isinstance(o, common.Connectivity) for o in offset_provider.values())
            else builtins.cartesian_domain
        )

    return domain_builtin(
        *tuple(map(lambda x: builtins.named_range(x[0], x[1].start, x[1].stop), domain.items()))
    )


@dataclass
class FundefFencilWrapper:
    fundef_dispatcher: FundefDispatcher
    domain: Callable | dict

    def _get_fencil(self, offset_provider=None):
        @fendef
        def impl(out, *inps):
            dom = self.domain
            if isinstance(dom, Callable):
                # if domain is expressed as calls to builtin `domain()` we need to pass it lazily
                # as dispatching needs to happen inside of the fencil
                dom = dom()
            elif isinstance(dom, dict):
                # if passed as a dict, we need to convert back to builtins for interpretation by the backends
                assert offset_provider is not None
                dom = _deduce_domain(dom, offset_provider)
            closure(dom, self.fundef_dispatcher, out, [*inps])

        return impl

    def itir(self, *args, **kwargs):
        return self._get_fencil(offset_provider=kwargs.get("offset_provider")).itir(*args, **kwargs)

    def __call__(self, *args, out, **kwargs):
        self._get_fencil(offset_provider=kwargs.get("offset_provider"))(out, *args, **kwargs)

    def format_itir(self, *args, out, **kwargs):
        return self._get_fencil(offset_provider=kwargs.get("offset_provider")).format_itir(
            out, *args, **kwargs
        )


class FundefDispatcher:
    _hook = None
    # hook is an object that
    # - evaluates to true if it should be used,
    # - is callable with an instance of FundefDispatcher
    # - returns callable that takes the function arguments

    def __init__(self, fun) -> None:
        self.fun = fun
        self.__name__ = fun.__name__

    def __getitem__(self, domain):
        return FundefFencilWrapper(self, domain)

    def __call__(self, *args):
        if type(self)._hook:
            return type(self)._hook(self)(*args)
        else:
            return self.fun(*args)

    @classmethod
    def register_hook(cls, hook):
        cls._hook = hook


def fundef(fun):
    return FundefDispatcher(fun)


@builtin_dispatch
def closure(*args):  # TODO remove
    return BackendNotSelectedError()


@builtin_dispatch
def set_at(*args):
    return BackendNotSelectedError()


@builtin_dispatch
def if_stmt(*args):
    return BackendNotSelectedError()<|MERGE_RESOLUTION|>--- conflicted
+++ resolved
@@ -22,15 +22,11 @@
 from gt4py.next.program_processors import program_formatter
 
 
-<<<<<<< HEAD
-__all__ = ["offset", "fundef", "fendef", "closure", "set_at", "if_stmt"]
-=======
 if TYPE_CHECKING:
     # TODO(tehrengruber): remove cirular dependency and import unconditionally
     from gt4py.next import backend as next_backend
 
-__all__ = ["offset", "fundef", "fendef", "closure", "set_at"]
->>>>>>> 4ecc69e2
+__all__ = ["offset", "fundef", "fendef", "closure", "set_at", "if_stmt"]
 
 
 @dataclass(frozen=True)
