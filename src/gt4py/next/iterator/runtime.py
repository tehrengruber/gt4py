--- conflicted
+++ resolved
@@ -82,19 +82,10 @@
             #   proper default value, instead of using `None` as a sentinel.
             from gt4py.next.iterator.tracing import trace_fencil_definition
 
-<<<<<<< HEAD
-            fendef_codegen = fendef_tracing
-
-        fencil_definition = fendef_codegen(self.function, *args, **kwargs)
-
-        if "debug" in kwargs:
-            debug(fencil_definition)
-=======
             fendef_codegen = trace_fencil_definition
         fencil_definition = fendef_codegen(self.function, args, **kwargs)
         if debug:
             devtools.debug(fencil_definition)
->>>>>>> 1717d3c2
         return fencil_definition
 
     def __call__(self, *args, backend: Optional[ProgramExecutor] = None, **kwargs):
