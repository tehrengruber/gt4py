--- conflicted
+++ resolved
@@ -122,15 +122,9 @@
 
 def apply_to_primitive_constituents(
     symbol_type: ts.TypeSpec,
-<<<<<<< HEAD
-    fun: Callable[[ts.TypeSpec], ts.TypeSpec]
-    | Callable[[ts.TypeSpec, tuple[int, ...]], ts.TypeSpec],
-=======
     fun: (
         Callable[[ts.TypeSpec], ts.TypeSpec] | Callable[[ts.TypeSpec, tuple[int, ...]], ts.TypeSpec]
     ),
-    with_path_arg=False,
->>>>>>> e462a2ec
     _path=(),
     *,
     with_path_arg=False,
