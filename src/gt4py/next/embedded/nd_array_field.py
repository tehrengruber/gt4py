# GT4Py - GridTools Framework
#
# Copyright (c) 2014-2023, ETH Zurich
# All rights reserved.
#
# This file is part of the GT4Py project and the GridTools framework.
# GT4Py is free software: you can redistribute it and/or modify it under
# the terms of the GNU General Public License as published by the
# Free Software Foundation, either version 3 of the License, or any later
# version. See the LICENSE.txt file at the top-level directory of this
# distribution for a copy of the license or check <https://www.gnu.org/licenses/>.
#
# SPDX-License-Identifier: GPL-3.0-or-later

from __future__ import annotations

import dataclasses
import functools
from collections.abc import Callable, Sequence
from types import ModuleType
from typing import ClassVar

import numpy as np
from numpy import typing as npt

from gt4py._core import definitions as core_defs
from gt4py.eve.extended_typing import Any, Never, Optional, ParamSpec, TypeAlias, TypeVar
from gt4py.next import common
from gt4py.next.embedded import common as embedded_common, context as embedded_context
from gt4py.next.ffront import fbuiltins
from gt4py.next.iterator import embedded as itir_embedded


try:
    import cupy as cp
except ImportError:
    cp: Optional[ModuleType] = None  # type:ignore[no-redef]

try:
    from jax import numpy as jnp
except ImportError:
    jnp: Optional[ModuleType] = None  # type:ignore[no-redef]


def _make_builtin(
    builtin_name: str, array_builtin_name: str, reverse=False
) -> Callable[..., NdArrayField]:
    def _builtin_op(*fields: common.Field | core_defs.Scalar) -> NdArrayField:
        first = None
        for f in fields:
            if isinstance(f, NdArrayField):
                first = f
                break
        assert first is not None
        xp = first.__class__.array_ns
        op = getattr(xp, array_builtin_name)

        domain_intersection = embedded_common.intersect_domains(*[
            f.domain for f in fields if common.is_field(f)
        ])

        transformed: list[core_defs.NDArrayObject | core_defs.Scalar] = []
        for f in fields:
            if common.is_field(f):
                if f.domain == domain_intersection:
                    transformed.append(xp.asarray(f.ndarray))
                else:
                    f_broadcasted = _broadcast(f, domain_intersection.dims)
                    f_slices = _get_slices_from_domain_slice(
                        f_broadcasted.domain, domain_intersection
                    )
                    transformed.append(xp.asarray(f_broadcasted.ndarray[f_slices]))
            else:
                assert core_defs.is_scalar_type(f)
                transformed.append(f)
        if reverse:
            transformed.reverse()
        new_data = op(*transformed)
        return first.__class__.from_array(new_data, domain=domain_intersection)

    _builtin_op.__name__ = builtin_name
    return _builtin_op


_Value: TypeAlias = common.Field | core_defs.ScalarT
_P = ParamSpec("_P")
_R = TypeVar("_R", _Value, tuple[_Value, ...])


@dataclasses.dataclass(frozen=True)
class NdArrayField(
    common.MutableField[common.DimsT, core_defs.ScalarT], common.FieldBuiltinFuncRegistry
):
    """
    Shared field implementation for NumPy-like fields.

    Builtin function implementations are registered in a dictionary.
    Note: Currently, all concrete NdArray-implementations share
    the same implementation, dispatching is handled inside of the registered
    function via its namespace.
    """

    _domain: common.Domain
    _ndarray: core_defs.NDArrayObject

    array_ns: ClassVar[ModuleType]  # TODO(havogt) introduce a NDArrayNamespace protocol

    @property
    def domain(self) -> common.Domain:
        return self._domain

    @property
    def shape(self) -> tuple[int, ...]:
        return self._ndarray.shape

    @property
    def __gt_origin__(self) -> tuple[int, ...]:
        assert common.Domain.is_finite(self._domain)
        return tuple(-r.start for _, r in self._domain)

    @property
    def ndarray(self) -> core_defs.NDArrayObject:
        return self._ndarray

    def asnumpy(self) -> np.ndarray:
        if self.array_ns == cp:
            return cp.asnumpy(self._ndarray)
        else:
            return np.asarray(self._ndarray)

    def as_scalar(self) -> core_defs.ScalarT:
        if self.domain.ndim != 0:
            raise ValueError(
                "'as_scalar' is only valid on 0-dimensional 'Field's, got a {self.domain.ndim}-dimensional 'Field'."
            )
        return self.ndarray.item()

    @property
    def codomain(self) -> type[core_defs.ScalarT]:
        return self.dtype.scalar_type

    @property
    def dtype(self) -> core_defs.DType[core_defs.ScalarT]:
        return core_defs.dtype(self._ndarray.dtype.type)

    @classmethod
    def from_array(
        cls,
        data: (
            npt.ArrayLike | core_defs.NDArrayObject
        ),  # TODO: NDArrayObject should be part of ArrayLike
        /,
        *,
        domain: common.DomainLike,
        dtype: Optional[core_defs.DTypeLike] = None,
    ) -> NdArrayField:
        domain = common.domain(domain)
        xp = cls.array_ns

        xp_dtype = None if dtype is None else xp.dtype(core_defs.dtype(dtype).scalar_type)
        array = xp.asarray(data, dtype=xp_dtype)

        if dtype is not None:
            assert array.dtype.type == core_defs.dtype(dtype).scalar_type

        assert issubclass(array.dtype.type, core_defs.SCALAR_TYPES)

        assert all(isinstance(d, common.Dimension) for d in domain.dims), domain
        assert len(domain) == array.ndim
        assert all(s == 1 or len(r) == s for r, s in zip(domain.ranges, array.shape))

        return cls(domain, array)

    def remap(
        self: NdArrayField, connectivity: common.ConnectivityField | fbuiltins.FieldOffset
    ) -> NdArrayField:
        # For neighbor reductions, a FieldOffset is passed instead of an actual ConnectivityField
        if not common.is_connectivity_field(connectivity):
            assert isinstance(connectivity, fbuiltins.FieldOffset)
            connectivity = connectivity.as_connectivity_field()
        assert common.is_connectivity_field(connectivity)

        # Current implementation relies on skip_value == -1:
        # if we assume the indexed array has at least one element, we wrap around without out of bounds
        assert connectivity.skip_value is None or connectivity.skip_value == -1

        # Compute the new domain
        dim = connectivity.codomain
        dim_idx = self.domain.dim_index(dim)
        if dim_idx is None:
            raise ValueError(f"Incompatible index field, expected a field with dimension '{dim}'.")

        current_range: common.UnitRange = self.domain[dim_idx][1]
        new_ranges = connectivity.inverse_image(current_range)
        new_domain = self.domain.replace(dim_idx, *new_ranges)

        # perform contramap
        if not (connectivity.kind & common.ConnectivityKind.MODIFY_STRUCTURE):
            # shortcut for compact remap: don't change the array, only the domain
            new_buffer = self._ndarray
        else:
            # general case: first restrict the connectivity to the new domain
            restricted_connectivity_domain = common.Domain(*new_ranges)
            restricted_connectivity = (
                connectivity.restrict(restricted_connectivity_domain)
                if restricted_connectivity_domain != connectivity.domain
                else connectivity
            )
            assert common.is_connectivity_field(restricted_connectivity)

            # then compute the index array
            xp = self.array_ns
            new_idx_array = xp.asarray(restricted_connectivity.ndarray) - current_range.start
            # finally, take the new array
            new_buffer = xp.take(self._ndarray, new_idx_array, axis=dim_idx)

        return self.__class__.from_array(
            new_buffer,
            domain=new_domain,
            dtype=self.dtype,
        )

    __call__ = remap  # type: ignore[assignment]

    def restrict(self, index: common.AnyIndexSpec) -> common.Field:
        new_domain, buffer_slice = self._slice(index)
        new_buffer = self.ndarray[buffer_slice]
        new_buffer = self.__class__.array_ns.asarray(new_buffer)
        return self.__class__.from_array(new_buffer, domain=new_domain)

    __getitem__ = restrict

    def __setitem__(
        self: NdArrayField[common.DimsT, core_defs.ScalarT],
        index: common.AnyIndexSpec,
        value: common.Field | core_defs.NDArrayObject | core_defs.ScalarT,
    ) -> None:
        target_domain, target_slice = self._slice(index)

        if common.is_field(value):
            if not value.domain == target_domain:
                raise ValueError(
                    f"Incompatible 'Domain' in assignment. Source domain = '{value.domain}', target domain = '{target_domain}'."
                )
            value = value.ndarray

        assert hasattr(self.ndarray, "__setitem__")
        self._ndarray[target_slice] = value  # type: ignore[index] # np and cp allow index assignment, jax overrides

    __abs__ = _make_builtin("abs", "abs")

    __neg__ = _make_builtin("neg", "negative")

    __add__ = __radd__ = _make_builtin("add", "add")

    __pos__ = _make_builtin("pos", "positive")

    __sub__ = _make_builtin("sub", "subtract")
    __rsub__ = _make_builtin("sub", "subtract", reverse=True)

    __mul__ = __rmul__ = _make_builtin("mul", "multiply")

    __truediv__ = _make_builtin("div", "divide")
    __rtruediv__ = _make_builtin("div", "divide", reverse=True)

    __floordiv__ = _make_builtin("floordiv", "floor_divide")
    __rfloordiv__ = _make_builtin("floordiv", "floor_divide", reverse=True)

    __pow__ = _make_builtin("pow", "power")

    __mod__ = _make_builtin("mod", "mod")
    __rmod__ = _make_builtin("mod", "mod", reverse=True)

    __ne__ = _make_builtin("not_equal", "not_equal")  # type: ignore # mypy wants return `bool`

    __eq__ = _make_builtin("equal", "equal")  # type: ignore # mypy wants return `bool`

    __gt__ = _make_builtin("greater", "greater")

    __ge__ = _make_builtin("greater_equal", "greater_equal")

    __lt__ = _make_builtin("less", "less")

    __le__ = _make_builtin("less_equal", "less_equal")

    def __and__(self, other: common.Field | core_defs.ScalarT) -> NdArrayField:
        if self.dtype == core_defs.BoolDType():
            return _make_builtin("logical_and", "logical_and")(self, other)
        raise NotImplementedError("'__and__' not implemented for non-'bool' fields.")

    __rand__ = __and__

    def __or__(self, other: common.Field | core_defs.ScalarT) -> NdArrayField:
        if self.dtype == core_defs.BoolDType():
            return _make_builtin("logical_or", "logical_or")(self, other)
        raise NotImplementedError("'__or__' not implemented for non-'bool' fields.")

    __ror__ = __or__

    def __xor__(self, other: common.Field | core_defs.ScalarT) -> NdArrayField:
        if self.dtype == core_defs.BoolDType():
            return _make_builtin("logical_xor", "logical_xor")(self, other)
        raise NotImplementedError("'__xor__' not implemented for non-'bool' fields.")

    __rxor__ = __xor__

    def __invert__(self) -> NdArrayField:
        if self.dtype == core_defs.BoolDType():
            return _make_builtin("invert", "invert")(self)
        raise NotImplementedError("'__invert__' not implemented for non-'bool' fields.")

    def _slice(
        self, index: common.AnyIndexSpec
    ) -> tuple[common.Domain, common.RelativeIndexSequence]:
        index = embedded_common.canonicalize_any_index_sequence(index)
        new_domain = embedded_common.sub_domain(self.domain, index)

        index_sequence = common.as_any_index_sequence(index)
        slice_ = (
            _get_slices_from_domain_slice(self.domain, index_sequence)
            if common.is_absolute_index_sequence(index_sequence)
            else index_sequence
        )
        assert common.is_relative_index_sequence(slice_)
        return new_domain, slice_


@dataclasses.dataclass(frozen=True)
class NdArrayConnectivityField(  # type: ignore[misc] # for __ne__, __eq__
    common.ConnectivityField[common.DimsT, common.DimT],
    NdArrayField[common.DimsT, core_defs.IntegralScalar],
):
    _codomain: common.DimT
    _skip_value: Optional[core_defs.IntegralScalar]

    @functools.cached_property
    def _cache(self) -> dict:
        return {}

    @classmethod
    def __gt_builtin_func__(cls, _: fbuiltins.BuiltInFunction) -> Never:  # type: ignore[override]
        raise NotImplementedError()

    @property
    # type: ignore[override] # TODO(havogt): instead of inheriting from NdArrayField, steal implementation or common base
    def codomain(self) -> common.DimT:
        return self._codomain

    @property
    def skip_value(self) -> Optional[core_defs.IntegralScalar]:
        return self._skip_value

    @functools.cached_property
    def kind(self) -> common.ConnectivityKind:
        kind = common.ConnectivityKind.MODIFY_STRUCTURE
        if self.domain.ndim > 1:
            kind |= common.ConnectivityKind.MODIFY_RANK
            kind |= common.ConnectivityKind.MODIFY_DIMS
        if self.domain.dim_index(self.codomain) is None:
            kind |= common.ConnectivityKind.MODIFY_DIMS

        return kind

    @classmethod
    def from_array(  # type: ignore[override]
        cls,
        data: npt.ArrayLike | core_defs.NDArrayObject,
        /,
        codomain: common.DimT,
        *,
        domain: common.DomainLike,
        dtype: Optional[core_defs.DTypeLike] = None,
        skip_value: Optional[core_defs.IntegralScalar] = None,
    ) -> NdArrayConnectivityField:
        domain = common.domain(domain)
        xp = cls.array_ns

        xp_dtype = None if dtype is None else xp.dtype(core_defs.dtype(dtype).scalar_type)
        array = xp.asarray(data, dtype=xp_dtype)

        if dtype is not None:
            assert array.dtype.type == core_defs.dtype(dtype).scalar_type

        assert issubclass(array.dtype.type, core_defs.INTEGRAL_TYPES)

        assert all(isinstance(d, common.Dimension) for d in domain.dims), domain
        assert len(domain) == array.ndim
        assert all(len(r) == s or s == 1 for r, s in zip(domain.ranges, array.shape))

        assert isinstance(codomain, common.Dimension)

        return cls(
            domain,
            array,
            codomain,
            _skip_value=skip_value,
        )

    def inverse_image(
        self, image_range: common.UnitRange | common.NamedRange
    ) -> Sequence[common.NamedRange]:
        cache_key = hash((id(self.ndarray), self.domain, image_range))

        if (new_dims := self._cache.get(cache_key, None)) is None:
            xp = self.array_ns

            if not isinstance(
                image_range, common.UnitRange
            ):  # TODO(havogt): cleanup duplication with CartesianConnectivity
                if image_range[0] != self.codomain:
                    raise ValueError(
                        f"Dimension '{image_range[0]}' does not match the codomain dimension '{self.codomain}'."
                    )

                image_range = image_range[1]

            assert isinstance(image_range, common.UnitRange)

            assert common.UnitRange.is_finite(image_range)

            relative_ranges = _hypercube(self._ndarray, image_range, xp, self.skip_value)

            if relative_ranges is None:
                raise ValueError("Restriction generates non-contiguous dimensions.")

            new_dims = [
                common.named_range((d, rr + ar.start))
                for d, ar, rr in zip(self.domain.dims, self.domain.ranges, relative_ranges)
            ]

            self._cache[cache_key] = new_dims

        return new_dims

    def restrict(self, index: common.AnyIndexSpec) -> common.Field:
        cache_key = (id(self.ndarray), self.domain, index)

        if (restricted_connectivity := self._cache.get(cache_key, None)) is None:
            cls = self.__class__
            xp = cls.array_ns
            new_domain, buffer_slice = self._slice(index)
            new_buffer = xp.asarray(self.ndarray[buffer_slice])
            restricted_connectivity = cls(new_domain, new_buffer, self.codomain, self.skip_value)
            self._cache[cache_key] = restricted_connectivity

        return restricted_connectivity

    __getitem__ = restrict


def _hypercube(
    index_array: core_defs.NDArrayObject,
    image_range: common.UnitRange,
    xp: ModuleType,
    skip_value: Optional[core_defs.IntegralScalar] = None,
) -> Optional[list[common.UnitRange]]:
    """
    Return the hypercube that contains all indices in `index_array` that are within `image_range`, or `None` if no such hypercube exists.

    If `skip_value` is given, the selected values are ignored. It returns the smallest hypercube.
    A bigger hypercube could be constructed by adding lines that contain only `skip_value`s.
    Example:
    index_array =  0  1 -1
                   3  4 -1
                  -1 -1 -1
    skip_value = -1
    would currently select the 2x2 range [0,2], [0,2], but could also select the 3x3 range [0,3], [0,3].
    """
    select_mask = (index_array >= image_range.start) & (index_array < image_range.stop)

    nnz: tuple[core_defs.NDArrayObject, ...] = xp.nonzero(select_mask)

    slices = tuple(
        slice(xp.min(dim_nnz_indices), xp.max(dim_nnz_indices) + 1) for dim_nnz_indices in nnz
    )
    hcube = select_mask[tuple(slices)]
    if skip_value is not None:
        ignore_mask = index_array == skip_value
        hcube |= ignore_mask[tuple(slices)]
    if not xp.all(hcube):
        return None

    return [common.UnitRange(s.start, s.stop) for s in slices]


# -- Specialized implementations for builtin operations on array fields --

NdArrayField.register_builtin_func(
<<<<<<< HEAD
    fbuiltins.abs,
    NdArrayField.__abs__,  # type: ignore[attr-defined]
)
NdArrayField.register_builtin_func(
    fbuiltins.power,
    NdArrayField.__pow__,  # type: ignore[attr-defined]
=======
    fbuiltins.abs,  # type: ignore[attr-defined]
    NdArrayField.__abs__,
)
NdArrayField.register_builtin_func(
    fbuiltins.power,  # type: ignore[attr-defined]
    NdArrayField.__pow__,
>>>>>>> c518929f
)
# TODO gamma

for name in (
    fbuiltins.UNARY_MATH_FP_BUILTIN_NAMES
    + fbuiltins.UNARY_MATH_FP_PREDICATE_BUILTIN_NAMES
    + fbuiltins.UNARY_MATH_NUMBER_BUILTIN_NAMES
):
    if name in ["abs", "power", "gamma"]:
        continue
    NdArrayField.register_builtin_func(getattr(fbuiltins, name), _make_builtin(name, name))

NdArrayField.register_builtin_func(
<<<<<<< HEAD
    fbuiltins.minimum,
    _make_builtin("minimum", "minimum"),  # type: ignore[attr-defined]
)
NdArrayField.register_builtin_func(
    fbuiltins.maximum,
    _make_builtin("maximum", "maximum"),  # type: ignore[attr-defined]
)
NdArrayField.register_builtin_func(
    fbuiltins.fmod,
    _make_builtin("fmod", "fmod"),  # type: ignore[attr-defined]
=======
    fbuiltins.minimum,  # type: ignore[attr-defined]
    _make_builtin("minimum", "minimum"),
)
NdArrayField.register_builtin_func(
    fbuiltins.maximum,  # type: ignore[attr-defined]
    _make_builtin("maximum", "maximum"),
)
NdArrayField.register_builtin_func(
    fbuiltins.fmod,  # type: ignore[attr-defined]
    _make_builtin("fmod", "fmod"),
>>>>>>> c518929f
)
NdArrayField.register_builtin_func(fbuiltins.where, _make_builtin("where", "where"))


def _make_reduction(
    builtin_name: str, array_builtin_name: str, initial_value_op: Callable
) -> Callable[
    ...,
    NdArrayField[common.DimsT, core_defs.ScalarT],
]:
    def _builtin_op(
        field: NdArrayField[common.DimsT, core_defs.ScalarT], axis: common.Dimension
    ) -> NdArrayField[common.DimsT, core_defs.ScalarT]:
        xp = field.array_ns

        if not axis.kind == common.DimensionKind.LOCAL:
            raise ValueError("Can only reduce local dimensions.")
        if axis not in field.domain.dims:
            raise ValueError(f"Field can not be reduced as it doesn't have dimension '{axis}'.")
        if len([d for d in field.domain.dims if d.kind is common.DimensionKind.LOCAL]) > 1:
            raise NotImplementedError(
                "Reducing a field with more than one local dimension is not supported."
            )
        reduce_dim_index = field.domain.dims.index(axis)
        current_offset_provider = embedded_context.offset_provider.get(None)
        assert current_offset_provider is not None
        offset_definition = current_offset_provider[
            axis.value
        ]  # assumes offset and local dimension have same name
        assert isinstance(offset_definition, itir_embedded.NeighborTableOffsetProvider)
        new_domain = common.Domain(*[nr for nr in field.domain if nr[0] != axis])

        broadcast_slice = tuple(
            slice(None) if d in [axis, offset_definition.origin_axis] else xp.newaxis
            for d in field.domain.dims
        )
        masked_array = xp.where(
            xp.asarray(offset_definition.table[broadcast_slice]) != common._DEFAULT_SKIP_VALUE,
            field.ndarray,
            initial_value_op(field),
        )

        return field.__class__.from_array(
            getattr(xp, array_builtin_name)(
                masked_array,
                axis=reduce_dim_index,
            ),
            domain=new_domain,
        )

    _builtin_op.__name__ = builtin_name
    return _builtin_op


NdArrayField.register_builtin_func(
    fbuiltins.neighbor_sum, _make_reduction("neighbor_sum", "sum", lambda x: x.dtype.scalar_type(0))
)
NdArrayField.register_builtin_func(
    fbuiltins.max_over, _make_reduction("max_over", "max", lambda x: x.array_ns.min(x._ndarray))
)
NdArrayField.register_builtin_func(
    fbuiltins.min_over, _make_reduction("min_over", "min", lambda x: x.array_ns.max(x._ndarray))
)


# -- Concrete array implementations --
# NumPy
_nd_array_implementations = [np]


@dataclasses.dataclass(frozen=True, eq=False)
class NumPyArrayField(NdArrayField):
    array_ns: ClassVar[ModuleType] = np


common._field.register(np.ndarray, NumPyArrayField.from_array)


@dataclasses.dataclass(frozen=True, eq=False)
class NumPyArrayConnectivityField(NdArrayConnectivityField):
    array_ns: ClassVar[ModuleType] = np


common._connectivity.register(np.ndarray, NumPyArrayConnectivityField.from_array)

# CuPy
if cp:
    _nd_array_implementations.append(cp)

    @dataclasses.dataclass(frozen=True, eq=False)
    class CuPyArrayField(NdArrayField):
        array_ns: ClassVar[ModuleType] = cp

    common._field.register(cp.ndarray, CuPyArrayField.from_array)

    @dataclasses.dataclass(frozen=True, eq=False)
    class CuPyArrayConnectivityField(NdArrayConnectivityField):
        array_ns: ClassVar[ModuleType] = cp

    common._connectivity.register(cp.ndarray, CuPyArrayConnectivityField.from_array)

# JAX
if jnp:
    _nd_array_implementations.append(jnp)

    @dataclasses.dataclass(frozen=True, eq=False)
    class JaxArrayField(NdArrayField):
        array_ns: ClassVar[ModuleType] = jnp

        def __setitem__(
            self,
            index: common.AnyIndexSpec,
            value: common.Field | core_defs.NDArrayObject | core_defs.ScalarT,
        ) -> None:
            # TODO(havogt): use something like `self.ndarray = self.ndarray.at(index).set(value)`
            raise NotImplementedError("'__setitem__' for JaxArrayField not yet implemented.")

    common._field.register(jnp.ndarray, JaxArrayField.from_array)


def _broadcast(field: common.Field, new_dimensions: tuple[common.Dimension, ...]) -> common.Field:
    if field.domain.dims == new_dimensions:
        return field
    domain_slice: list[slice | None] = []
    named_ranges = []
    for dim in new_dimensions:
        if (pos := embedded_common._find_index_of_dim(dim, field.domain)) is not None:
            domain_slice.append(slice(None))
            named_ranges.append((dim, field.domain[pos][1]))
        else:
            domain_slice.append(np.newaxis)
            named_ranges.append((dim, common.UnitRange.infinite()))
    return common._field(field.ndarray[tuple(domain_slice)], domain=common.Domain(*named_ranges))


def _builtins_broadcast(
    field: common.Field | core_defs.Scalar, new_dimensions: tuple[common.Dimension, ...]
) -> common.Field:  # separated for typing reasons
    if common.is_field(field):
        return _broadcast(field, new_dimensions)
    raise AssertionError("Scalar case not reachable from 'fbuiltins.broadcast'.")


NdArrayField.register_builtin_func(fbuiltins.broadcast, _builtins_broadcast)


def _astype(field: common.Field | core_defs.ScalarT | tuple, type_: type) -> NdArrayField:
    if isinstance(field, NdArrayField):
        return field.__class__.from_array(field.ndarray.astype(type_), domain=field.domain)
    raise AssertionError("This is the NdArrayField implementation of 'fbuiltins.astype'.")


NdArrayField.register_builtin_func(fbuiltins.astype, _astype)


def _get_slices_from_domain_slice(
    domain: common.Domain,
    domain_slice: common.Domain | Sequence[common.NamedRange | common.NamedIndex | Any],
) -> common.RelativeIndexSequence:
    """Generate slices for sub-array extraction based on named ranges or named indices within a Domain.

    This function generates a tuple of slices that can be used to extract sub-arrays from a field. The provided
    named ranges or indices specify the dimensions and ranges of the sub-arrays to be extracted.

    Args:
        domain (common.Domain): The Domain object representing the original field.
        domain_slice (DomainSlice): A sequence of dimension names and associated ranges.

    Returns:
        tuple[slice | int | None, ...]: A tuple of slices representing the sub-array extraction along each dimension
                                       specified in the Domain. If a dimension is not included in the named indices
                                       or ranges, a None is used to indicate expansion along that axis.
    """
    slice_indices: list[slice | common.IntIndex] = []

    for pos_old, (dim, _) in enumerate(domain):
        if (pos := embedded_common._find_index_of_dim(dim, domain_slice)) is not None:
            index_or_range = domain_slice[pos][1]
            slice_indices.append(_compute_slice(index_or_range, domain, pos_old))
        else:
            slice_indices.append(slice(None))
    return tuple(slice_indices)


def _compute_slice(
    rng: common.UnitRange | common.IntIndex, domain: common.Domain, pos: int
) -> slice | common.IntIndex:
    """Compute a slice or integer based on the provided range, domain, and position.

    Args:
        rng (DomainRange): The range to be computed as a slice or integer.
        domain (common.Domain): The domain containing dimension information.
        pos (int): The position of the dimension in the domain.

    Returns:
        slice | int: Slice if `new_rng` is a UnitRange, otherwise an integer.

    Raises:
        ValueError: If `new_rng` is not an integer or a UnitRange.
    """
    if isinstance(rng, common.UnitRange):
        start = (
            rng.start - domain.ranges[pos].start
            if common.UnitRange.is_left_finite(domain.ranges[pos])
            else None
        )
        stop = (
            rng.stop - domain.ranges[pos].start
            if common.UnitRange.is_right_finite(domain.ranges[pos])
            else None
        )
        return slice(start, stop)
    elif common.is_int_index(rng):
        assert common.Domain.is_finite(domain)
        return rng - domain.ranges[pos].start
    else:
        raise ValueError(f"Can only use integer or UnitRange ranges, provided type: '{type(rng)}'.")<|MERGE_RESOLUTION|>--- conflicted
+++ resolved
@@ -486,21 +486,12 @@
 # -- Specialized implementations for builtin operations on array fields --
 
 NdArrayField.register_builtin_func(
-<<<<<<< HEAD
-    fbuiltins.abs,
-    NdArrayField.__abs__,  # type: ignore[attr-defined]
-)
-NdArrayField.register_builtin_func(
-    fbuiltins.power,
-    NdArrayField.__pow__,  # type: ignore[attr-defined]
-=======
     fbuiltins.abs,  # type: ignore[attr-defined]
     NdArrayField.__abs__,
 )
 NdArrayField.register_builtin_func(
     fbuiltins.power,  # type: ignore[attr-defined]
     NdArrayField.__pow__,
->>>>>>> c518929f
 )
 # TODO gamma
 
@@ -514,18 +505,6 @@
     NdArrayField.register_builtin_func(getattr(fbuiltins, name), _make_builtin(name, name))
 
 NdArrayField.register_builtin_func(
-<<<<<<< HEAD
-    fbuiltins.minimum,
-    _make_builtin("minimum", "minimum"),  # type: ignore[attr-defined]
-)
-NdArrayField.register_builtin_func(
-    fbuiltins.maximum,
-    _make_builtin("maximum", "maximum"),  # type: ignore[attr-defined]
-)
-NdArrayField.register_builtin_func(
-    fbuiltins.fmod,
-    _make_builtin("fmod", "fmod"),  # type: ignore[attr-defined]
-=======
     fbuiltins.minimum,  # type: ignore[attr-defined]
     _make_builtin("minimum", "minimum"),
 )
@@ -536,7 +515,6 @@
 NdArrayField.register_builtin_func(
     fbuiltins.fmod,  # type: ignore[attr-defined]
     _make_builtin("fmod", "fmod"),
->>>>>>> c518929f
 )
 NdArrayField.register_builtin_func(fbuiltins.where, _make_builtin("where", "where"))
 
