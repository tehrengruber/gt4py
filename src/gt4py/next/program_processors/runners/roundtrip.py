--- conflicted
+++ resolved
@@ -27,7 +27,6 @@
 
 from gt4py.eve import codegen
 from gt4py.eve.codegen import FormatTemplate as as_fmt, MakoTemplate as as_mako
-<<<<<<< HEAD
 from gt4py.next import (
     allocators as next_allocators,
     backend as next_backend,
@@ -37,12 +36,7 @@
 )
 from gt4py.next.ffront import stages as ffront_stages
 from gt4py.next.iterator import ir as itir, transforms as itir_transforms
-from gt4py.next.iterator.transforms import global_tmps as gtmps_transform
-=======
-from gt4py.next import allocators as next_allocators, backend as next_backend, common, config
-from gt4py.next.iterator import embedded, ir as itir, transforms as itir_transforms
 from gt4py.next.iterator.transforms import fencil_to_program
->>>>>>> 6bbedb18
 from gt4py.next.otf import stages, workflow
 from gt4py.next.program_processors import modular_executor, processor_interface as ppi
 from gt4py.next.type_system import type_specifications as ts
@@ -187,7 +181,6 @@
         source_file.write("\n".join(axis_literals))
         source_file.write("\n")
         source_file.write(program)
-        print(program)
     try:
         spec = importlib.util.spec_from_file_location("module.name", source_file_name)
         mod = importlib.util.module_from_spec(spec)  # type: ignore
