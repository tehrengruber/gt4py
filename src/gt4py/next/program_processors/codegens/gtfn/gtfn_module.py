--- conflicted
+++ resolved
@@ -263,21 +263,6 @@
             inp.kwargs["offset_provider"]
         )
 
-<<<<<<< HEAD
-        # TODO(tehrengruber): Remove `lift_mode` from call interface. It has been implicitly added
-        #  to the interface of all (or at least all of concern) backends, but instead should be
-        #  configured in the backend itself (like it is here), until then we respect the argument
-        #  here and warn the user if it differs from the one configured.
-        runtime_lift_mode = inp.kwargs.pop("lift_mode", None)
-        lift_mode = runtime_lift_mode or self.lift_mode
-        if runtime_lift_mode != self.lift_mode:
-            warnings.warn(
-                f"GTFN Backend was configured for LiftMode `{str(self.lift_mode)}`, but "
-                f"overriden to be {str(runtime_lift_mode)} at runtime."
-            )
-
-=======
->>>>>>> 4228624d
         # combine into a format that is aligned with what the backend expects
         parameters: list[interface.Parameter] = regular_parameters + connectivity_parameters
         backend_arg = self._backend_type()
