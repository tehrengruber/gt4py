# GT4Py - GridTools Framework
#
# Copyright (c) 2014-2023, ETH Zurich
# All rights reserved.
#
# This file is part of the GT4Py project and the GridTools framework.
# GT4Py is free software: you can redistribute it and/or modify it under
# the terms of the GNU General Public License as published by the
# Free Software Foundation, either version 3 of the License, or any later
# version. See the LICENSE.txt file at the top-level directory of this
# distribution for a copy of the license or check <https://www.gnu.org/licenses/>.
#
# SPDX-License-Identifier: GPL-3.0-or-later

# TODO(tehrengruber): This file contains to many different components. Split
#  into components for each dialect.


from __future__ import annotations

import collections
import dataclasses
import functools
import types
import typing
import warnings
from collections.abc import Callable, Iterable
from typing import Generator, Generic, TypeVar

from devtools import debug

from gt4py._core import definitions as core_defs
from gt4py.eve import utils as eve_utils
from gt4py.eve.extended_typing import Any, Optional
<<<<<<< HEAD
from gt4py.eve.utils import UIDGenerator
from gt4py.next import errors
=======
from gt4py.next import allocators as next_allocators, embedded as next_embedded
>>>>>>> 7a9489f7
from gt4py.next.common import Dimension, DimensionKind, GridType
from gt4py.next.embedded import operators as embedded_operators
from gt4py.next.ffront import (
    dialect_ast_enums,
    field_operator_ast as foast,
    program_ast as past,
    type_specifications as ts_ffront,
)
from gt4py.next.ffront.fbuiltins import FieldOffset
from gt4py.next.ffront.foast_passes.type_deduction import FieldOperatorTypeDeduction
from gt4py.next.ffront.foast_to_itir import FieldOperatorLowering
from gt4py.next.ffront.func_to_foast import FieldOperatorParser
from gt4py.next.ffront.func_to_past import ProgramParser
from gt4py.next.ffront.gtcallable import GTCallable
from gt4py.next.ffront.past_passes.closure_var_type_deduction import (
    ClosureVarTypeDeduction as ProgramClosureVarTypeDeduction,
)
from gt4py.next.ffront.past_passes.type_deduction import ProgramTypeDeduction
from gt4py.next.ffront.past_to_itir import ProgramLowering
from gt4py.next.ffront.source_utils import SourceDefinition, get_closure_vars_from_function
from gt4py.next.iterator import ir as itir
from gt4py.next.iterator.ir_utils.ir_makers import (
    literal_from_value,
    promote_to_const_iterator,
    ref,
    sym,
)
from gt4py.next.program_processors import processor_interface as ppi
from gt4py.next.program_processors.runners import roundtrip
from gt4py.next.type_system import type_info, type_specifications as ts, type_translation


DEFAULT_BACKEND: Callable = roundtrip.executor


def _get_closure_vars_recursively(closure_vars: dict[str, Any]) -> dict[str, Any]:
    all_closure_vars = collections.ChainMap(closure_vars)

    for closure_var in closure_vars.values():
        if isinstance(closure_var, GTCallable):
            # if the closure ref has closure refs by itself, also add them
            if child_closure_vars := closure_var.__gt_closure_vars__():
                all_child_closure_vars = _get_closure_vars_recursively(child_closure_vars)

                collisions: list[str] = []
                for potential_collision in set(closure_vars) & set(all_child_closure_vars):
                    if (
                        closure_vars[potential_collision]
                        != all_child_closure_vars[potential_collision]
                    ):
                        collisions.append(potential_collision)
                if collisions:
                    raise NotImplementedError(
                        f"Using closure vars with same name but different value "
                        f"across functions is not implemented yet. \n"
                        f"Collisions: '{',  '.join(collisions)}'."
                    )

                all_closure_vars = collections.ChainMap(all_closure_vars, all_child_closure_vars)
    return dict(all_closure_vars)


def _filter_closure_vars_by_type(closure_vars: dict[str, Any], *types: type) -> dict[str, Any]:
    return {name: value for name, value in closure_vars.items() if isinstance(value, types)}


def _deduce_grid_type(
    requested_grid_type: Optional[GridType],
    offsets_and_dimensions: Iterable[FieldOffset | Dimension],
) -> GridType:
    """
    Derive grid type from actually occurring dimensions and check against optional user request.

    Unstructured grid type is consistent with any kind of offset, cartesian
    is easier to optimize for but only allowed in the absence of unstructured
    dimensions and offsets.
    """

    def is_cartesian_offset(o: FieldOffset):
        return len(o.target) == 1 and o.source == o.target[0]

    deduced_grid_type = GridType.CARTESIAN
    for o in offsets_and_dimensions:
        if isinstance(o, FieldOffset) and not is_cartesian_offset(o):
            deduced_grid_type = GridType.UNSTRUCTURED
            break
        if isinstance(o, Dimension) and o.kind == DimensionKind.LOCAL:
            deduced_grid_type = GridType.UNSTRUCTURED
            break

    if requested_grid_type == GridType.CARTESIAN and deduced_grid_type == GridType.UNSTRUCTURED:
        raise ValueError(
            "'grid_type == GridType.CARTESIAN' was requested, but unstructured 'FieldOffset' or local 'Dimension' was found."
        )

    return deduced_grid_type if requested_grid_type is None else requested_grid_type


def _field_constituents_shape_and_dims(
    arg, arg_type: ts.FieldType | ts.ScalarType | ts.TupleType
) -> Generator[tuple[tuple[int, ...], list[Dimension]]]:
    if isinstance(arg_type, ts.TupleType):
        for el, el_type in zip(arg, arg_type.types):
            yield from _field_constituents_shape_and_dims(el, el_type)
    elif isinstance(arg_type, ts.FieldType):
        dims = type_info.extract_dims(arg_type)
        if hasattr(arg, "shape"):
            assert len(arg.shape) == len(dims)
            yield (arg.shape, dims)
        else:
            yield (None, dims)
    elif isinstance(arg_type, ts.ScalarType):
        yield (None, [])
    else:
        raise ValueError("Expected 'FieldType' or 'TupleType' thereof.")


# TODO(tehrengruber): Decide if and how programs can call other programs. As a
#  result Program could become a GTCallable.
# TODO(ricoh): factor out the generated ITIR together with arguments rewriting
# so that using fencil processors on `some_program.itir` becomes trivial without
# prior knowledge of the fencil signature rewriting done by `Program`.
# After that, drop the `.format_itir()` method, since it won't be needed.
@dataclasses.dataclass(frozen=True)
class Program:
    """
    Construct a program object from a PAST node.

    A call to the resulting object executes the program as expressed
    by the PAST node.

    Attributes:
        past_node: The node representing the program.
        closure_vars: Mapping of externally defined symbols to their respective values.
            For example, referenced global and nonlocal variables.
        backend: The backend to be used for code generation.
        definition: The Python function object corresponding to the PAST node.
        grid_type: The grid type (cartesian or unstructured) to be used. If not explicitly given
            it will be deduced from actually occurring dimensions.
    """

    past_node: past.Program
    closure_vars: dict[str, Any]
    definition: Optional[types.FunctionType] = None
    backend: Optional[ppi.ProgramExecutor] = DEFAULT_BACKEND
    grid_type: Optional[GridType] = None

    @classmethod
    def from_function(
        cls,
        definition: types.FunctionType,
        backend: Optional[ppi.ProgramExecutor] = DEFAULT_BACKEND,
        grid_type: Optional[GridType] = None,
    ) -> Program:
        source_def = SourceDefinition.from_function(definition)
        closure_vars = get_closure_vars_from_function(definition)
        annotations = typing.get_type_hints(definition)
        past_node = ProgramParser.apply(source_def, closure_vars, annotations)
        return cls(
            past_node=past_node,
            closure_vars=closure_vars,
            backend=backend,
            definition=definition,
            grid_type=grid_type,
        )

    def __post_init__(self):
        function_closure_vars = _filter_closure_vars_by_type(self.closure_vars, GTCallable)
        misnamed_functions = [
            f"{name} vs. {func.id}"
            for name, func in function_closure_vars.items()
            if name != func.__gt_itir__().id
        ]
        if misnamed_functions:
            raise RuntimeError(
                f"The following symbols resolve to a function with a mismatching name: {','.join(misnamed_functions)}."
            )

        undefined_symbols = [
            symbol.id
            for symbol in self.past_node.closure_vars
            if symbol.id not in self.closure_vars
        ]
        if undefined_symbols:
            raise RuntimeError(
                f"The following closure variables are undefined: {', '.join(undefined_symbols)}."
            )

    @functools.cached_property
    def __gt_allocator__(
        self,
    ) -> next_allocators.FieldBufferAllocatorProtocol[core_defs.DeviceTypeT]:
        if self.backend:
            return self.backend.__gt_allocator__
        else:
            raise RuntimeError(f"Program '{self}' does not have a backend set.")

    def with_backend(self, backend: ppi.ProgramExecutor) -> Program:
        return dataclasses.replace(self, backend=backend)

    def with_grid_type(self, grid_type: GridType) -> Program:
        return dataclasses.replace(self, grid_type=grid_type)

    def with_bound_args(self, **kwargs) -> ProgramWithBoundArgs:
        """
        Bind scalar, i.e. non field, program arguments.

        Example (pseudo-code):

        >>> import gt4py.next as gtx
        >>> @gtx.program  # doctest: +SKIP
        ... def program(condition: bool, out: gtx.Field[[IDim], float]):  # noqa: F821
        ...     sample_field_operator(condition, out=out)  # noqa: F821

        Create a new program from `program` with the `condition` parameter set to `True`:

        >>> program_with_bound_arg = program.with_bound_args(condition=True)  # doctest: +SKIP

        The resulting program is equivalent to

        >>> @gtx.program  # doctest: +SKIP
        ... def program(condition: bool, out: gtx.Field[[IDim], float]):  # noqa: F821
        ...     sample_field_operator(condition=True, out=out)  # noqa: F821

        and can be executed without passing `condition`.

        >>> program_with_bound_arg(out, offset_provider={})  # doctest: +SKIP
        """
        for key in kwargs.keys():
            if all(key != param.id for param in self.past_node.params):
                raise TypeError(f"Keyword argument '{key}' is not a valid program parameter.")

        return ProgramWithBoundArgs(
            bound_args=kwargs,
            **{field.name: getattr(self, field.name) for field in dataclasses.fields(self)},
        )

    @functools.cached_property
    def _all_closure_vars(self) -> dict[str, Any]:
        return _get_closure_vars_recursively(self.closure_vars)

    @functools.cached_property
    def itir(self) -> itir.FencilDefinition:
        offsets_and_dimensions = _filter_closure_vars_by_type(
            self._all_closure_vars, FieldOffset, Dimension
        )
        grid_type = _deduce_grid_type(self.grid_type, offsets_and_dimensions.values())

        gt_callables = _filter_closure_vars_by_type(self._all_closure_vars, GTCallable).values()
        lowered_funcs = [gt_callable.__gt_itir__() for gt_callable in gt_callables]
        return ProgramLowering.apply(
            self.past_node, function_definitions=lowered_funcs, grid_type=grid_type
        )

    def __call__(self, *args, offset_provider: dict[str, Dimension], **kwargs) -> None:
        rewritten_args, size_args, kwargs = self._process_args(args, kwargs)

        if self.backend is None:
            warnings.warn(
                UserWarning(
                    f"Field View Program '{self.itir.id}': Using Python execution, consider selecting a perfomance backend."
                )
            )
            with next_embedded.context.new_context(offset_provider=offset_provider) as ctx:
                ctx.run(self.definition, *rewritten_args, **kwargs)
            return

        ppi.ensure_processor_kind(self.backend, ppi.ProgramExecutor)
        if "debug" in kwargs:
            debug(self.itir)

        self.backend(
            self.itir,
            *rewritten_args,
            *size_args,
            **kwargs,
            offset_provider=offset_provider,
            column_axis=self._column_axis,
        )

    def format_itir(
        self,
        *args,
        formatter: ppi.ProgramFormatter,
        offset_provider: dict[str, Dimension],
        **kwargs,
    ) -> str:
        ppi.ensure_processor_kind(formatter, ppi.ProgramFormatter)
        rewritten_args, size_args, kwargs = self._process_args(args, kwargs)
        if "debug" in kwargs:
            debug(self.itir)
        return formatter(
            self.itir,
            *rewritten_args,
            *size_args,
            **kwargs,
            offset_provider=offset_provider,
        )

    def _validate_args(self, *args, **kwargs) -> None:
        arg_types = [type_translation.from_value(arg) for arg in args]
        kwarg_types = {k: type_translation.from_value(v) for k, v in kwargs.items()}

        try:
            type_info.accepts_args(
                self.past_node.type,
                with_args=arg_types,
                with_kwargs=kwarg_types,
                raise_exception=True,
            )
        except ValueError as err:
<<<<<<< HEAD
            raise errors.DSLError(
                None, f"Invalid argument types in call to `{self.past_node.id}`.\n{err}"
            ) from err
=======
            raise TypeError(f"Invalid argument types in call to '{self.past_node.id}'.") from err
>>>>>>> 7a9489f7

    def _process_args(self, args: tuple, kwargs: dict) -> tuple[tuple, tuple, dict[str, Any]]:
        self._validate_args(*args, **kwargs)

        args, kwargs = type_info.canonicalize_arguments(self.past_node.type, args, kwargs)

        implicit_domain = any(
            isinstance(stmt, past.Call) and "domain" not in stmt.kwargs
            for stmt in self.past_node.body
        )

        # extract size of all field arguments
        size_args: list[Optional[tuple[int, ...]]] = []
        rewritten_args = list(args)
        for param_idx, param in enumerate(self.past_node.params):
            if implicit_domain and isinstance(param.type, (ts.FieldType, ts.TupleType)):
                shapes_and_dims = [*_field_constituents_shape_and_dims(args[param_idx], param.type)]
                shape, dims = shapes_and_dims[0]
                if not all(
                    el_shape == shape and el_dims == dims for (el_shape, el_dims) in shapes_and_dims
                ):
                    raise ValueError(
                        "Constituents of composite arguments (e.g. the elements of a"
                        " tuple) need to have the same shape and dimensions."
                    )
                size_args.extend(shape if shape else [None] * len(dims))
        return tuple(rewritten_args), tuple(size_args), kwargs

    @functools.cached_property
    def _column_axis(self):
        # construct mapping from column axis to scan operators defined on
        #  that dimension. only one column axis is allowed, but we can use
        #  this mapping to provide good error messages.
        scanops_per_axis: dict[Dimension, str] = {}
        for name, gt_callable in _filter_closure_vars_by_type(
            self._all_closure_vars, GTCallable
        ).items():
            if isinstance(
                (type_ := gt_callable.__gt_type__()),
                ts_ffront.ScanOperatorType,
            ):
                scanops_per_axis.setdefault(type_.axis, []).append(name)

        if len(scanops_per_axis.values()) == 0:
            return None

        if len(scanops_per_axis.values()) != 1:
            scanops_per_axis_strs = [
                f"- {dim.value}: {', '.join(scanops)}" for dim, scanops in scanops_per_axis.items()
            ]

            raise TypeError(
                "Only 'ScanOperator's defined on the same axis "
                + "can be used in a 'Program', found:\n"
                + "\n".join(scanops_per_axis_strs)
                + "."
            )

        return iter(scanops_per_axis.keys()).__next__()


@dataclasses.dataclass(frozen=True)
class ProgramWithBoundArgs(Program):
    bound_args: dict[str, typing.Union[float, int, bool]] = None

    def _process_args(self, args: tuple, kwargs: dict):
        type_ = self.past_node.type
        new_type = ts_ffront.ProgramType(
            definition=ts.FunctionType(
                kw_only_args={
                    k: v
                    for k, v in type_.definition.kw_only_args.items()
                    if k not in self.bound_args.keys()
                },
                pos_only_args=type_.definition.pos_only_args,
                pos_or_kw_args={
                    k: v
                    for k, v in type_.definition.pos_or_kw_args.items()
                    if k not in self.bound_args.keys()
                },
                returns=type_.definition.returns,
            )
        )

        arg_types = [type_translation.from_value(arg) for arg in args]
        kwarg_types = {k: type_translation.from_value(v) for k, v in kwargs.items()}

        try:
            # This error is also catched using `accepts_args`, but we do it manually here to give
            # a better error message.
            for name in self.bound_args.keys():
                if name in kwargs:
                    raise ValueError(f"Parameter '{name}' already set as a bound argument.")

            type_info.accepts_args(
                new_type,
                with_args=arg_types,
                with_kwargs=kwarg_types,
                raise_exception=True,
            )
        except ValueError as err:
            bound_arg_names = ", ".join([f"'{bound_arg}'" for bound_arg in self.bound_args.keys()])
            raise TypeError(
                f"Invalid argument types in call to program '{self.past_node.id}' with "
                f"bound arguments '{bound_arg_names}'."
            ) from err

        full_args = [*args]
        for index, param in enumerate(self.past_node.params):
            if param.id in self.bound_args.keys():
                full_args.insert(index, self.bound_args[param.id])

        return super()._process_args(tuple(full_args), kwargs)

    @functools.cached_property
    def itir(self):
        new_itir = super().itir
        for new_clos in new_itir.closures:
            for key in self.bound_args.keys():
                index = next(
                    index
                    for index, closure_input in enumerate(new_clos.inputs)
                    if closure_input.id == key
                )
                new_clos.inputs.pop(index)
            new_args = [ref(inp.id) for inp in new_clos.inputs]
            params = [sym(inp.id) for inp in new_clos.inputs]
            for value in self.bound_args.values():
                new_args.append(promote_to_const_iterator(literal_from_value(value)))
            expr = itir.FunCall(
                fun=new_clos.stencil,
                args=new_args,
            )
            new_clos.stencil = itir.Lambda(params=params, expr=expr)
        return new_itir


@typing.overload
def program(definition: types.FunctionType) -> Program:
    ...


@typing.overload
def program(*, backend: Optional[ppi.ProgramExecutor]) -> Callable[[types.FunctionType], Program]:
    ...


def program(
    definition=None,
    *,
    backend=None,
    grid_type=None,
) -> Program | Callable[[types.FunctionType], Program]:
    """
    Generate an implementation of a program from a Python function object.

    Examples:
        >>> @program  # noqa: F821 # doctest: +SKIP
        ... def program(in_field: Field[[TDim], float64], out_field: Field[[TDim], float64]): # noqa: F821
        ...     field_op(in_field, out=out_field)
        >>> program(in_field, out=out_field) # noqa: F821 # doctest: +SKIP

        >>> # the backend can optionally be passed if already decided
        >>> # not passing it will result in embedded execution by default
        >>> # the above is equivalent to
        >>> @program(backend="roundtrip")  # noqa: F821 # doctest: +SKIP
        ... def program(in_field: Field[[TDim], float64], out_field: Field[[TDim], float64]): # noqa: F821
        ...     field_op(in_field, out=out_field)
        >>> program(in_field, out=out_field) # noqa: F821 # doctest: +SKIP
    """

    def program_inner(definition: types.FunctionType) -> Program:
        return Program.from_function(definition, backend, grid_type)

    return program_inner if definition is None else program_inner(definition)


OperatorNodeT = TypeVar("OperatorNodeT", bound=foast.LocatedNode)


@dataclasses.dataclass(frozen=True)
class FieldOperator(GTCallable, Generic[OperatorNodeT]):
    """
    Construct a field operator object from a FOAST node.

    A call to the resulting object executes the field operator as expressed
    by the FOAST node and with the signature as if it would appear inside
    a program.

    Attributes:
        foast_node: The node representing the field operator.
        closure_vars: Mapping of names referenced in the field operator (i.e.
            globals, nonlocals) to their values.
        backend: The backend used for executing the field operator. Only used
            if the field operator is called directly, otherwise the backend
            specified for the program takes precedence.
        definition: The original Python function object the field operator
            was created from.
        grid_type: The grid type (cartesian or unstructured) to be used. If not explicitly given
            it will be deduced from actually occurring dimensions.
    """

    foast_node: OperatorNodeT
    closure_vars: dict[str, Any]
    definition: Optional[types.FunctionType] = None
    backend: Optional[ppi.ProgramExecutor] = DEFAULT_BACKEND
    grid_type: Optional[GridType] = None
    operator_attributes: Optional[dict[str, Any]] = None
    _program_cache: dict = dataclasses.field(default_factory=dict)

    @classmethod
    def from_function(
        cls,
        definition: types.FunctionType,
        backend: Optional[ppi.ProgramExecutor] = DEFAULT_BACKEND,
        grid_type: Optional[GridType] = None,
        *,
        operator_node_cls: type[OperatorNodeT] = foast.FieldOperator,
        operator_attributes: Optional[dict[str, Any]] = None,
    ) -> FieldOperator[OperatorNodeT]:
        operator_attributes = operator_attributes or {}

        source_def = SourceDefinition.from_function(definition)
        closure_vars = get_closure_vars_from_function(definition)
        annotations = typing.get_type_hints(definition)
        foast_definition_node = FieldOperatorParser.apply(source_def, closure_vars, annotations)
        loc = foast_definition_node.location
        operator_attribute_nodes = {
            key: foast.Constant(value=value, type=type_translation.from_value(value), location=loc)
            for key, value in operator_attributes.items()
        }
        untyped_foast_node = operator_node_cls(
            id=foast_definition_node.id,
            definition=foast_definition_node,
            location=loc,
            **operator_attribute_nodes,
        )
        foast_node = FieldOperatorTypeDeduction.apply(untyped_foast_node)
        return cls(
            foast_node=foast_node,
            closure_vars=closure_vars,
            definition=definition,
            backend=backend,
            grid_type=grid_type,
            operator_attributes=operator_attributes,
        )

    def __gt_type__(self) -> ts.CallableType:
        type_ = self.foast_node.type
        assert isinstance(type_, ts.CallableType)
        return type_

    def with_backend(self, backend: ppi.ProgramExecutor) -> FieldOperator:
        return dataclasses.replace(self, backend=backend)

    def with_grid_type(self, grid_type: GridType) -> FieldOperator:
        return dataclasses.replace(self, grid_type=grid_type)

    def __gt_itir__(self) -> itir.FunctionDefinition:
        if hasattr(self, "__cached_itir"):
            return getattr(self, "__cached_itir")  # noqa: B009

        itir_node: itir.FunctionDefinition = FieldOperatorLowering.apply(self.foast_node)

        object.__setattr__(self, "__cached_itir", itir_node)

        return itir_node

    def __gt_closure_vars__(self) -> dict[str, Any]:
        return self.closure_vars

    def as_program(
        self, arg_types: list[ts.TypeSpec], kwarg_types: dict[str, ts.TypeSpec]
    ) -> Program:
        # TODO(tehrengruber): implement mechanism to deduce default values
        #  of arg and kwarg types
        # TODO(tehrengruber): check foast operator has no out argument that clashes
        #  with the out argument of the program we generate here.
        hash_ = eve_utils.content_hash(
            (tuple(arg_types), tuple((name, arg) for name, arg in kwarg_types.items()))
        )
        try:
            return self._program_cache[hash_]
        except KeyError:
            pass

        loc = self.foast_node.location
        param_sym_uids = eve_utils.UIDGenerator()  # use a new UID generator to allow caching

        type_ = self.__gt_type__()
        params_decl: list[past.Symbol] = [
            past.DataSymbol(
                id=param_sym_uids.sequential_id(prefix="__sym"),
                type=arg_type,
                namespace=dialect_ast_enums.Namespace.LOCAL,
                location=loc,
            )
            for arg_type in arg_types
        ]
        params_ref = [past.Name(id=pdecl.id, location=loc) for pdecl in params_decl]
        out_sym: past.Symbol = past.DataSymbol(
            id="out",
            type=type_info.return_type(type_, with_args=arg_types, with_kwargs=kwarg_types),
            namespace=dialect_ast_enums.Namespace.LOCAL,
            location=loc,
        )
        out_ref = past.Name(id="out", location=loc)

        if self.foast_node.id in self.closure_vars:
            raise RuntimeError("A closure variable has the same name as the field operator itself.")
        closure_vars = {self.foast_node.id: self}
        closure_symbols = [
            past.Symbol(
                id=self.foast_node.id,
                type=ts.DeferredType(constraint=None),
                namespace=dialect_ast_enums.Namespace.CLOSURE,
                location=loc,
            ),
        ]

        untyped_past_node = past.Program(
            id=f"__field_operator_{self.foast_node.id}",
            type=ts.DeferredType(constraint=ts_ffront.ProgramType),
            params=params_decl + [out_sym],
            body=[
                past.Call(
                    func=past.Name(id=self.foast_node.id, location=loc),
                    args=params_ref,
                    kwargs={"out": out_ref},
                    location=loc,
                )
            ],
            closure_vars=closure_symbols,
            location=loc,
        )
        untyped_past_node = ProgramClosureVarTypeDeduction.apply(untyped_past_node, closure_vars)
        past_node = ProgramTypeDeduction.apply(untyped_past_node)

        self._program_cache[hash_] = Program(
            past_node=past_node,
            closure_vars=closure_vars,
            backend=self.backend,
            grid_type=self.grid_type,
        )
        return self._program_cache[hash_]

    def __call__(
        self,
        *args,
        **kwargs,
    ) -> None:
        if not next_embedded.context.within_context() and self.backend is not None:
            # non embedded execution
            offset_provider = kwargs.pop("offset_provider", None)
            out = kwargs.pop("out")
            args, kwargs = type_info.canonicalize_arguments(self.foast_node.type, args, kwargs)
            # TODO(tehrengruber): check all offset providers are given
            # deduce argument types
            arg_types = []
            for arg in args:
                arg_types.append(type_translation.from_value(arg))
            kwarg_types = {}
            for name, arg in kwargs.items():
                kwarg_types[name] = type_translation.from_value(arg)

            return self.as_program(arg_types, kwarg_types)(
                *args, out, offset_provider=offset_provider, **kwargs
            )
        else:
            if self.operator_attributes is not None and any(
                has_scan_op_attribute := [
                    attribute in self.operator_attributes
                    for attribute in ["init", "axis", "forward"]
                ]
            ):
                assert all(has_scan_op_attribute)
                forward = self.operator_attributes["forward"]
                init = self.operator_attributes["init"]
                axis = self.operator_attributes["axis"]
                op = embedded_operators.ScanOperator(self.definition, forward, init, axis)
            else:
                op = embedded_operators.EmbeddedOperator(self.definition)
            return embedded_operators.field_operator_call(op, args, kwargs)


@typing.overload
def field_operator(
    definition: types.FunctionType, *, backend: Optional[ppi.ProgramExecutor]
) -> FieldOperator[foast.FieldOperator]:
    ...


@typing.overload
def field_operator(
    *, backend: Optional[ppi.ProgramExecutor]
) -> Callable[[types.FunctionType], FieldOperator[foast.FieldOperator]]:
    ...


def field_operator(definition=None, *, backend=None, grid_type=None):
    """
    Generate an implementation of the field operator from a Python function object.

    Examples:
        >>> @field_operator  # doctest: +SKIP
        ... def field_op(in_field: Field[[TDim], float64]) -> Field[[TDim], float64]: # noqa: F821
        ...     ...
        >>> field_op(in_field, out=out_field)  # noqa: F821 # doctest: +SKIP

        >>> # the backend can optionally be passed if already decided
        >>> # not passing it will result in embedded execution by default
        >>> @field_operator(backend="roundtrip")  # doctest: +SKIP
        ... def field_op(in_field: Field[[TDim], float64]) -> Field[[TDim], float64]: # noqa: F821
        ...     ...
    """

    def field_operator_inner(definition: types.FunctionType) -> FieldOperator[foast.FieldOperator]:
        return FieldOperator.from_function(definition, backend, grid_type)

    return field_operator_inner if definition is None else field_operator_inner(definition)


@typing.overload
def scan_operator(
    definition: types.FunctionType,
    *,
    axis: Dimension,
    forward: bool,
    init: core_defs.Scalar,
    backend: Optional[str],
    grid_type: GridType,
) -> FieldOperator[foast.ScanOperator]:
    ...


@typing.overload
def scan_operator(
    *,
    axis: Dimension,
    forward: bool,
    init: core_defs.Scalar,
    backend: Optional[str],
    grid_type: GridType,
) -> Callable[[types.FunctionType], FieldOperator[foast.ScanOperator]]:
    ...


def scan_operator(
    definition: Optional[types.FunctionType] = None,
    *,
    axis: Dimension,
    forward: bool = True,
    init: core_defs.Scalar = 0.0,
    backend=None,
    grid_type: GridType = None,
) -> (
    FieldOperator[foast.ScanOperator]
    | Callable[[types.FunctionType], FieldOperator[foast.ScanOperator]]
):
    """
    Generate an implementation of the scan operator from a Python function object.

    Arguments:
        definition: Function from scalars to a scalar.

    Keyword Arguments:
        axis: A :ref:`Dimension` to reduce over.
        forward: Boolean specifying the direction.
        init: Initial value for the carry argument of the scan pass.

    Examples:
        >>> import numpy as np
        >>> import gt4py.next as gtx
        >>> from gt4py.next.iterator import embedded
        >>> embedded._column_range = 1  # implementation detail
        >>> KDim = gtx.Dimension("K", kind=gtx.DimensionKind.VERTICAL)
        >>> inp = gtx.as_field([KDim], np.ones((10,)))
        >>> out = gtx.as_field([KDim], np.zeros((10,)))
        >>> @gtx.scan_operator(axis=KDim, forward=True, init=0.)
        ... def scan_operator(carry: float, val: float) -> float:
        ...     return carry+val
        >>> scan_operator(inp, out=out, offset_provider={})  # doctest: +SKIP
        >>> out.array()  # doctest: +SKIP
        array([ 1.,  2.,  3.,  4.,  5.,  6.,  7.,  8.,  9., 10.])
    """
    # TODO(tehrengruber): enable doctests again. For unknown / obscure reasons
    #  the above doctest fails when executed using `pytest --doctest-modules`.

    def scan_operator_inner(definition: types.FunctionType) -> FieldOperator:
        return FieldOperator.from_function(
            definition,
            backend,
            grid_type,
            operator_node_cls=foast.ScanOperator,
            operator_attributes={"axis": axis, "forward": forward, "init": init},
        )

    return scan_operator_inner if definition is None else scan_operator_inner(definition)<|MERGE_RESOLUTION|>--- conflicted
+++ resolved
@@ -32,12 +32,7 @@
 from gt4py._core import definitions as core_defs
 from gt4py.eve import utils as eve_utils
 from gt4py.eve.extended_typing import Any, Optional
-<<<<<<< HEAD
-from gt4py.eve.utils import UIDGenerator
-from gt4py.next import errors
-=======
-from gt4py.next import allocators as next_allocators, embedded as next_embedded
->>>>>>> 7a9489f7
+from gt4py.next import allocators as next_allocators, embedded as next_embedded, errors
 from gt4py.next.common import Dimension, DimensionKind, GridType
 from gt4py.next.embedded import operators as embedded_operators
 from gt4py.next.ffront import (
@@ -349,13 +344,9 @@
                 raise_exception=True,
             )
         except ValueError as err:
-<<<<<<< HEAD
             raise errors.DSLError(
-                None, f"Invalid argument types in call to `{self.past_node.id}`.\n{err}"
+                None, f"Invalid argument types in call to '{self.past_node.id}'.\n{err}"
             ) from err
-=======
-            raise TypeError(f"Invalid argument types in call to '{self.past_node.id}'.") from err
->>>>>>> 7a9489f7
 
     def _process_args(self, args: tuple, kwargs: dict) -> tuple[tuple, tuple, dict[str, Any]]:
         self._validate_args(*args, **kwargs)
