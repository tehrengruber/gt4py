# GT4Py - GridTools Framework
#
# Copyright (c) 2014-2023, ETH Zurich
# All rights reserved.
#
# This file is part of the GT4Py project and the GridTools framework.
# GT4Py is free software: you can redistribute it and/or modify it under
# the terms of the GNU General Public License as published by the
# Free Software Foundation, either version 3 of the License, or any later
# version. See the LICENSE.txt file at the top-level directory of this
# distribution for a copy of the license or check <https://www.gnu.org/licenses/>.
#
# SPDX-License-Identifier: GPL-3.0-or-later

from typing import Any, Callable
import dataclasses

from gt4py.eve import NodeTranslator
<<<<<<< HEAD
from gt4py.eve.utils import UIDGenerator
from gt4py.next.common import DimensionKind
=======
>>>>>>> cb76afab
from gt4py.next.ffront import (
    dialect_ast_enums,
    fbuiltins,
    field_operator_ast as foast,
    itir_makers as im,
    type_specifications as ts_ffront,
)
from gt4py.next.ffront.fbuiltins import FUN_BUILTIN_NAMES, MATH_BUILTIN_NAMES, TYPE_BUILTIN_NAMES
from gt4py.next.ffront.foast_introspection import StmtReturnKind, deduce_stmt_return_kind
from gt4py.next.iterator import ir as itir
from gt4py.next.type_system import type_info, type_specifications as ts


def promote_to_list(
    node: foast.Symbol | foast.Expr,
) -> Callable[[itir.Expr], itir.Expr]:
    if not type_info.contains_local_field(node.type):
        return lambda x: im.promote_to_lifted_stencil("make_const_list")(x)
    return lambda x: x


@dataclasses.dataclass
class FieldOperatorLowering(NodeTranslator):
    """
    Lower FieldOperator AST (FOAST) to Iterator IR (ITIR).

    The strategy is to lower every expression to lifted stencils,
    i.e. taking iterators and returning iterator.

    Examples
    --------
    >>> from gt4py.next.ffront.func_to_foast import FieldOperatorParser
    >>> from gt4py.next.ffront.fbuiltins import float64
    >>> from gt4py.next.common import Field, Dimension
    >>>
    >>> IDim = Dimension("IDim")
    >>> def fieldop(inp: Field[[IDim], "float64"]):
    ...    return inp
    >>>
    >>> parsed = FieldOperatorParser.apply_to_function(fieldop)
    >>> lowered = FieldOperatorLowering.apply(parsed)
    >>> type(lowered)
    <class 'gt4py.next.iterator.ir.FunctionDefinition'>
    >>> lowered.id
    SymbolName('fieldop')
    >>> lowered.params
    [Sym(id=SymbolName('inp'), kind='Iterator', dtype=('float64', False))]
    """

    uid_generator: UIDGenerator  # TODO(tehrengruber): add default factory

    @classmethod
    def apply(cls, node: foast.LocatedNode) -> itir.Expr:
        return cls(uid_generator=UIDGenerator()).visit(node)

    def visit_FunctionDefinition(
        self, node: foast.FunctionDefinition, **kwargs
    ) -> itir.FunctionDefinition:
        params = self.visit(node.params)
        return itir.FunctionDefinition(
            id=node.id,
            params=params,
            expr=self.visit_BlockStmt(node.body, inner_expr=None),
        )  # `expr` is a lifted stencil

    def visit_FieldOperator(self, node: foast.FieldOperator, **kwargs) -> itir.FunctionDefinition:
        func_definition: itir.FunctionDefinition = self.visit(node.definition, **kwargs)
        new_body = im.deref_(func_definition.expr)

        return itir.FunctionDefinition(
            id=func_definition.id,
            params=func_definition.params,
            expr=new_body,
        )

    def visit_ScanOperator(self, node: foast.ScanOperator, **kwargs) -> itir.FunctionDefinition:
        # note: we don't need the axis here as this is handled by the program
        #  decorator

        # We are lowering node.forward and node.init to iterators, but here we expect values -> `deref`.
        # In iterator IR we didn't properly specify if this is legal,
        # however after lift-inlining the expressions are transformed back to literals.
        forward = im.deref_(self.visit(node.forward, **kwargs))
        init = im.deref_(self.visit(node.init, **kwargs))

        # lower definition function
        func_definition: itir.FunctionDefinition = self.visit(node.definition, **kwargs)
        new_body = func_definition.expr

        # promote carry to iterator
        # (this is the only place in the lowering were a variable is captured in a lifted lambda)
        new_body = im.let(
            func_definition.params[0].id,
            im.promote_to_const_iterator(func_definition.params[0].id),
        )(im.deref_(new_body))
        definition = itir.Lambda(params=func_definition.params, expr=new_body)
        body = im.call_(im.call_("scan")(definition, forward, init))(
            *(param.id for param in definition.params[1:])
        )

        return itir.FunctionDefinition(
            id=node.id,
            params=definition.params[1:],
            expr=body,
        )

    def visit_Stmt(self, node: foast.Stmt, **kwargs):
        raise AssertionError("Statements must always be visited in the context of a function.")

    def visit_Return(
        self, node: foast.Return, *, inner_expr: itir.Expr | None, **kwargs
    ) -> itir.Expr:
        return self.visit(node.value, **kwargs)

    def visit_BlockStmt(
        self, node: foast.BlockStmt, *, inner_expr: itir.Expr | None, **kwargs
    ) -> itir.Expr:
        for stmt in reversed(node.stmts):
            inner_expr = self.visit(stmt, inner_expr=inner_expr, **kwargs)
        assert inner_expr
        return inner_expr

    def visit_IfStmt(
        self, node: foast.IfStmt, *, inner_expr: itir.Expr | None, **kwargs
    ) -> itir.Expr:
        cond = self.visit(node.condition, **kwargs)

        return_kind: StmtReturnKind = deduce_stmt_return_kind(node)

        common_symbols: dict[str, foast.Symbol] = node.annex.propagated_symbols

        if return_kind is StmtReturnKind.NO_RETURN:
            # pack the common symbols into a tuple
            common_symrefs = im.make_tuple_(*(im.ref(sym) for sym in common_symbols.keys()))

            # apply both branches and extract the common symbols through the prepared tuple
            true_branch = self.visit(node.true_branch, inner_expr=common_symrefs, **kwargs)
            false_branch = self.visit(node.false_branch, inner_expr=common_symrefs, **kwargs)

            # unpack the common symbols' tuple for `inner_expr`
            for i, sym in enumerate(common_symbols.keys()):
                inner_expr = im.let(sym, im.tuple_get_(i, im.ref("__if_stmt_result")))(inner_expr)

            # here we assume neither branch returns
            return im.let("__if_stmt_result", im.if_(im.deref_(cond), true_branch, false_branch))(inner_expr)
        elif return_kind is StmtReturnKind.CONDITIONAL_RETURN:
            common_syms = tuple(im.sym(sym) for sym in common_symbols.keys())
            common_symrefs = tuple(im.ref(sym) for sym in common_symbols.keys())

            # wrap the inner expression in a lambda function. note that this increases the
            # operation count if both branches are evaluated.
            inner_expr_name = self.uid_generator.sequential_id(prefix="__inner_expr")
            inner_expr_evaluator = im.lambda__(*common_syms)(inner_expr)
            inner_expr = im.call_(inner_expr_name)(*common_symrefs)

            true_branch = self.visit(node.true_branch, inner_expr=inner_expr, **kwargs)
            false_branch = self.visit(node.false_branch, inner_expr=inner_expr, **kwargs)

            return im.let(inner_expr_name, inner_expr_evaluator)(
                im.if_(im.deref_(cond), true_branch, false_branch)
            )

        assert return_kind is StmtReturnKind.UNCONDITIONAL_RETURN

        # note that we do not duplicate `inner_expr` here since if both branches
        #  return, `inner_expr` is ignored.
        true_branch = self.visit(node.true_branch, inner_expr=inner_expr, **kwargs)
        false_branch = self.visit(node.false_branch, inner_expr=inner_expr, **kwargs)

        return im.if_(im.deref_(cond), true_branch, false_branch)

    def visit_Assign(
        self, node: foast.Assign, *, inner_expr: itir.Expr | None, **kwargs
    ) -> itir.Expr:
        return im.let(self.visit(node.target, **kwargs), self.visit(node.value, **kwargs))(
            inner_expr
        )

    def visit_Symbol(self, node: foast.Symbol, **kwargs) -> itir.Sym:
        # TODO(tehrengruber): extend to more types
        if isinstance(node.type, ts.FieldType):
            kind = "Iterator"
            dtype = node.type.dtype.kind.name.lower()
            is_list = type_info.is_local_field(node.type)
            return itir.Sym(id=node.id, kind=kind, dtype=(dtype, is_list))
        return im.sym(node.id)

    def visit_Name(self, node: foast.Name, **kwargs) -> itir.SymRef:
        return im.ref(node.id)

    def visit_Subscript(self, node: foast.Subscript, **kwargs) -> itir.Expr:
        return im.promote_to_lifted_stencil(lambda tuple_: im.tuple_get_(node.index, tuple_))(
            self.visit(node.value, **kwargs)
        )

    def visit_TupleExpr(self, node: foast.TupleExpr, **kwargs) -> itir.Expr:
        return im.promote_to_lifted_stencil(lambda *elts: im.make_tuple_(*elts))(
            *[self.visit(el, **kwargs) for el in node.elts],
        )

    def visit_UnaryOp(self, node: foast.UnaryOp, **kwargs) -> itir.Expr:
        # TODO(tehrengruber): extend iterator ir to support unary operators
        dtype = type_info.extract_dtype(node.type)
        if node.op in [dialect_ast_enums.UnaryOperator.NOT, dialect_ast_enums.UnaryOperator.INVERT]:
            if dtype.kind != ts.ScalarKind.BOOL:
                raise NotImplementedError(f"{node.op} is only supported on `bool`s.")
            return self._map("not_", node.operand)

        return self._map(
            node.op.value,
            foast.Constant(value="0", type=dtype, location=node.location),
            node.operand,
        )

    def visit_BinOp(self, node: foast.BinOp, **kwargs) -> itir.FunCall:
        return self._map(node.op.value, node.left, node.right)

    def visit_TernaryExpr(self, node: foast.TernaryExpr, **kwargs) -> itir.FunCall:
        return self._map("if_", node.condition, node.true_expr, node.false_expr)

    def visit_Compare(self, node: foast.Compare, **kwargs) -> itir.FunCall:
        return self._map(node.op.value, node.left, node.right)

    def _visit_shift(self, node: foast.Call, **kwargs) -> itir.Expr:
        match node.args[0]:
            case foast.Subscript(value=foast.Name(id=offset_name), index=int(offset_index)):
                shift_offset = im.shift_(offset_name, offset_index)
            case foast.Name(id=offset_name):
                return im.lifted_neighbors(str(offset_name), self.visit(node.func, **kwargs))
            case foast.Call(func=foast.Name(id="as_offset")):
                func_args = node.args[0]
                offset_dim = func_args.args[0]
                assert isinstance(offset_dim, foast.Name)
                shift_offset = im.shift_(
                    offset_dim.id, im.deref_(self.visit(func_args.args[1], **kwargs))
                )
            case _:
                raise FieldOperatorLoweringError("Unexpected shift arguments!")
        return shift_offset(self.visit(node.func, **kwargs))

    def visit_Call(self, node: foast.Call, **kwargs) -> itir.Expr:
        if type_info.type_class(node.func.type) is ts.FieldType:
            return self._visit_shift(node, **kwargs)
        elif node.func.id in MATH_BUILTIN_NAMES:
            return self._visit_math_built_in(node, **kwargs)
        elif node.func.id in FUN_BUILTIN_NAMES:
            visitor = getattr(self, f"_visit_{node.func.id}")
            return visitor(node, **kwargs)
        elif node.func.id in TYPE_BUILTIN_NAMES:
            return self._visit_type_constr(node, **kwargs)
        elif isinstance(
            node.func.type,
            (
                ts_ffront.FieldOperatorType,
                ts_ffront.ScanOperatorType,
            ),
        ):
            # Operators are lowered into lifted stencils.
            lowered_func = self.visit(node.func, **kwargs)
            lowered_args = [self.visit(arg, **kwargs) for arg in node.args]
            args = [f"__arg{i}" for i in range(len(lowered_args))]
            return im.lift_(im.lambda__(*args)(im.call_(lowered_func)(*args)))(*lowered_args)
        elif isinstance(node.func.type, ts.FunctionType):
            return im.call_(self.visit(node.func, **kwargs))(*self.visit(node.args, **kwargs))

        raise AssertionError(
            f"Call to object of type {type(node.func.type).__name__} not understood."
        )

    def _visit_astype(self, node: foast.Call, **kwargs) -> itir.FunCall:
        assert len(node.args) == 2 and isinstance(node.args[1], foast.Name)
        obj, dtype = node.args[0], node.args[1].id

        # TODO check that we test astype that results in a itir.map_ operation
        return self._map(
            im.lambda__("it")(im.call_("cast_")("it", str(dtype))),
            obj,
        )

    def _visit_where(self, node: foast.Call, **kwargs) -> itir.FunCall:
        return self._map("if_", *node.args)

    def _visit_broadcast(self, node: foast.Call, **kwargs) -> itir.FunCall:
        return self.visit(node.args[0], **kwargs)

    def _visit_math_built_in(self, node: foast.Call, **kwargs) -> itir.FunCall:
        return self._map(self.visit(node.func, **kwargs), *node.args)

    def _make_reduction_expr(
        self,
        node: foast.Call,
        op: str | itir.SymRef,
        init_expr: itir.Expr,
        **kwargs,
    ):
        # TODO(havogt): deal with nested reductions of the form neighbor_sum(neighbor_sum(field(off1)(off2)))
        it = self.visit(node.args[0], **kwargs)
        assert isinstance(node.kwargs["axis"].type, ts.DimensionType)
        val = im.call_(im.call_("reduce")(op, im.deref_(init_expr)))
        return im.promote_to_lifted_stencil(val)(it)

    def _visit_neighbor_sum(self, node: foast.Call, **kwargs) -> itir.FunCall:
        dtype = type_info.extract_dtype(node.type)
        return self._make_reduction_expr(node, "plus", self._make_literal("0", dtype), **kwargs)

    def _visit_max_over(self, node: foast.Call, **kwargs) -> itir.FunCall:
        dtype = type_info.extract_dtype(node.type)
        min_value, _ = type_info.arithmetic_bounds(dtype)
        init_expr = self._make_literal(str(min_value), dtype)
        return self._make_reduction_expr(node, "maximum", init_expr, **kwargs)

    def _visit_min_over(self, node: foast.Call, **kwargs) -> itir.FunCall:
        dtype = type_info.extract_dtype(node.type)
        _, max_value = type_info.arithmetic_bounds(dtype)
        init_expr = self._make_literal(str(max_value), dtype)
        return self._make_reduction_expr(node, "minimum", init_expr, **kwargs)

    def _visit_type_constr(self, node: foast.Call, **kwargs) -> itir.Expr:
        if isinstance(node.args[0], foast.Constant):
            node_kind = self.visit(node.type).kind.name.lower()
            target_type = fbuiltins.BUILTINS[node_kind]
            source_type = {**fbuiltins.BUILTINS, "string": str}[node.args[0].type.__str__().lower()]
            if target_type is bool and source_type is not bool:
                return im.promote_to_const_iterator(
                    im.literal_(str(bool(source_type(node.args[0].value))), "bool")
                )
            return im.promote_to_const_iterator(im.literal_(str(node.args[0].value), node_kind))
        raise FieldOperatorLoweringError(f"Encountered a type cast, which is not supported: {node}")

    def _make_literal(self, val: Any, type_: ts.TypeSpec) -> itir.Expr:
        # TODO(havogt): lifted nullary lambdas are not supported in iterator.embedded due to an implementation detail;
        # the following constructs work if they are removed by inlining.
        if isinstance(type_, ts.TupleType):
            return im.promote_to_const_iterator(
                im.make_tuple_(
                    *(
                        im.deref_(self._make_literal(val, type_))
                        for val, type_ in zip(val, type_.types)
                    )
                )
            )
        elif isinstance(type_, ts.ScalarType):
            typename = type_.kind.name.lower()
            return im.promote_to_const_iterator(im.literal_(str(val), typename))
        raise ValueError(f"Unsupported literal type {type_}.")

    def visit_Constant(self, node: foast.Constant, **kwargs) -> itir.Expr:
        return self._make_literal(node.value, node.type)

    def _map(self, op, *args, **kwargs):
        lowered_args = [self.visit(arg, **kwargs) for arg in args]
        if any(type_info.contains_local_field(arg.type) for arg in args):
            lowered_args = [promote_to_list(arg)(larg) for arg, larg in zip(args, lowered_args)]
            op = im.call_("map_")(op)

        return im.promote_to_lifted_stencil(im.call_(op))(*lowered_args)


class FieldOperatorLoweringError(Exception):
    ...<|MERGE_RESOLUTION|>--- conflicted
+++ resolved
@@ -16,11 +16,7 @@
 import dataclasses
 
 from gt4py.eve import NodeTranslator
-<<<<<<< HEAD
 from gt4py.eve.utils import UIDGenerator
-from gt4py.next.common import DimensionKind
-=======
->>>>>>> cb76afab
 from gt4py.next.ffront import (
     dialect_ast_enums,
     fbuiltins,
