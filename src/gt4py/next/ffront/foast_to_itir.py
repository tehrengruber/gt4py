--- conflicted
+++ resolved
@@ -24,12 +24,8 @@
     type_specifications as ts_ffront,
 )
 from gt4py.next.ffront.fbuiltins import FUN_BUILTIN_NAMES, MATH_BUILTIN_NAMES, TYPE_BUILTIN_NAMES
-<<<<<<< HEAD
 from gt4py.next.ffront.foast_introspection import StmtReturnKind, deduce_stmt_return_kind
-from gt4py.next.iterator import ir as itir
-=======
 from gt4py.next.iterator import ir as itir, ir_makers as im
->>>>>>> ba907d99
 from gt4py.next.type_system import type_info, type_specifications as ts
 
 
@@ -153,7 +149,7 @@
 
         if return_kind is StmtReturnKind.NO_RETURN:
             # pack the common symbols into a tuple
-            common_symrefs = im.make_tuple_(*(im.ref(sym) for sym in common_symbols.keys()))
+            common_symrefs = im.make_tuple(*(im.ref(sym) for sym in common_symbols.keys()))
 
             # apply both branches and extract the common symbols through the prepared tuple
             true_branch = self.visit(node.true_branch, inner_expr=common_symrefs, **kwargs)
@@ -161,10 +157,10 @@
 
             # unpack the common symbols' tuple for `inner_expr`
             for i, sym in enumerate(common_symbols.keys()):
-                inner_expr = im.let(sym, im.tuple_get_(i, im.ref("__if_stmt_result")))(inner_expr)
+                inner_expr = im.let(sym, im.tuple_get(i, im.ref("__if_stmt_result")))(inner_expr)
 
             # here we assume neither branch returns
-            return im.let("__if_stmt_result", im.if_(im.deref_(cond), true_branch, false_branch))(
+            return im.let("__if_stmt_result", im.if_(im.deref(cond), true_branch, false_branch))(
                 inner_expr
             )
         elif return_kind is StmtReturnKind.CONDITIONAL_RETURN:
@@ -174,14 +170,14 @@
             # wrap the inner expression in a lambda function. note that this increases the
             # operation count if both branches are evaluated.
             inner_expr_name = self.uid_generator.sequential_id(prefix="__inner_expr")
-            inner_expr_evaluator = im.lambda__(*common_syms)(inner_expr)
-            inner_expr = im.call_(inner_expr_name)(*common_symrefs)
+            inner_expr_evaluator = im.lambda_(*common_syms)(inner_expr)
+            inner_expr = im.call(inner_expr_name)(*common_symrefs)
 
             true_branch = self.visit(node.true_branch, inner_expr=inner_expr, **kwargs)
             false_branch = self.visit(node.false_branch, inner_expr=inner_expr, **kwargs)
 
             return im.let(inner_expr_name, inner_expr_evaluator)(
-                im.if_(im.deref_(cond), true_branch, false_branch)
+                im.if_(im.deref(cond), true_branch, false_branch)
             )
 
         assert return_kind is StmtReturnKind.UNCONDITIONAL_RETURN
@@ -191,7 +187,7 @@
         true_branch = self.visit(node.true_branch, inner_expr=inner_expr, **kwargs)
         false_branch = self.visit(node.false_branch, inner_expr=inner_expr, **kwargs)
 
-        return im.if_(im.deref_(cond), true_branch, false_branch)
+        return im.if_(im.deref(cond), true_branch, false_branch)
 
     def visit_Assign(
         self, node: foast.Assign, *, inner_expr: itir.Expr | None, **kwargs
