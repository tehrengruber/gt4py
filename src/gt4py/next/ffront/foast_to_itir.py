# GT4Py - GridTools Framework
#
# Copyright (c) 2014-2023, ETH Zurich
# All rights reserved.
#
# This file is part of the GT4Py project and the GridTools framework.
# GT4Py is free software: you can redistribute it and/or modify it under
# the terms of the GNU General Public License as published by the
# Free Software Foundation, either version 3 of the License, or any later
# version. See the LICENSE.txt file at the top-level directory of this
# distribution for a copy of the license or check <https://www.gnu.org/licenses/>.
#
# SPDX-License-Identifier: GPL-3.0-or-later

import dataclasses
from typing import Any, Callable, Optional

from gt4py.eve import NodeTranslator, PreserveLocationVisitor
from gt4py.eve.utils import UIDGenerator
from gt4py.next.ffront import (
    dialect_ast_enums,
    fbuiltins,
    field_operator_ast as foast,
    type_specifications as ts_ffront,
)
from gt4py.next.ffront.fbuiltins import FUN_BUILTIN_NAMES, MATH_BUILTIN_NAMES, TYPE_BUILTIN_NAMES
from gt4py.next.ffront.foast_introspection import StmtReturnKind, deduce_stmt_return_kind
from gt4py.next.iterator import ir as itir
from gt4py.next.iterator.ir_utils import ir_makers as im
from gt4py.next.type_system import type_info, type_specifications as ts


def promote_to_list(
    node: foast.Symbol | foast.Expr,
) -> Callable[[itir.Expr], itir.Expr]:
    if not type_info.contains_local_field(node.type):
        return lambda x: im.promote_to_lifted_stencil("make_const_list")(x)
    return lambda x: x


def _process_elements(
    process_func: Callable[[itir.Expr], itir.Expr],
    objs: Optional[itir.Expr | list[itir.Expr]],
    current_el_type: ts.TypeSpec,
    current_el_exprs: itir.Expr = None,
):
    """Recursively applies a processing function to all primitive constituents of a tuple."""
    if isinstance(objs, itir.Expr):
        objs = [objs]

    if current_el_exprs == None:
        current_el_exprs = [im.ref(f"_tuple_wtf{i}") for i, obj in enumerate(objs)]

    if isinstance(current_el_type, ts.TupleType):
        result = im.make_tuple(
            *[
                _process_elements(
                    process_func,
                    None,
                    current_el_type.types[i],
                    [im.tuple_get(i, current_el_expr) for current_el_expr in current_el_exprs],
                )
                for i in range(len(current_el_type.types))
            ]
        )
    elif type_info.contains_local_field(current_el_type):
        raise NotImplementedError("Processing fields with local dimension is not implemented.")
    else:
        result = process_func(*current_el_exprs)

    if objs is not None:
        return im.let(*[(f"_tuple_wtf{i}", obj) for i, obj in enumerate(objs)])(result)

    return result

def to_tuples_of_iterator(expr: itir.Expr, arg_type: ts.TypeSpec):
    """
    Convert iterator of tuples into tuples of iterator

    >>> to_tuples_of_iterator("arg", ts.TupleType(types=[ts.FieldType(dims=[], dtype=ts.ScalarType(kind=ts.ScalarKind.FLOAT32))]))
    """
    param = f"__param_{abs(hash(expr))}"
    def fun(primitive_type, path):
        inner_expr = im.deref("it")
        for path_part in path:
            inner_expr = im.tuple_get(path_part, inner_expr)

        return im.lift(im.lambda_("it")(inner_expr))(param)

    return im.let(param, expr)(
        type_info.apply_to_primitive_constituents(arg_type, fun, with_path_arg=True,
                                                  tuple_constructor=im.make_tuple)
    )

def to_iterator_of_tuples(expr: itir.Expr, arg_type: ts.TypeSpec):
    """
    Convert tuples of iterator into iterator of tuples

    >>> to_iterator_of_tuples("arg", ts.TupleType(types=[ts.FieldType(dims=[], dtype=ts.ScalarType(kind=ts.ScalarKind.FLOAT32))]))
    """
    param = f"__param_{abs(hash(expr))}"

    def fun(primitive_type, path):
        param_name = "__tuple_el"
        for path_part in path:
            param_name = f"{param_name}_{path_part}"
        return im.deref(param_name)

    lift_params, lift_args = [], []
    for _, path in type_info.primitive_constituents(arg_type, with_path_arg=True):
        param_name, arg_expr = "__tuple_el", param
        for path_part in path:
            param_name = f"{param_name}_{path_part}"
            arg_expr = im.tuple_get(path_part, arg_expr)

        lift_params.append(param_name)
        lift_args.append(arg_expr)

    stencil_expr = type_info.apply_to_primitive_constituents(arg_type, fun, with_path_arg=True,
                                                     tuple_constructor=im.make_tuple)
    return im.let(param, expr)(im.lift(im.lambda_(*lift_params)(stencil_expr))(*lift_args))


@dataclasses.dataclass
class FieldOperatorLowering(PreserveLocationVisitor, NodeTranslator):
    """
    Lower FieldOperator AST (FOAST) to Iterator IR (ITIR).

    The strategy is to lower every expression to lifted stencils,
    i.e. taking iterators and returning iterator.

    Examples
    --------
    >>> from gt4py.next.ffront.func_to_foast import FieldOperatorParser
    >>> from gt4py.next import Field, Dimension, float64
    >>>
    >>> IDim = Dimension("IDim")
    >>> def fieldop(inp: Field[[IDim], "float64"]):
    ...    return inp
    >>>
    >>> parsed = FieldOperatorParser.apply_to_function(fieldop)
    >>> lowered = FieldOperatorLowering.apply(parsed)
    >>> type(lowered)
    <class 'gt4py.next.iterator.ir.FunctionDefinition'>
    >>> lowered.id
    SymbolName('fieldop')
    >>> lowered.params # doctest: +ELLIPSIS
    [Sym(id=SymbolName('inp'), kind='Iterator', dtype=('float64', False))]
    """

    uid_generator: UIDGenerator = dataclasses.field(default_factory=UIDGenerator)

    @classmethod
    def apply(cls, node: foast.LocatedNode) -> itir.Expr:
        return cls().visit(node)

    def visit_FunctionDefinition(
        self, node: foast.FunctionDefinition, **kwargs
    ) -> itir.FunctionDefinition:
        params = self.visit(node.params)
        return itir.FunctionDefinition(
            id=node.id,
            params=params,
            expr=self.visit_BlockStmt(node.body, inner_expr=None),
        )  # `expr` is a lifted stencil

    def visit_FieldOperator(self, node: foast.FieldOperator, **kwargs) -> itir.FunctionDefinition:
        func_definition: itir.FunctionDefinition = self.visit(node.definition, **kwargs)

        #new_body = _process_elements(
        #    lambda x: im.deref(x), func_definition.expr, node.definition.type.returns
        #)
        #new_body = im.deref(func_definition.expr)
        new_body = func_definition.expr

        return itir.FunctionDefinition(
            id=func_definition.id,
            params=func_definition.params,
            expr=new_body,
        )

    def visit_ScanOperator(self, node: foast.ScanOperator, **kwargs) -> itir.FunctionDefinition:
        # note: we don't need the axis here as this is handled by the program
        #  decorator

        # We are lowering node.forward and node.init to iterators, but here we expect values -> `deref`.
        # In iterator IR we didn't properly specify if this is legal,
        # however after lift-inlining the expressions are transformed back to literals.
        forward = im.deref(self.visit(node.forward, **kwargs))
        init = _process_elements(im.deref, self.visit(node.init, **kwargs), node.init.type)

        # lower definition function
        func_definition: itir.FunctionDefinition = self.visit(node.definition, **kwargs)
        new_body = func_definition.expr

        # promote carry to iterator
        # (this is the only place in the lowering were a variable is captured in a lifted lambda)
        new_body = im.let(
            func_definition.params[0].id,
            to_tuples_of_iterator(im.promote_to_const_iterator(func_definition.params[0].id), [*node.type.definition.pos_or_kw_args.values()][0]),
        )(im.let("new_body", new_body)(im.deref(to_iterator_of_tuples("new_body", node.type.definition.returns))))
        #body = im.call(im.call("scan")(definition, forward, init))(
        #    *(param.id for param in definition.params[1:])
        #)

        stencil_args = []
        # todo: assert no pos and kwargs in fun type
        for i, (param, arg_type) in enumerate(zip(func_definition.params[1:], [*node.type.definition.pos_or_kw_args.values()][1:], strict=True)):
            if isinstance(arg_type, ts.TupleType):
                # convert into iterator of tuples
                stencil_args.append(to_iterator_of_tuples(param.id, arg_type))

                new_body = im.let(
                    param.id,
                    to_tuples_of_iterator(param.id, arg_type),
                )(new_body)
            else:
                stencil_args.append(param.id)

        definition = itir.Lambda(params=func_definition.params, expr=new_body)

        body = im.lift(im.call("scan")(definition, forward, init))(*stencil_args)

        return itir.FunctionDefinition(
            id=node.id,
            params=definition.params[1:],
            expr=body,
        )

    def visit_Stmt(self, node: foast.Stmt, **kwargs):
        raise AssertionError("Statements must always be visited in the context of a function.")

    def visit_Return(
        self, node: foast.Return, *, inner_expr: Optional[itir.Expr], **kwargs
    ) -> itir.Expr:
        return self.visit(node.value, **kwargs)

    def visit_BlockStmt(
        self, node: foast.BlockStmt, *, inner_expr: Optional[itir.Expr], **kwargs
    ) -> itir.Expr:
        for stmt in reversed(node.stmts):
            inner_expr = self.visit(stmt, inner_expr=inner_expr, **kwargs)
        assert inner_expr
        return inner_expr

    def visit_IfStmt(
        self, node: foast.IfStmt, *, inner_expr: Optional[itir.Expr], **kwargs
    ) -> itir.Expr:
        # the lowered if call doesn't need to be lifted as the condition can only originate
        # from a scalar value (and not a field)
        assert (
            isinstance(node.condition.type, ts.ScalarType)
            and node.condition.type.kind == ts.ScalarKind.BOOL
        )

        cond = self.visit(node.condition, **kwargs)

        return_kind: StmtReturnKind = deduce_stmt_return_kind(node)

        common_symbols: dict[str, foast.Symbol] = node.annex.propagated_symbols

        if return_kind is StmtReturnKind.NO_RETURN:
            # pack the common symbols into a tuple
            common_symrefs = im.make_tuple(*(im.ref(sym) for sym in common_symbols.keys()))

            # apply both branches and extract the common symbols through the prepared tuple
            true_branch = self.visit(node.true_branch, inner_expr=common_symrefs, **kwargs)
            false_branch = self.visit(node.false_branch, inner_expr=common_symrefs, **kwargs)

            # unpack the common symbols' tuple for `inner_expr`
            for i, sym in enumerate(common_symbols.keys()):
                inner_expr = im.let(sym, im.tuple_get(i, im.ref("__if_stmt_result")))(inner_expr)

            # here we assume neither branch returns
            return im.let("__if_stmt_result", im.if_(im.deref(cond), true_branch, false_branch))(
                inner_expr
            )
        elif return_kind is StmtReturnKind.CONDITIONAL_RETURN:
            common_syms = tuple(im.sym(sym) for sym in common_symbols.keys())
            common_symrefs = tuple(im.ref(sym) for sym in common_symbols.keys())

            # wrap the inner expression in a lambda function. note that this increases the
            # operation count if both branches are evaluated.
            inner_expr_name = self.uid_generator.sequential_id(prefix="__inner_expr")
            inner_expr_evaluator = im.lambda_(*common_syms)(inner_expr)
            inner_expr = im.call(inner_expr_name)(*common_symrefs)

            true_branch = self.visit(node.true_branch, inner_expr=inner_expr, **kwargs)
            false_branch = self.visit(node.false_branch, inner_expr=inner_expr, **kwargs)

            return im.let(inner_expr_name, inner_expr_evaluator)(
                im.if_(im.deref(cond), true_branch, false_branch)
            )

        assert return_kind is StmtReturnKind.UNCONDITIONAL_RETURN

        # note that we do not duplicate `inner_expr` here since if both branches
        #  return, `inner_expr` is ignored.
        true_branch = self.visit(node.true_branch, inner_expr=inner_expr, **kwargs)
        false_branch = self.visit(node.false_branch, inner_expr=inner_expr, **kwargs)

        return im.if_(im.deref(cond), true_branch, false_branch)

    def visit_Assign(
        self, node: foast.Assign, *, inner_expr: Optional[itir.Expr], **kwargs
    ) -> itir.Expr:
        return im.let(self.visit(node.target, **kwargs), self.visit(node.value, **kwargs))(
            inner_expr
        )

    def visit_Symbol(self, node: foast.Symbol, **kwargs) -> itir.Sym:
        # TODO(tehrengruber): extend to more types
        if isinstance(node.type, ts.FieldType):
            kind = "Iterator"
            dtype = node.type.dtype.kind.name.lower()
            is_list = type_info.is_local_field(node.type)
            return itir.Sym(id=node.id, kind=kind, dtype=(dtype, is_list))
        return im.sym(node.id)

    def visit_Name(self, node: foast.Name, **kwargs) -> itir.SymRef:
        return im.ref(node.id)

    def visit_Subscript(self, node: foast.Subscript, **kwargs) -> itir.Expr:
        return im.tuple_get(node.index, self.visit(node.value, **kwargs))

    def visit_TupleExpr(self, node: foast.TupleExpr, **kwargs) -> itir.Expr:
        # TODO: this breaks when the fields are on different domains
        return im.make_tuple(
            *[self.visit(el, **kwargs) for el in node.elts]
        )

    def visit_UnaryOp(self, node: foast.UnaryOp, **kwargs) -> itir.Expr:
        # TODO(tehrengruber): extend iterator ir to support unary operators
        dtype = type_info.extract_dtype(node.type)
        if node.op in [dialect_ast_enums.UnaryOperator.NOT, dialect_ast_enums.UnaryOperator.INVERT]:
            if dtype.kind != ts.ScalarKind.BOOL:
                raise NotImplementedError(f"'{node.op}' is only supported on 'bool' arguments.")
            return self._map("not_", node.operand)

        return self._map(
            node.op.value,
            foast.Constant(value="0", type=dtype, location=node.location),
            node.operand,
        )

    def visit_BinOp(self, node: foast.BinOp, **kwargs) -> itir.FunCall:
        return self._map(node.op.value, node.left, node.right)

    def visit_TernaryExpr(self, node: foast.TernaryExpr, **kwargs) -> itir.FunCall:
        op = "if_"
        args = (node.condition, node.true_expr, node.false_expr)
        lowered_args = [to_iterator_of_tuples(self.visit(arg, **kwargs), arg.type) for arg in args]
        if any(type_info.contains_local_field(arg.type) for arg in args):
            lowered_args = [promote_to_list(arg)(larg) for arg, larg in zip(args, lowered_args)]
            op = im.call("map_")(op)

        return to_tuples_of_iterator(im.promote_to_lifted_stencil(im.call(op))(*lowered_args), node.type)

        # TODO: iterator of tuples?
        #return im.if_(im.deref(self.visit(node.condition, **kwargs)), self.visit(node.true_expr, **kwargs), self.visit(node.false_expr, **kwargs))

    def visit_Compare(self, node: foast.Compare, **kwargs) -> itir.FunCall:
        return self._map(node.op.value, node.left, node.right)

    def _visit_shift(self, node: foast.Call, **kwargs) -> itir.Expr:
        match node.args[0]:
            case foast.Subscript(value=foast.Name(id=offset_name), index=int(offset_index)):
                shift_offset = im.shift(offset_name, offset_index)
            case foast.Name(id=offset_name):
                return im.lifted_neighbors(str(offset_name), self.visit(node.func, **kwargs))
            case foast.Call(func=foast.Name(id="as_offset")):
                func_args = node.args[0]
                offset_dim = func_args.args[0]
                assert isinstance(offset_dim, foast.Name)
                shift_offset = im.shift(
                    offset_dim.id, im.deref(self.visit(func_args.args[1], **kwargs))
                )
            case _:
                raise FieldOperatorLoweringError("Unexpected shift arguments!")
        return im.lift(im.lambda_("it")(im.deref(shift_offset("it"))))(
            self.visit(node.func, **kwargs)
        )

    def visit_Call(self, node: foast.Call, **kwargs) -> itir.Expr:
        if type_info.type_class(node.func.type) is ts.FieldType:
            return self._visit_shift(node, **kwargs)
        elif isinstance(node.func, foast.Name) and node.func.id in MATH_BUILTIN_NAMES:
            return self._visit_math_built_in(node, **kwargs)
        elif isinstance(node.func, foast.Name) and node.func.id in FUN_BUILTIN_NAMES:
            visitor = getattr(self, f"_visit_{node.func.id}")
            return visitor(node, **kwargs)
        elif isinstance(node.func, foast.Name) and node.func.id in TYPE_BUILTIN_NAMES:
            return self._visit_type_constr(node, **kwargs)
<<<<<<< HEAD
        # elif isinstance(
        #     node.func.type,
        #     (
        #         ts_ffront.FieldOperatorType,
        #         ts_ffront.ScanOperatorType,
        #     ),
        # ):
        #     # Operators are lowered into lifted stencils.
        #     lowered_func = self.visit(node.func, **kwargs)
        #     # ITIR has no support for keyword arguments. Instead, we concatenate both positional
        #     # and keyword arguments and use the unique order as given in the function signature.
        #     lowered_args, lowered_kwargs = type_info.canonicalize_arguments(
        #         node.func.type,
        #         [self.visit(arg, **kwargs) for arg in node.args],
        #         {name: self.visit(arg, **kwargs) for name, arg in node.kwargs.items()},
        #         use_signature_ordering=True,
        #     )
        #     call_args = [f"__arg{i}" for i in range(len(lowered_args))]
        #     call_kwargs = [f"__kwarg_{name}" for name in lowered_kwargs.keys()]
        #     return im.lift(
        #         im.lambda_(*call_args, *call_kwargs)(
        #             im.call(lowered_func)(*call_args, *call_kwargs)
        #         )
        #     )(*lowered_args, *lowered_kwargs.values())
=======
>>>>>>> f73c5880
        elif isinstance(node.func.type,
            (
                ts.FunctionType,
                ts_ffront.FieldOperatorType,
                ts_ffront.ScanOperatorType,
            )
        ):
            # ITIR has no support for keyword arguments. Instead, we concatenate both positional
            # and keyword arguments and use the unique order as given in the function signature.
            lowered_args, lowered_kwargs = type_info.canonicalize_arguments(
                node.func.type,
                self.visit(node.args, **kwargs),
                self.visit(node.kwargs, **kwargs),
                use_signature_ordering=True,
            )
            result = im.call(self.visit(node.func, **kwargs))(*lowered_args, *lowered_kwargs.values())

            if isinstance(node.func.type, ts_ffront.ScanOperatorType):
                result = to_tuples_of_iterator(result, node.func.type.definition.returns)

            return result

        raise AssertionError(
            f"Call to object of type '{type(node.func.type).__name__}' not understood."
        )

    def _visit_astype(self, node: foast.Call, **kwargs) -> itir.FunCall:
        assert len(node.args) == 2 and isinstance(node.args[1], foast.Name)
        obj, new_type = node.args[0], node.args[1].id
        return _process_elements(
            lambda x: im.promote_to_lifted_stencil(im.lambda_("it")(im.call("cast_")("it", str(new_type))))(x), self.visit(obj, **kwargs), obj.type
        )

    def _visit_where(self, node: foast.Call, **kwargs) -> itir.FunCall:
        condition, true_value, false_value = node.args

        lowered_condition = self.visit(condition, **kwargs)

        # TODO: we are duplicating the if here multiple times
        return _process_elements(
            lambda tv, fv: im.promote_to_lifted_stencil("if_")(lowered_condition, tv, fv),
            [self.visit(true_value, **kwargs),
             self.visit(false_value, **kwargs)],
            node.type
        )

    def _visit_broadcast(self, node: foast.Call, **kwargs) -> itir.FunCall:
        return self.visit(node.args[0], **kwargs)

    def _visit_math_built_in(self, node: foast.Call, **kwargs) -> itir.FunCall:
        return self._map(self.visit(node.func, **kwargs), *node.args)

    def _make_reduction_expr(
        self,
        node: foast.Call,
        op: str | itir.SymRef,
        init_expr: itir.Expr,
        **kwargs,
    ):
        # TODO(havogt): deal with nested reductions of the form neighbor_sum(neighbor_sum(field(off1)(off2)))
        it = self.visit(node.args[0], **kwargs)
        assert isinstance(node.kwargs["axis"].type, ts.DimensionType)
        val = im.call(im.call("reduce")(op, im.deref(init_expr)))
        return im.promote_to_lifted_stencil(val)(it)

    def _visit_neighbor_sum(self, node: foast.Call, **kwargs) -> itir.FunCall:
        dtype = type_info.extract_dtype(node.type)
        return self._make_reduction_expr(node, "plus", self._make_literal("0", dtype), **kwargs)

    def _visit_max_over(self, node: foast.Call, **kwargs) -> itir.FunCall:
        dtype = type_info.extract_dtype(node.type)
        min_value, _ = type_info.arithmetic_bounds(dtype)
        init_expr = self._make_literal(str(min_value), dtype)
        return self._make_reduction_expr(node, "maximum", init_expr, **kwargs)

    def _visit_min_over(self, node: foast.Call, **kwargs) -> itir.FunCall:
        dtype = type_info.extract_dtype(node.type)
        _, max_value = type_info.arithmetic_bounds(dtype)
        init_expr = self._make_literal(str(max_value), dtype)
        return self._make_reduction_expr(node, "minimum", init_expr, **kwargs)

    def _visit_type_constr(self, node: foast.Call, **kwargs) -> itir.Expr:
        if isinstance(node.args[0], foast.Constant):
            node_kind = self.visit(node.type).kind.name.lower()
            target_type = fbuiltins.BUILTINS[node_kind]
            source_type = {**fbuiltins.BUILTINS, "string": str}[node.args[0].type.__str__().lower()]
            if target_type is bool and source_type is not bool:
                return im.promote_to_const_iterator(
                    im.literal(str(bool(source_type(node.args[0].value))), "bool")
                )
            return im.promote_to_const_iterator(im.literal(str(node.args[0].value), node_kind))
        raise FieldOperatorLoweringError(
            f"Encountered a type cast, which is not supported: {node}."
        )

    def _make_literal(self, val: Any, type_: ts.TypeSpec) -> itir.Expr:
        # TODO(havogt): lifted nullary lambdas are not supported in iterator.embedded due to an implementation detail;
        # the following constructs work if they are removed by inlining.
        if isinstance(type_, ts.TupleType):
            return im.make_tuple(
                 *(self._make_literal(val, type_) for val, type_ in zip(val, type_.types))
            )
        elif isinstance(type_, ts.ScalarType):
            typename = type_.kind.name.lower()
            return im.promote_to_const_iterator(im.literal(str(val), typename))
        raise ValueError(f"Unsupported literal type '{type_}'.")

    def visit_Constant(self, node: foast.Constant, **kwargs) -> itir.Expr:
        return self._make_literal(node.value, node.type)

    def _map(self, op, *args, **kwargs):
        lowered_args = [self.visit(arg, **kwargs) for arg in args]
        if any(type_info.contains_local_field(arg.type) for arg in args):
            lowered_args = [promote_to_list(arg)(larg) for arg, larg in zip(args, lowered_args)]
            op = im.call("map_")(op)

        return im.promote_to_lifted_stencil(im.call(op))(*lowered_args)

    def _process_elements(
        self,
        process_func: Callable[[itir.Expr], itir.Expr],
        obj: foast.Expr,
        current_el_type: ts.TypeSpec,
        current_el_expr: itir.Expr = im.ref("expr"),
    ):
        """Recursively applies a processing function to all primitive constituents of a tuple."""
        if isinstance(current_el_type, ts.TupleType):
            # TODO(ninaburg): Refactor to avoid duplicating lowered obj expression for each tuple element.
            return im.make_tuple(
                *[
                    self._process_elements(
                        process_func,
                        obj,
                        current_el_type.types[i],
                        im.tuple_get(i, current_el_expr),
                    )
                    for i in range(len(current_el_type.types))
                ]
            )
        elif type_info.contains_local_field(current_el_type):
            raise NotImplementedError("Processing fields with local dimension is not implemented.")
        else:
            return self._map(im.lambda_("expr")(process_func(current_el_expr)), obj)


class FieldOperatorLoweringError(Exception): ...<|MERGE_RESOLUTION|>--- conflicted
+++ resolved
@@ -391,33 +391,6 @@
             return visitor(node, **kwargs)
         elif isinstance(node.func, foast.Name) and node.func.id in TYPE_BUILTIN_NAMES:
             return self._visit_type_constr(node, **kwargs)
-<<<<<<< HEAD
-        # elif isinstance(
-        #     node.func.type,
-        #     (
-        #         ts_ffront.FieldOperatorType,
-        #         ts_ffront.ScanOperatorType,
-        #     ),
-        # ):
-        #     # Operators are lowered into lifted stencils.
-        #     lowered_func = self.visit(node.func, **kwargs)
-        #     # ITIR has no support for keyword arguments. Instead, we concatenate both positional
-        #     # and keyword arguments and use the unique order as given in the function signature.
-        #     lowered_args, lowered_kwargs = type_info.canonicalize_arguments(
-        #         node.func.type,
-        #         [self.visit(arg, **kwargs) for arg in node.args],
-        #         {name: self.visit(arg, **kwargs) for name, arg in node.kwargs.items()},
-        #         use_signature_ordering=True,
-        #     )
-        #     call_args = [f"__arg{i}" for i in range(len(lowered_args))]
-        #     call_kwargs = [f"__kwarg_{name}" for name in lowered_kwargs.keys()]
-        #     return im.lift(
-        #         im.lambda_(*call_args, *call_kwargs)(
-        #             im.call(lowered_func)(*call_args, *call_kwargs)
-        #         )
-        #     )(*lowered_args, *lowered_kwargs.values())
-=======
->>>>>>> f73c5880
         elif isinstance(node.func.type,
             (
                 ts.FunctionType,
