# GT4Py - GridTools Framework
#
# Copyright (c) 2014-2023, ETH Zurich
# All rights reserved.
#
# This file is part of the GT4Py project and the GridTools framework.
# GT4Py is free software: you can redistribute it and/or modify it under
# the terms of the GNU General Public License as published by the
# Free Software Foundation, either version 3 of the License, or any later
# version. See the LICENSE.txt file at the top-level directory of this
# distribution for a copy of the license or check <https://www.gnu.org/licenses/>.
#
# SPDX-License-Identifier: GPL-3.0-or-later

from __future__ import annotations

from typing import Optional, cast, Callable

from gt4py.eve import NodeTranslator, concepts, traits
from gt4py.next.common import Dimension, DimensionKind, GridType
from gt4py.next.ffront import program_ast as past, type_specifications as ts_ffront
from gt4py.next.iterator import ir as itir
from gt4py.next.type_system import type_info, type_specifications as ts


def _size_arg_from_field(field_name: str, dim: int) -> str:
    return f"__{field_name}_size_{dim}"


def _flatten_tuple_expr(
    node: past.Expr,
) -> list[past.Name | past.Subscript]:
    if isinstance(node, (past.Name, past.Subscript)):
        return [node]
    elif isinstance(node, past.TupleExpr):
        result = []
        for e in node.elts:
            result.extend(_flatten_tuple_expr(e))
        return result
    raise ValueError("Only 'past.Name', 'past.Subscript' or 'past.TupleExpr' thereof are allowed.")


from gt4py.next.iterator.ir_utils import ir_makers as im
def to_tuples_of_iterator(param: str, arg_type: ts.TypeSpec):
    """
    Convert iterator of tuples into tuples of iterator

    >>> to_tuples_of_iterator("arg", ts.TupleType(types=[ts.FieldType(dims=[], dtype=ts.ScalarType(kind=ts.ScalarKind.FLOAT32))]))
    """
    def fun(primitive_type, path):
        inner_expr = im.deref("it")
        for path_part in path:
            inner_expr = im.tuple_get(path_part, inner_expr)

        return im.lift(im.lambda_("it")(inner_expr))(param)

    return type_info.apply_to_primitive_constituents(arg_type, fun, with_path_arg=True, tuple_constructor=im.make_tuple)

<<<<<<< HEAD

def _process_elements(
    process_func: Callable[[itir.Expr], itir.Expr],
    obj: Optional[itir.Expr],
    current_el_type: ts.TypeSpec,
    current_el_expr: itir.Expr = im.ref("_tuple_wtf"),
):
    """Recursively applies a processing function to all primitive constituents of a tuple."""
    if isinstance(current_el_type, ts.TupleType):
        # TODO(ninaburg): Refactor to avoid duplicating lowered obj expression for each tuple element.
        result = im.make_tuple(
            *[
                _process_elements(
                    process_func,
                    None,
                    current_el_type.types[i],
                    im.tuple_get(i, current_el_expr),
                )
                for i in range(len(current_el_type.types))
            ]
        )
    elif type_info.contains_local_field(current_el_type):
        raise NotImplementedError("Processing fields with local dimension is not implemented.")
    else:
        result = process_func(current_el_expr)

    if obj is not None:
        return im.let("_tuple_wtf", obj)(result)
    return result
=======
def to_iterator_of_tuples(expr: itir.Expr, arg_type: ts.TypeSpec):
    """
    Convert tuples of iterator into iterator of tuples

    >>> to_iterator_of_tuples("arg", ts.TupleType(types=[ts.FieldType(dims=[], dtype=ts.ScalarType(kind=ts.ScalarKind.FLOAT32))]))
    """
    param = f"__param_{abs(hash(expr))}"

    def fun(primitive_type, path):
        param_name = "__tuple_el"
        for path_part in path:
            param_name = f"{param_name}_{path_part}"
        return im.deref(param_name)

    lift_params, lift_args = [], []
    for _, path in type_info.primitive_constituents(arg_type, with_path_arg=True):
        param_name, arg_expr = "__tuple_el", param
        for path_part in path:
            param_name = f"{param_name}_{path_part}"
            arg_expr = im.tuple_get(path_part, arg_expr)

        lift_params.append(param_name)
        lift_args.append(arg_expr)

    stencil_expr = type_info.apply_to_primitive_constituents(arg_type, fun, with_path_arg=True,
                                                     tuple_constructor=im.make_tuple)
    return im.let(param, expr)(im.lift(im.lambda_(*lift_params)(stencil_expr))(*lift_args))
>>>>>>> f73c5880


class ProgramLowering(traits.PreserveLocationVisitor, traits.VisitorWithSymbolTableTrait, NodeTranslator):
    """
    Lower Program AST (PAST) to Iterator IR (ITIR).

    Examples
    --------
    >>> from gt4py.next.ffront.func_to_past import ProgramParser
    >>> from gt4py.next.iterator import ir
    >>> from gt4py.next import Dimension, Field
    >>>
    >>> float64 = float
    >>> IDim = Dimension("IDim")
    >>>
    >>> def fieldop(inp: Field[[IDim], "float64"]) -> Field[[IDim], "float64"]:
    ...    ...
    >>> def program(inp: Field[[IDim], "float64"], out: Field[[IDim], "float64"]):
    ...    fieldop(inp, out=out)
    >>>
    >>> parsed = ProgramParser.apply_to_function(program)  # doctest: +SKIP
    >>> fieldop_def = ir.FunctionDefinition(
    ...     id="fieldop",
    ...     params=[ir.Sym(id="inp")],
    ...     expr=ir.FunCall(fun=ir.SymRef(id="deref"), pos_only_args=[ir.SymRef(id="inp")])
    ... )  # doctest: +SKIP
    >>> lowered = ProgramLowering.apply(parsed, [fieldop_def],
    ...     grid_type=GridType.CARTESIAN)  # doctest: +SKIP
    >>> type(lowered)  # doctest: +SKIP
    <class 'gt4py.next.iterator.ir.FencilDefinition'>
    >>> lowered.id  # doctest: +SKIP
    SymbolName('program')
    >>> lowered.params  # doctest: +SKIP
    [Sym(id=SymbolName('inp')), Sym(id=SymbolName('out')), Sym(id=SymbolName('__inp_size_0')), Sym(id=SymbolName('__out_size_0'))]
    """

    # TODO(tehrengruber): enable doctests again. For unknown / obscure reasons
    #  the above doctest fails when executed using `pytest --doctest-modules`.

    @classmethod
    def apply(
        cls,
        node: past.Program,
        function_definitions: list[itir.FunctionDefinition],
        grid_type: GridType,
    ) -> itir.FencilDefinition:
        return cls(grid_type=grid_type).visit(node, function_definitions=function_definitions)

    def __init__(self, grid_type):
        self.grid_type = grid_type

    def _gen_size_params_from_program(self, node: past.Program):
        """Generate symbols for each field param and dimension."""
        size_params = []
        for param in node.params:
            if type_info.is_type_or_tuple_of_type(param.type, ts.FieldType):
                fields_dims: list[list[Dimension]] = (
                    type_info.primitive_constituents(param.type).getattr("dims").to_list()
                )
                assert all(field_dims == fields_dims[0] for field_dims in fields_dims)
                for dim_idx in range(len(fields_dims[0])):
                    size_params.append(itir.Sym(id=_size_arg_from_field(param.id, dim_idx)))

        return size_params

    def visit_Program(
        self, node: past.Program, *, function_definitions, **kwargs
    ) -> itir.FencilDefinition:
        # The ITIR does not support dynamically getting the size of a field. As
        #  a workaround we add additional arguments to the fencil definition
        #  containing the size of all fields. The caller of a program is (e.g.
        #  program decorator) is required to pass these arguments.

        params = self.visit(node.params)

        if any("domain" not in body_entry.kwargs for body_entry in node.body):
            params = params + self._gen_size_params_from_program(node)

        closures: list[itir.StencilClosure] = []
        for stmt in node.body:
            closures.append(self._visit_stencil_call(stmt, **kwargs))

        return itir.FencilDefinition(
            id=node.id,
            function_definitions=function_definitions,
            params=params,
            closures=closures,
        )

    def _visit_stencil_call(self, node: past.Call, **kwargs) -> itir.StencilClosure:
        assert isinstance(node.kwargs["out"].type, ts.TypeSpec)
        assert type_info.is_type_or_tuple_of_type(node.kwargs["out"].type, ts.FieldType)

        node_kwargs = {**node.kwargs}
        domain = node_kwargs.pop("domain", None)
        output, lowered_domain = self._visit_stencil_call_out_arg(
            node_kwargs.pop("out"), domain, **kwargs
        )

        assert isinstance(node.func.type, (ts_ffront.FieldOperatorType, ts_ffront.ScanOperatorType))

        args, node_kwargs = type_info.canonicalize_arguments(
            node.func.type,
            node.args,
            node_kwargs,
            use_signature_ordering=True,
        )

        lowered_args, lowered_kwargs = self.visit(args, **kwargs), self.visit(node_kwargs, **kwargs)

        stencil_params = []
        stencil_args = []
        for i, arg in enumerate([*args, *node_kwargs]):
            stencil_params.append(f"__sarg{i}")
            if isinstance(arg.type, ts.TupleType):
                # convert into tuple of iterators
                stencil_args.append(to_tuples_of_iterator(f"__sarg{i}", arg.type))
            else:
                stencil_args.append(f"__sarg{i}")
        #stencil_body = _process_elements(lambda x: im.deref(x), im.call(node.func.id)(*stencil_args), node.func.type.definition.returns)
        if isinstance(node.func.type, ts_ffront.ScanOperatorType):
            # scan operators return an iterator of tuples
            stencil_body = im.deref(im.call(node.func.id)(*stencil_args))
        else:
            # field operators return a tuple of iterators
<<<<<<< HEAD
            stencil_body = _process_elements(lambda x: im.deref(x),
                                             im.call(node.func.id)(*stencil_args),
                                             node.func.type.definition.returns)
=======
            stencil_body = im.deref(to_iterator_of_tuples(im.call(node.func.id)(*stencil_args), node.func.type.definition.returns))
>>>>>>> f73c5880

        return itir.StencilClosure(
            domain=lowered_domain,
            stencil=im.lambda_(*stencil_params)(stencil_body),
            inputs=[*lowered_args, *lowered_kwargs.values()],
            output=output,
            location=node.location,
        )

    def _visit_slice_bound(
        self,
        slice_bound: Optional[past.Constant],
        default_value: itir.Expr,
        dim_size: itir.Expr,
        **kwargs,
    ):
        if slice_bound is None:
            lowered_bound = default_value
        elif isinstance(slice_bound, past.Constant):
            assert isinstance(slice_bound.type, ts.ScalarType) and type_info.is_integral(
                slice_bound.type
            )
            if slice_bound.value < 0:
                lowered_bound = itir.FunCall(
                    fun=itir.SymRef(id="plus"),
                    args=[dim_size, self.visit(slice_bound, **kwargs)],
                )
            else:
                lowered_bound = self.visit(slice_bound, **kwargs)
        else:
            raise AssertionError("Expected 'None' or 'past.Constant'.")
        if slice_bound:
            lowered_bound.location = slice_bound.location
        return lowered_bound

    def _construct_itir_out_arg(self, node: past.Expr) -> itir.Expr:
        if isinstance(node, past.Name):
            return itir.SymRef(id=node.id, location=node.location)
        elif isinstance(node, past.Subscript):
            itir_node = self._construct_itir_out_arg(node.value)
            itir_node.location = node.location
            return itir_node
        elif isinstance(node, past.TupleExpr):
            return itir.FunCall(
                fun=itir.SymRef(id="make_tuple"),
                args=[self._construct_itir_out_arg(el) for el in node.elts],
                location=node.location,
            )
        else:
            raise ValueError(
                "Unexpected 'out' argument. Must be a 'past.Name', 'past.Subscript'"
                " or a 'past.TupleExpr' thereof."
            )

    def _construct_itir_domain_arg(
        self,
        out_field: past.Name,
        node_domain: Optional[past.Expr],
        slices: Optional[list[past.Slice]] = None,
    ) -> itir.FunCall:
        domain_args = []

        assert isinstance(out_field.type, ts.TypeSpec)
        out_field_types = type_info.primitive_constituents(out_field.type).to_list()
        out_dims = cast(ts.FieldType, out_field_types[0]).dims
        if any(
            not isinstance(out_field_type, ts.FieldType) or out_field_type.dims != out_dims
            for out_field_type in out_field_types
        ):
            raise AssertionError(
                f"Expected constituents of '{out_field.id}' argument to be"
                " fields defined on the same dimensions. This error should be "
                " caught in type deduction already."
            )

        for dim_i, dim in enumerate(out_dims):
            # an expression for the size of a dimension
            dim_size = itir.SymRef(id=_size_arg_from_field(out_field.id, dim_i))
            # bounds
            if node_domain is not None:
                assert isinstance(node_domain, past.Dict)
                lower, upper = self._construct_itir_initialized_domain_arg(dim_i, dim, node_domain)
            else:
                lower = self._visit_slice_bound(
                    slices[dim_i].lower if slices else None,
                    itir.Literal(value="0", type=itir.INTEGER_INDEX_BUILTIN),
                    dim_size,
                )
                upper = self._visit_slice_bound(
                    slices[dim_i].upper if slices else None, dim_size, dim_size
                )

            if dim.kind == DimensionKind.LOCAL:
                raise ValueError(f"Dimension '{dim.value}' must not be local.")
            domain_args.append(
                itir.FunCall(
                    fun=itir.SymRef(id="named_range"),
                    args=[itir.AxisLiteral(value=dim.value), lower, upper],
                )
            )

        if self.grid_type == GridType.CARTESIAN:
            domain_builtin = "cartesian_domain"
        elif self.grid_type == GridType.UNSTRUCTURED:
            domain_builtin = "unstructured_domain"
        else:
            raise AssertionError()

        return itir.FunCall(
            fun=itir.SymRef(id=domain_builtin),
            args=domain_args,
            location=(node_domain or out_field).location,
        )

    def _construct_itir_initialized_domain_arg(
        self,
        dim_i: int,
        dim: Dimension,
        node_domain: past.Dict,
    ) -> list[itir.FunCall]:
        assert len(node_domain.values_[dim_i].elts) == 2
        keys_dims_types = cast(ts.DimensionType, node_domain.keys_[dim_i].type).dim
        if keys_dims_types != dim:
            raise ValueError(
                "Dimensions in out field and field domain are not equivalent:"
                f"expected '{dim}', got '{keys_dims_types}'."
            )

        return [self.visit(bound) for bound in node_domain.values_[dim_i].elts]

    @staticmethod
    def _compute_field_slice(node: past.Subscript):
        out_field_name: past.Name = node.value
        out_field_slice_: list[past.Expr]
        if isinstance(node.slice_, past.TupleExpr) and all(
            isinstance(el, past.Slice) for el in node.slice_.elts
        ):
            out_field_slice_ = node.slice_.elts
        elif isinstance(node.slice_, past.Slice):
            out_field_slice_ = [node.slice_]
        else:
            raise AssertionError(
                "Unexpected 'out' argument, must be tuple of slices or slice expression."
            )
        node_dims_ls = cast(ts.FieldType, node.type).dims
        assert isinstance(node_dims_ls, list)
        if isinstance(node.type, ts.FieldType) and len(out_field_slice_) != len(node_dims_ls):
            raise ValueError(
                f"Too many indices for field '{out_field_name}': field is {len(node_dims_ls)}"
                f"-dimensional, but {len(out_field_slice_)} were indexed."
            )
        return out_field_slice_

    def _visit_stencil_call_out_arg(
        self, out_arg: past.Expr, domain_arg: Optional[past.Expr], **kwargs
    ) -> tuple[itir.Expr, itir.FunCall]:
        if isinstance(out_arg, past.Subscript):
            # as the ITIR does not support slicing a field we have to do a deeper
            #  inspection of the PAST to emulate the behaviour
            out_field_name: past.Name = out_arg.value
            return (
                self._construct_itir_out_arg(out_field_name),
                self._construct_itir_domain_arg(
                    out_field_name, domain_arg, self._compute_field_slice(out_arg)
                ),
            )
        elif isinstance(out_arg, past.Name):
            return (
                self._construct_itir_out_arg(out_arg),
                self._construct_itir_domain_arg(out_arg, domain_arg),
            )
        elif isinstance(out_arg, past.TupleExpr):
            flattened = _flatten_tuple_expr(out_arg)

            first_field = flattened[0]
            assert all(
                self.visit(field.type).dims == self.visit(first_field.type).dims
                for field in flattened
            ), "Incompatible fields in tuple: all fields must have the same dimensions."

            field_slice = None
            if isinstance(first_field, past.Subscript):
                assert all(
                    isinstance(field, past.Subscript) for field in flattened
                ), "Incompatible field in tuple: either all fields or no field must be sliced."
                assert all(
                    concepts.eq_nonlocated(
                        first_field.slice_,
                        field.slice_,  # type: ignore[union-attr] # mypy cannot deduce type
                    )
                    for field in flattened
                ), "Incompatible field in tuple: all fields must be sliced in the same way."
                field_slice = self._compute_field_slice(first_field)
                first_field = first_field.value

            return (
                self._construct_itir_out_arg(out_arg),
                self._construct_itir_domain_arg(first_field, domain_arg, field_slice),
            )
        else:
            raise AssertionError(
                "Unexpected 'out' argument. Must be a 'past.Subscript', 'past.Name' or 'past.TupleExpr' node."
            )

    def visit_Constant(self, node: past.Constant, **kwargs) -> itir.Literal:
        if isinstance(node.type, ts.ScalarType) and node.type.shape is None:
            match node.type.kind:
                case ts.ScalarKind.STRING:
                    raise NotImplementedError(
                        f"Scalars of kind '{node.type.kind}' not supported currently."
                    )
            typename = node.type.kind.name.lower()
            return itir.Literal(value=str(node.value), type=typename)

        raise NotImplementedError("Only scalar literals supported currently.")

    def visit_Name(self, node: past.Name, **kwargs) -> itir.SymRef:
        return itir.SymRef(id=node.id)

    def visit_Symbol(self, node: past.Symbol, **kwargs) -> itir.Sym:
        # TODO(tehrengruber): extend to more types
        if isinstance(node.type, ts.FieldType):
            kind = "Iterator"
            dtype = node.type.dtype.kind.name.lower()
            is_list = type_info.is_local_field(node.type)
            return itir.Sym(id=node.id, kind=kind, dtype=(dtype, is_list))
        return itir.Sym(id=node.id)

    def visit_BinOp(self, node: past.BinOp, **kwargs) -> itir.FunCall:
        return itir.FunCall(
            fun=itir.SymRef(id=node.op.value),
            args=[self.visit(node.left, **kwargs), self.visit(node.right, **kwargs)],
        )

    def visit_Call(self, node: past.Call, **kwargs) -> itir.FunCall:
        if node.func.id in ["maximum", "minimum"] and len(node.args) == 2:
            return itir.FunCall(
                fun=itir.SymRef(id=node.func.id),
                args=[self.visit(node.args[0]), self.visit(node.args[1])],
            )
        else:
            raise AssertionError(
                "Only 'minimum' and 'maximum' builtins supported supported currently."
            )<|MERGE_RESOLUTION|>--- conflicted
+++ resolved
@@ -56,37 +56,6 @@
 
     return type_info.apply_to_primitive_constituents(arg_type, fun, with_path_arg=True, tuple_constructor=im.make_tuple)
 
-<<<<<<< HEAD
-
-def _process_elements(
-    process_func: Callable[[itir.Expr], itir.Expr],
-    obj: Optional[itir.Expr],
-    current_el_type: ts.TypeSpec,
-    current_el_expr: itir.Expr = im.ref("_tuple_wtf"),
-):
-    """Recursively applies a processing function to all primitive constituents of a tuple."""
-    if isinstance(current_el_type, ts.TupleType):
-        # TODO(ninaburg): Refactor to avoid duplicating lowered obj expression for each tuple element.
-        result = im.make_tuple(
-            *[
-                _process_elements(
-                    process_func,
-                    None,
-                    current_el_type.types[i],
-                    im.tuple_get(i, current_el_expr),
-                )
-                for i in range(len(current_el_type.types))
-            ]
-        )
-    elif type_info.contains_local_field(current_el_type):
-        raise NotImplementedError("Processing fields with local dimension is not implemented.")
-    else:
-        result = process_func(current_el_expr)
-
-    if obj is not None:
-        return im.let("_tuple_wtf", obj)(result)
-    return result
-=======
 def to_iterator_of_tuples(expr: itir.Expr, arg_type: ts.TypeSpec):
     """
     Convert tuples of iterator into iterator of tuples
@@ -114,7 +83,6 @@
     stencil_expr = type_info.apply_to_primitive_constituents(arg_type, fun, with_path_arg=True,
                                                      tuple_constructor=im.make_tuple)
     return im.let(param, expr)(im.lift(im.lambda_(*lift_params)(stencil_expr))(*lift_args))
->>>>>>> f73c5880
 
 
 class ProgramLowering(traits.PreserveLocationVisitor, traits.VisitorWithSymbolTableTrait, NodeTranslator):
@@ -240,13 +208,7 @@
             stencil_body = im.deref(im.call(node.func.id)(*stencil_args))
         else:
             # field operators return a tuple of iterators
-<<<<<<< HEAD
-            stencil_body = _process_elements(lambda x: im.deref(x),
-                                             im.call(node.func.id)(*stencil_args),
-                                             node.func.type.definition.returns)
-=======
             stencil_body = im.deref(to_iterator_of_tuples(im.call(node.func.id)(*stencil_args), node.func.type.definition.returns))
->>>>>>> f73c5880
 
         return itir.StencilClosure(
             domain=lowered_domain,
