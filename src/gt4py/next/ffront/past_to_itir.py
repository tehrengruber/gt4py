--- conflicted
+++ resolved
@@ -33,12 +33,8 @@
 
 @dataclasses.dataclass(frozen=True)
 class PastToItir(workflow.ChainableWorkflowMixin):
-<<<<<<< HEAD
-    to_gtir: bool = False
+    to_gtir: bool = False  # FIXME[#1582](havogt): remove after refactoring to GTIR
     transforms_fop: Any = None
-=======
-    to_gtir: bool = False  # FIXME[#1582](havogt): remove after refactoring to GTIR
->>>>>>> c94e1e94
 
     def __call__(self, inp: ffront_stages.PastClosure) -> stages.ProgramCall:
         all_closure_vars = transform_utils._get_closure_vars_recursively(inp.closure_vars)
@@ -156,11 +152,7 @@
     """
 
     grid_type: common.GridType
-<<<<<<< HEAD
-    to_gtir: bool = False  # TODO(havogt): remove after refactoring to GTIR
-=======
     to_gtir: bool = False  # FIXME[#1582](havogt): remove after refactoring to GTIR
->>>>>>> c94e1e94
 
     # TODO(tehrengruber): enable doctests again. For unknown / obscure reasons
     #  the above doctest fails when executed using `pytest --doctest-modules`.
@@ -171,11 +163,7 @@
         node: past.Program,
         function_definitions: list[itir.FunctionDefinition],
         grid_type: common.GridType,
-<<<<<<< HEAD
-        to_gtir: bool = False,
-=======
         to_gtir: bool = False,  # FIXME[#1582](havogt): remove after refactoring to GTIR
->>>>>>> c94e1e94
     ) -> itir.FencilDefinition:
         return cls(grid_type=grid_type, to_gtir=to_gtir).visit(
             node, function_definitions=function_definitions
@@ -261,10 +249,7 @@
             target=output,
         )
 
-<<<<<<< HEAD
-=======
     # FIXME[#1582](havogt): remove after refactoring to GTIR
->>>>>>> c94e1e94
     def _visit_stencil_call_as_closure(self, node: past.Call, **kwargs: Any) -> itir.StencilClosure:
         assert isinstance(node.kwargs["out"].type, ts.TypeSpec)
         assert type_info.is_type_or_tuple_of_type(node.kwargs["out"].type, ts.FieldType)
