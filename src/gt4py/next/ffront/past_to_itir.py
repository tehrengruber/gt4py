# GT4Py - GridTools Framework
#
# Copyright (c) 2014-2024, ETH Zurich
# All rights reserved.
#
# Please, refer to the LICENSE file in the root directory.
# SPDX-License-Identifier: BSD-3-Clause

from __future__ import annotations

import dataclasses
from typing import Any, Optional, cast

import devtools

from gt4py.eve import NodeTranslator, concepts, traits
from gt4py.next import common, config
from gt4py.next.ffront import (
    fbuiltins,
    gtcallable,
    lowering_utils,
    program_ast as past,
    stages as ffront_stages,
    transform_utils,
    type_specifications as ts_ffront,
)
from gt4py.next.ffront.stages import AOT_PRG
from gt4py.next.iterator import ir as itir
from gt4py.next.iterator.ir_utils import ir_makers as im
from gt4py.next.otf import stages, workflow
from gt4py.next.type_system import type_info, type_specifications as ts


<<<<<<< HEAD
def past_to_itir(inp: AOT_PRG) -> stages.AOTProgram:
    """
    Lower a PAST program definition to Iterator IR.
=======
@dataclasses.dataclass(frozen=True)
class PastToItir(workflow.ChainableWorkflowMixin):
    to_gtir: bool = False  # FIXME[#1582](havogt): remove after refactoring to GTIR

    def __call__(self, inp: ffront_stages.PastClosure) -> stages.ProgramCall:
        all_closure_vars = transform_utils._get_closure_vars_recursively(inp.closure_vars)
        offsets_and_dimensions = transform_utils._filter_closure_vars_by_type(
            all_closure_vars, fbuiltins.FieldOffset, common.Dimension
        )
        grid_type = transform_utils._deduce_grid_type(
            inp.grid_type, offsets_and_dimensions.values()
        )
>>>>>>> 28c1ca8a

    Example:
        >>> from gt4py import next as gtx
        >>> from gt4py.next.otf import arguments
        >>> from gt4py.next.otf import arguments
        >>> IDim = gtx.Dimension("I")

<<<<<<< HEAD
        >>> @gtx.field_operator
        ... def copy(a: gtx.Field[[IDim], gtx.float32]) -> gtx.Field[[IDim], gtx.float32]:
        ...     return a
=======
        itir_program = ProgramLowering.apply(
            inp.past_node,
            function_definitions=lowered_funcs,
            grid_type=grid_type,
            to_gtir=self.to_gtir,
        )
>>>>>>> 28c1ca8a

        >>> @gtx.program
        ... def copy_program(a: gtx.Field[[IDim], gtx.float32], out: gtx.Field[[IDim], gtx.float32]):
        ...     copy(a, out=out)

        >>> compile_time_args = arguments.CompileTimeArgs.from_concrete(
        ...     *(
        ...         arguments.CompileTimeArg(param.type)
        ...         for param in copy_program.past_stage.past_node.params
        ...     ),
        ...     offset_provider={"I", IDim},
        ... )  # this will include field dim size arguments automatically.

        >>> itir_copy = past_to_itir(workflow.DataArgsPair(copy_program.past_stage, compile_time_args))

        >>> print(itir_copy.data.id)
        copy_program

        >>> print(type(itir_copy.data))
        <class 'gt4py.next.iterator.ir.FencilDefinition'>
    """
    all_closure_vars = transform_utils._get_closure_vars_recursively(inp.data.closure_vars)
    offsets_and_dimensions = transform_utils._filter_closure_vars_by_type(
        all_closure_vars, fbuiltins.FieldOffset, common.Dimension
    )
    grid_type = transform_utils._deduce_grid_type(
        inp.data.grid_type, offsets_and_dimensions.values()
    )

    gt_callables = transform_utils._filter_closure_vars_by_type(
        all_closure_vars, gtcallable.GTCallable
    ).values()
    lowered_funcs = [gt_callable.__gt_itir__() for gt_callable in gt_callables]

    itir_program = ProgramLowering.apply(
        inp.data.past_node,
        function_definitions=lowered_funcs,
        grid_type=grid_type,
    )

    if config.DEBUG or inp.data.debug:
        devtools.debug(itir_program)

    return stages.AOTProgram(
        data=itir_program,
        args=dataclasses.replace(inp.args, column_axis=_column_axis(all_closure_vars)),
    )


def past_to_itir_factory(cached: bool = True) -> workflow.Workflow[AOT_PRG, stages.AOTProgram]:
    wf = workflow.make_step(past_to_itir)
    if cached:
        wf = workflow.CachedStep(wf, hash_function=ffront_stages.fingerprint_stage)
    return wf


def _column_axis(all_closure_vars: dict[str, Any]) -> Optional[common.Dimension]:
    # construct mapping from column axis to scan operators defined on
    #  that dimension. only one column axis is allowed, but we can use
    #  this mapping to provide good error messages.
    scanops_per_axis: dict[common.Dimension, list[str]] = {}
    for name, gt_callable in transform_utils._filter_closure_vars_by_type(
        all_closure_vars, gtcallable.GTCallable
    ).items():
        if isinstance((type_ := gt_callable.__gt_type__()), ts_ffront.ScanOperatorType):
            scanops_per_axis.setdefault(type_.axis, []).append(name)

    if len(scanops_per_axis.values()) == 0:
        return None

    if len(scanops_per_axis.values()) != 1:
        scanops_per_axis_strs = [
            f"- {dim.value}: {', '.join(scanops)}" for dim, scanops in scanops_per_axis.items()
        ]

        raise TypeError(
            "Only 'ScanOperator's defined on the same axis "
            + "can be used in a 'Program', found:\n"
            + "\n".join(scanops_per_axis_strs)
            + "."
        )

    return iter(scanops_per_axis.keys()).__next__()


def _size_arg_from_field(field_name: str, dim: int) -> str:
    return f"__{field_name}_size_{dim}"


def _flatten_tuple_expr(node: past.Expr) -> list[past.Name | past.Subscript]:
    if isinstance(node, (past.Name, past.Subscript)):
        return [node]
    elif isinstance(node, past.TupleExpr):
        result = []
        for e in node.elts:
            result.extend(_flatten_tuple_expr(e))
        return result
    raise ValueError("Only 'past.Name', 'past.Subscript' or 'past.TupleExpr' thereof are allowed.")


@dataclasses.dataclass
class ProgramLowering(
    traits.PreserveLocationVisitor, traits.VisitorWithSymbolTableTrait, NodeTranslator
):
    """
    Lower Program AST (PAST) to Iterator IR (ITIR).

    Examples
    --------
    >>> from gt4py.next.ffront.func_to_past import ProgramParser
    >>> from gt4py.next.iterator import ir
    >>> from gt4py.next import Dimension, Field
    >>>
    >>> float64 = float
    >>> IDim = Dimension("IDim")
    >>>
    >>> def fieldop(inp: Field[[IDim], "float64"]) -> Field[[IDim], "float64"]: ...
    >>> def program(inp: Field[[IDim], "float64"], out: Field[[IDim], "float64"]):
    ...     fieldop(inp, out=out)
    >>>
    >>> parsed = ProgramParser.apply_to_function(program)  # doctest: +SKIP
    >>> fieldop_def = ir.FunctionDefinition(
    ...     id="fieldop",
    ...     params=[ir.Sym(id="inp")],
    ...     expr=ir.FunCall(fun=ir.SymRef(id="deref"), pos_only_args=[ir.SymRef(id="inp")]),
    ... )  # doctest: +SKIP
    >>> lowered = ProgramLowering.apply(
    ...     parsed, [fieldop_def], grid_type=common.GridType.CARTESIAN
    ... )  # doctest: +SKIP
    >>> type(lowered)  # doctest: +SKIP
    <class 'gt4py.next.iterator.ir.FencilDefinition'>
    >>> lowered.id  # doctest: +SKIP
    SymbolName('program')
    >>> lowered.params  # doctest: +SKIP
    [Sym(id=SymbolName('inp')), Sym(id=SymbolName('out')), Sym(id=SymbolName('__inp_size_0')), Sym(id=SymbolName('__out_size_0'))]
    """

    grid_type: common.GridType
    to_gtir: bool = False  # FIXME[#1582](havogt): remove after refactoring to GTIR

    # TODO(tehrengruber): enable doctests again. For unknown / obscure reasons
    #  the above doctest fails when executed using `pytest --doctest-modules`.

    @classmethod
    def apply(
        cls,
        node: past.Program,
        function_definitions: list[itir.FunctionDefinition],
        grid_type: common.GridType,
        to_gtir: bool = False,  # FIXME[#1582](havogt): remove after refactoring to GTIR
    ) -> itir.FencilDefinition:
        return cls(grid_type=grid_type, to_gtir=to_gtir).visit(
            node, function_definitions=function_definitions
        )

    def _gen_size_params_from_program(self, node: past.Program) -> list[itir.Sym]:
        """Generate symbols for each field param and dimension."""
        size_params = []
        for param in node.params:
            if type_info.is_type_or_tuple_of_type(param.type, ts.FieldType):
                fields_dims: list[list[common.Dimension]] = (
                    type_info.primitive_constituents(param.type).getattr("dims").to_list()
                )
                assert all(field_dims == fields_dims[0] for field_dims in fields_dims)
                for dim_idx in range(len(fields_dims[0])):
                    size_params.append(
                        itir.Sym(
                            id=_size_arg_from_field(param.id, dim_idx),
                            type=ts.ScalarType(
                                kind=getattr(ts.ScalarKind, itir.INTEGER_INDEX_BUILTIN.upper())
                            ),
                        )
                    )

        return size_params

    def visit_Program(
        self,
        node: past.Program,
        *,
        function_definitions: list[itir.FunctionDefinition],
        **kwargs: Any,
    ) -> itir.FencilDefinition | itir.Program:
        # The ITIR does not support dynamically getting the size of a field. As
        #  a workaround we add additional arguments to the fencil definition
        #  containing the size of all fields. The caller of a program is (e.g.
        #  program decorator) is required to pass these arguments.

        params = self.visit(node.params)

        implicit_domain = False
        if any("domain" not in body_entry.kwargs for body_entry in node.body):
            params = params + self._gen_size_params_from_program(node)
            implicit_domain = True

        if self.to_gtir:
            set_ats = [self._visit_stencil_call_as_set_at(stmt, **kwargs) for stmt in node.body]
            return itir.Program(
                id=node.id,
                function_definitions=function_definitions,
                params=params,
                declarations=[],
                body=set_ats,
            )
        else:
            closures = [self._visit_stencil_call_as_closure(stmt, **kwargs) for stmt in node.body]
            return itir.FencilDefinition(
                id=node.id,
                function_definitions=function_definitions,
                params=params,
                closures=closures,
            )

    def _visit_stencil_call_as_set_at(self, node: past.Call, **kwargs: Any) -> itir.SetAt:
        assert isinstance(node.kwargs["out"].type, ts.TypeSpec)
        assert type_info.is_type_or_tuple_of_type(node.kwargs["out"].type, ts.FieldType)

<<<<<<< HEAD
        return itir.FencilDefinition(
            id=node.id,
            function_definitions=function_definitions,
            params=params,
            closures=closures,
            implicit_domain=implicit_domain,
=======
        node_kwargs = {**node.kwargs}
        domain = node_kwargs.pop("domain", None)
        output, lowered_domain = self._visit_stencil_call_out_arg(
            node_kwargs.pop("out"), domain, **kwargs
        )

        assert isinstance(node.func.type, (ts_ffront.FieldOperatorType, ts_ffront.ScanOperatorType))

        args, node_kwargs = type_info.canonicalize_arguments(
            node.func.type, node.args, node_kwargs, use_signature_ordering=True
        )

        lowered_args, lowered_kwargs = self.visit(args, **kwargs), self.visit(node_kwargs, **kwargs)

        return itir.SetAt(
            expr=im.call(node.func.id)(*lowered_args, *lowered_kwargs.values()),
            domain=lowered_domain,
            target=output,
>>>>>>> 28c1ca8a
        )

    # FIXME[#1582](havogt): remove after refactoring to GTIR
    def _visit_stencil_call_as_closure(self, node: past.Call, **kwargs: Any) -> itir.StencilClosure:
        assert isinstance(node.kwargs["out"].type, ts.TypeSpec)
        assert type_info.is_type_or_tuple_of_type(node.kwargs["out"].type, ts.FieldType)

        node_kwargs = {**node.kwargs}
        domain = node_kwargs.pop("domain", None)
        output, lowered_domain = self._visit_stencil_call_out_arg(
            node_kwargs.pop("out"), domain, **kwargs
        )

        assert isinstance(node.func.type, (ts_ffront.FieldOperatorType, ts_ffront.ScanOperatorType))

        args, node_kwargs = type_info.canonicalize_arguments(
            node.func.type, node.args, node_kwargs, use_signature_ordering=True
        )

        lowered_args, lowered_kwargs = self.visit(args, **kwargs), self.visit(node_kwargs, **kwargs)

        stencil_params = []
        stencil_args: list[itir.Expr] = []
        for i, arg in enumerate([*args, *node_kwargs]):
            stencil_params.append(f"__stencil_arg{i}")
            if isinstance(arg.type, ts.TupleType):
                # convert into tuple of iterators
                stencil_args.append(
                    lowering_utils.to_tuples_of_iterator(f"__stencil_arg{i}", arg.type)
                )
            else:
                stencil_args.append(im.ref(f"__stencil_arg{i}"))

        if isinstance(node.func.type, ts_ffront.ScanOperatorType):
            # scan operators return an iterator of tuples, just deref directly
            stencil_body = im.deref(im.call(node.func.id)(*stencil_args))
        else:
            # field operators return a tuple of iterators, deref element-wise
            stencil_body = lowering_utils.process_elements(
                im.deref,
                im.call(node.func.id)(*stencil_args),
                node.func.type.definition.returns,
            )

        return itir.StencilClosure(
            domain=lowered_domain,
            stencil=im.lambda_(*stencil_params)(stencil_body),
            inputs=[*lowered_args, *lowered_kwargs.values()],
            output=output,
            location=node.location,
        )

    def _visit_slice_bound(
        self,
        slice_bound: Optional[past.Constant],
        default_value: itir.Expr,
        dim_size: itir.Expr,
        **kwargs: Any,
    ) -> itir.Expr:
        if slice_bound is None:
            lowered_bound = default_value
        elif isinstance(slice_bound, past.Constant):
            assert isinstance(slice_bound.type, ts.ScalarType) and type_info.is_integral(
                slice_bound.type
            )
            if slice_bound.value < 0:
                lowered_bound = itir.FunCall(
                    fun=itir.SymRef(id="plus"), args=[dim_size, self.visit(slice_bound, **kwargs)]
                )
            else:
                lowered_bound = self.visit(slice_bound, **kwargs)
        else:
            raise AssertionError("Expected 'None' or 'past.Constant'.")
        if slice_bound:
            lowered_bound.location = slice_bound.location
        return lowered_bound

    def _construct_itir_out_arg(self, node: past.Expr) -> itir.Expr:
        if isinstance(node, past.Name):
            return itir.SymRef(id=node.id, location=node.location)
        elif isinstance(node, past.Subscript):
            itir_node = self._construct_itir_out_arg(node.value)
            itir_node.location = node.location
            return itir_node
        elif isinstance(node, past.TupleExpr):
            return itir.FunCall(
                fun=itir.SymRef(id="make_tuple"),
                args=[self._construct_itir_out_arg(el) for el in node.elts],
                location=node.location,
            )
        else:
            raise ValueError(
                "Unexpected 'out' argument. Must be a 'past.Name', 'past.Subscript'"
                " or a 'past.TupleExpr' thereof."
            )

    def _construct_itir_domain_arg(
        self,
        out_field: past.Name,
        node_domain: Optional[past.Expr],
        slices: Optional[list[past.Slice]] = None,
    ) -> itir.FunCall:
        assert isinstance(out_field.type, ts.TypeSpec)
        out_field_types = type_info.primitive_constituents(out_field.type).to_list()
        out_dims = cast(ts.FieldType, out_field_types[0]).dims
        if any(
            not isinstance(out_field_type, ts.FieldType) or out_field_type.dims != out_dims
            for out_field_type in out_field_types
        ):
            raise AssertionError(
                f"Expected constituents of '{out_field.id}' argument to be"
                " fields defined on the same dimensions. This error should be "
                " caught in type deduction already."
            )

        domain_args = []
        domain_args_kind = []
        for dim_i, dim in enumerate(out_dims):
            # an expression for the size of a dimension
            dim_size = itir.SymRef(id=_size_arg_from_field(out_field.id, dim_i))
            # bounds
            lower: itir.Expr
            upper: itir.Expr
            if node_domain is not None:
                assert isinstance(node_domain, past.Dict)
                lower, upper = self._construct_itir_initialized_domain_arg(dim_i, dim, node_domain)
            else:
                lower = self._visit_slice_bound(
                    slices[dim_i].lower if slices else None,
                    im.literal("0", itir.INTEGER_INDEX_BUILTIN),
                    dim_size,
                )
                upper = self._visit_slice_bound(
                    slices[dim_i].upper if slices else None, dim_size, dim_size
                )

            if dim.kind == common.DimensionKind.LOCAL:
                raise ValueError(f"common.Dimension '{dim.value}' must not be local.")
            domain_args.append(
                itir.FunCall(
                    fun=itir.SymRef(id="named_range"),
                    args=[itir.AxisLiteral(value=dim.value, kind=dim.kind), lower, upper],
                )
            )
            domain_args_kind.append(dim.kind)

        if self.grid_type == common.GridType.CARTESIAN:
            domain_builtin = "cartesian_domain"
        elif self.grid_type == common.GridType.UNSTRUCTURED:
            domain_builtin = "unstructured_domain"
        else:
            raise AssertionError()

        return itir.FunCall(
            fun=itir.SymRef(id=domain_builtin),
            args=domain_args,
            location=(node_domain or out_field).location,
        )

    def _construct_itir_initialized_domain_arg(
        self, dim_i: int, dim: common.Dimension, node_domain: past.Dict
    ) -> list[itir.FunCall]:
        assert len(node_domain.values_[dim_i].elts) == 2
        keys_dims_types = cast(ts.DimensionType, node_domain.keys_[dim_i].type).dim
        if keys_dims_types != dim:
            raise ValueError(
                "common.Dimensions in out field and field domain are not equivalent:"
                f"expected '{dim}', got '{keys_dims_types}'."
            )

        return [self.visit(bound) for bound in node_domain.values_[dim_i].elts]

    @staticmethod
    def _compute_field_slice(node: past.Subscript) -> list[past.Slice]:
        out_field_name: past.Name = node.value
        out_field_slice_: list[past.Slice]
        if isinstance(node.slice_, past.TupleExpr) and all(
            isinstance(el, past.Slice) for el in node.slice_.elts
        ):
            out_field_slice_ = cast(list[past.Slice], node.slice_.elts)  # type ensured by if
        elif isinstance(node.slice_, past.Slice):
            out_field_slice_ = [node.slice_]
        else:
            raise AssertionError(
                "Unexpected 'out' argument, must be tuple of slices or slice expression."
            )
        node_dims = cast(ts.FieldType, node.type).dims
        assert isinstance(node_dims, list)
        if isinstance(node.type, ts.FieldType) and len(out_field_slice_) != len(node_dims):
            raise ValueError(
                f"Too many indices for field '{out_field_name}': field is {len(node_dims)}"
                f"-dimensional, but {len(out_field_slice_)} were indexed."
            )
        return out_field_slice_

    def _visit_stencil_call_out_arg(
        self, out_arg: past.Expr, domain_arg: Optional[past.Expr], **kwargs: Any
    ) -> tuple[itir.Expr, itir.FunCall]:
        if isinstance(out_arg, past.Subscript):
            # as the ITIR does not support slicing a field we have to do a deeper
            # inspection of the PAST to emulate the behaviour
            out_field_name: past.Name = out_arg.value
            return (
                self._construct_itir_out_arg(out_field_name),
                self._construct_itir_domain_arg(
                    out_field_name, domain_arg, self._compute_field_slice(out_arg)
                ),
            )
        elif isinstance(out_arg, past.Name):
            return (
                self._construct_itir_out_arg(out_arg),
                self._construct_itir_domain_arg(out_arg, domain_arg),
            )
        elif isinstance(out_arg, past.TupleExpr):
            flattened = _flatten_tuple_expr(out_arg)

            first_field = flattened[0]
            assert all(
                self.visit(field.type).dims == self.visit(first_field.type).dims
                for field in flattened
            ), "Incompatible fields in tuple: all fields must have the same dimensions."

            field_slice = None
            if isinstance(first_field, past.Subscript):
                assert all(
                    isinstance(field, past.Subscript) for field in flattened
                ), "Incompatible field in tuple: either all fields or no field must be sliced."
                assert all(
                    concepts.eq_nonlocated(
                        first_field.slice_,
                        field.slice_,  # type: ignore[union-attr] # mypy cannot deduce type
                    )
                    for field in flattened
                ), "Incompatible field in tuple: all fields must be sliced in the same way."
                field_slice = self._compute_field_slice(first_field)
                first_field = first_field.value

            return (
                self._construct_itir_out_arg(out_arg),
                self._construct_itir_domain_arg(first_field, domain_arg, field_slice),
            )
        else:
            raise AssertionError(
                "Unexpected 'out' argument. Must be a 'past.Subscript', 'past.Name' or 'past.TupleExpr' node."
            )

    def visit_Constant(self, node: past.Constant, **kwargs: Any) -> itir.Literal:
        if isinstance(node.type, ts.ScalarType) and node.type.shape is None:
            match node.type.kind:
                case ts.ScalarKind.STRING:
                    raise NotImplementedError(
                        f"Scalars of kind '{node.type.kind}' not supported currently."
                    )
            typename = node.type.kind.name.lower()
            return im.literal(str(node.value), typename)

        raise NotImplementedError("Only scalar literals supported currently.")

    def visit_Name(self, node: past.Name, **kwargs: Any) -> itir.SymRef:
        return itir.SymRef(id=node.id)

    def visit_Symbol(self, node: past.Symbol, **kwargs: Any) -> itir.Sym:
        return itir.Sym(id=node.id, type=node.type)

    def visit_BinOp(self, node: past.BinOp, **kwargs: Any) -> itir.FunCall:
        return itir.FunCall(
            fun=itir.SymRef(id=node.op.value),
            args=[self.visit(node.left, **kwargs), self.visit(node.right, **kwargs)],
        )

    def visit_Call(self, node: past.Call, **kwargs: Any) -> itir.FunCall:
        if node.func.id in ["maximum", "minimum"]:
            assert len(node.args) == 2
            return itir.FunCall(
                fun=itir.SymRef(id=node.func.id),
                args=[self.visit(node.args[0]), self.visit(node.args[1])],
            )
        else:
            raise NotImplementedError("Only 'minimum', and 'maximum' builtins supported currently.")<|MERGE_RESOLUTION|>--- conflicted
+++ resolved
@@ -9,6 +9,7 @@
 from __future__ import annotations
 
 import dataclasses
+import functools
 from typing import Any, Optional, cast
 
 import devtools
@@ -30,25 +31,10 @@
 from gt4py.next.otf import stages, workflow
 from gt4py.next.type_system import type_info, type_specifications as ts
 
-
-<<<<<<< HEAD
-def past_to_itir(inp: AOT_PRG) -> stages.AOTProgram:
+# FIXME[#1582](havogt): remove `to_gtir` arg after refactoring to GTIR
+def past_to_itir(inp: AOT_PRG, to_gtir: bool = False) -> stages.AOTProgram:
     """
     Lower a PAST program definition to Iterator IR.
-=======
-@dataclasses.dataclass(frozen=True)
-class PastToItir(workflow.ChainableWorkflowMixin):
-    to_gtir: bool = False  # FIXME[#1582](havogt): remove after refactoring to GTIR
-
-    def __call__(self, inp: ffront_stages.PastClosure) -> stages.ProgramCall:
-        all_closure_vars = transform_utils._get_closure_vars_recursively(inp.closure_vars)
-        offsets_and_dimensions = transform_utils._filter_closure_vars_by_type(
-            all_closure_vars, fbuiltins.FieldOffset, common.Dimension
-        )
-        grid_type = transform_utils._deduce_grid_type(
-            inp.grid_type, offsets_and_dimensions.values()
-        )
->>>>>>> 28c1ca8a
 
     Example:
         >>> from gt4py import next as gtx
@@ -56,18 +42,9 @@
         >>> from gt4py.next.otf import arguments
         >>> IDim = gtx.Dimension("I")
 
-<<<<<<< HEAD
         >>> @gtx.field_operator
         ... def copy(a: gtx.Field[[IDim], gtx.float32]) -> gtx.Field[[IDim], gtx.float32]:
         ...     return a
-=======
-        itir_program = ProgramLowering.apply(
-            inp.past_node,
-            function_definitions=lowered_funcs,
-            grid_type=grid_type,
-            to_gtir=self.to_gtir,
-        )
->>>>>>> 28c1ca8a
 
         >>> @gtx.program
         ... def copy_program(a: gtx.Field[[IDim], gtx.float32], out: gtx.Field[[IDim], gtx.float32]):
@@ -106,6 +83,7 @@
         inp.data.past_node,
         function_definitions=lowered_funcs,
         grid_type=grid_type,
+        to_gtir=to_gtir
     )
 
     if config.DEBUG or inp.data.debug:
@@ -117,8 +95,9 @@
     )
 
 
-def past_to_itir_factory(cached: bool = True) -> workflow.Workflow[AOT_PRG, stages.AOTProgram]:
-    wf = workflow.make_step(past_to_itir)
+# FIXME[#1582](havogt): remove `to_gtir` arg after refactoring to GTIR
+def past_to_itir_factory(cached: bool = True, to_gtir: bool = False) -> workflow.Workflow[AOT_PRG, stages.AOTProgram]:
+    wf = workflow.make_step(functools.partial(past_to_itir, to_gtir=to_gtir))
     if cached:
         wf = workflow.CachedStep(wf, hash_function=ffront_stages.fingerprint_stage)
     return wf
@@ -271,6 +250,7 @@
                 params=params,
                 declarations=[],
                 body=set_ats,
+                implicit_domain=implicit_domain,
             )
         else:
             closures = [self._visit_stencil_call_as_closure(stmt, **kwargs) for stmt in node.body]
@@ -279,20 +259,13 @@
                 function_definitions=function_definitions,
                 params=params,
                 closures=closures,
+                implicit_domain=implicit_domain,
             )
 
     def _visit_stencil_call_as_set_at(self, node: past.Call, **kwargs: Any) -> itir.SetAt:
         assert isinstance(node.kwargs["out"].type, ts.TypeSpec)
         assert type_info.is_type_or_tuple_of_type(node.kwargs["out"].type, ts.FieldType)
 
-<<<<<<< HEAD
-        return itir.FencilDefinition(
-            id=node.id,
-            function_definitions=function_definitions,
-            params=params,
-            closures=closures,
-            implicit_domain=implicit_domain,
-=======
         node_kwargs = {**node.kwargs}
         domain = node_kwargs.pop("domain", None)
         output, lowered_domain = self._visit_stencil_call_out_arg(
@@ -311,7 +284,6 @@
             expr=im.call(node.func.id)(*lowered_args, *lowered_kwargs.values()),
             domain=lowered_domain,
             target=output,
->>>>>>> 28c1ca8a
         )
 
     # FIXME[#1582](havogt): remove after refactoring to GTIR
