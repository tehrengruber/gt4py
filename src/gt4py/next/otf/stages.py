--- conflicted
+++ resolved
@@ -100,14 +100,7 @@
         size_args = tuple(iter_size_compile_args(compile_args))
         return cls(
             args=(*compile_args, *size_args),
-<<<<<<< HEAD
-            offset_provider={
-                k: connectivity_or_dimension(v)
-                for k, v in kwargs.pop("offset_provider", {}).items()
-            },
-=======
             offset_provider=kwargs.pop("offset_provider", {}),
->>>>>>> fc35153e
             column_axis=kwargs.pop("column_axis", None),
             kwargs={
                 k: CompileArg(type_translation.from_value(v))
