# GT4Py - GridTools Framework
#
# Copyright (c) 2014-2024, ETH Zurich
# All rights reserved.
#
# Please, refer to the LICENSE file in the root directory.
# SPDX-License-Identifier: BSD-3-Clause

from __future__ import annotations

import dataclasses
from typing import Any, Generic, Optional, Protocol, TypeAlias, TypeVar

from gt4py.next.iterator import ir as itir
from gt4py.next.otf import arguments, languages, workflow
from gt4py.next.otf.binding import interface


SrcL = TypeVar("SrcL", bound=languages.LanguageTag)
TgtL = TypeVar("TgtL", bound=languages.LanguageTag)
SettingT = TypeVar("SettingT", bound=languages.LanguageSettings)
SrcL_co = TypeVar("SrcL_co", bound=languages.LanguageTag, covariant=True)
TgtL_co = TypeVar("TgtL_co", bound=languages.LanguageTag, covariant=True)
SettingT_co = TypeVar("SettingT_co", bound=languages.LanguageSettings, covariant=True)


<<<<<<< HEAD
AOTProgram: TypeAlias = workflow.DataArgsPair[itir.FencilDefinition, arguments.CompileTimeArgs]
=======
@dataclasses.dataclass(frozen=True)
class ProgramCall:
    """ITIR/GTIR representation of a program together with arguments to be passed to it."""

    program: itir.FencilDefinition | itir.Program
    args: tuple[Any, ...]
    kwargs: dict[str, Any]
>>>>>>> 28c1ca8a


@dataclasses.dataclass(frozen=True)
class ProgramSource(Generic[SrcL, SettingT]):
    """
    Standalone source code translated from an IR along with information relevant for OTF compilation.

    Contains additional information required for further OTF steps, such as
    - implementation language and language conventions
    - dependencies on implementation language libraries
    - how to call the program
    """

    entry_point: interface.Function
    source_code: str
    library_deps: tuple[interface.LibraryDependency, ...]
    language: type[SrcL]
    language_settings: SettingT
    implicit_domain: bool

    def __post_init__(self) -> None:
        if not isinstance(self.language_settings, self.language.settings_class):
            raise TypeError(
                f"Wrong language settings type for '{self.language}', must be subclass of '{self.language.settings_class}'."
            )


@dataclasses.dataclass(frozen=True)
class BindingSource(Generic[SrcL, TgtL]):
    """
    Companion source code for translated program source code.

    This is only needed for OTF compilation if the translated program source code is
    not directly callable from python and therefore requires bindings.
    This can also optionally be added to compile bindings for other languages than python
    when using GT4Py as part of the build for a non-python driver project.
    """

    source_code: str
    library_deps: tuple[interface.LibraryDependency, ...]


# TODO(ricoh): reconsider name in view of future backends producing standalone compilable ProgramSource code
@dataclasses.dataclass(frozen=True)
class CompilableSource(Generic[SrcL, SettingT, TgtL]):
    """
    Encapsulate all the source code required for OTF compilation.

    The bindings module is optional if and only if the program_source is directly callable.
    This should only be the case if the source language / framework supports this out of the box.
    If bindings are required, it is recommended to create them in a separate step to ensure reusability.
    """

    program_source: ProgramSource[SrcL, SettingT]
    binding_source: Optional[BindingSource[SrcL, TgtL]]

    @property
    def library_deps(self) -> tuple[interface.LibraryDependency, ...]:
        if not self.binding_source:
            return self.program_source.library_deps
        return _unique_libs(*self.program_source.library_deps, *self.binding_source.library_deps)


class BuildSystemProject(Protocol[SrcL_co, SettingT_co, TgtL_co]):
    """
    Use source code extracted from a ``CompilableSource`` to configure and build a GT4Py program.

    Should only be considered an OTF stage if used as an endpoint, as this only runs commands on source files
    and is not responsible for importing the results into Python.
    """

    def build(self) -> None: ...


class CompiledProgram(Protocol):
    """Executable python representation of a program."""

    def __call__(self, *args: Any, **kwargs: Any) -> None: ...


class ExtendedCompiledProgram(CompiledProgram):
    """Executable python representation of a program with extra info."""

    implicit_domain: bool


def _unique_libs(*args: interface.LibraryDependency) -> tuple[interface.LibraryDependency, ...]:
    """
    Filter out multiple occurrences of the same ``interface.LibraryDependency``.

    Examples:
    ---------
    >>> libs_a = (
    ...     interface.LibraryDependency("foo", "1.2.3"),
    ...     interface.LibraryDependency("common", "1.0.0"),
    ... )
    >>> libs_b = (
    ...     interface.LibraryDependency("common", "1.0.0"),
    ...     interface.LibraryDependency("bar", "1.2.3"),
    ... )
    >>> _unique_libs(*libs_a, *libs_b)
    (LibraryDependency(name='foo', version='1.2.3'), LibraryDependency(name='common', version='1.0.0'), LibraryDependency(name='bar', version='1.2.3'))
    """
    unique: list[interface.LibraryDependency] = []
    for lib in args:
        if lib not in unique:
            unique.append(lib)
    return tuple(unique)<|MERGE_RESOLUTION|>--- conflicted
+++ resolved
@@ -24,17 +24,7 @@
 SettingT_co = TypeVar("SettingT_co", bound=languages.LanguageSettings, covariant=True)
 
 
-<<<<<<< HEAD
-AOTProgram: TypeAlias = workflow.DataArgsPair[itir.FencilDefinition, arguments.CompileTimeArgs]
-=======
-@dataclasses.dataclass(frozen=True)
-class ProgramCall:
-    """ITIR/GTIR representation of a program together with arguments to be passed to it."""
-
-    program: itir.FencilDefinition | itir.Program
-    args: tuple[Any, ...]
-    kwargs: dict[str, Any]
->>>>>>> 28c1ca8a
+AOTProgram: TypeAlias = workflow.DataArgsPair[itir.FencilDefinition | itir.Program, arguments.CompileTimeArgs]
 
 
 @dataclasses.dataclass(frozen=True)
