import dataclasses
from collections.abc import Iterable, Iterator
from typing import TypeGuard

from eve import NodeTranslator
from eve.utils import UIDGenerator
from functional import common
from functional.iterator import ir


def _is_shifted(arg: ir.Expr) -> TypeGuard[ir.FunCall]:
    return (
        isinstance(arg, ir.FunCall)
        and isinstance(arg.fun, ir.FunCall)
        and arg.fun.fun == ir.SymRef(id="shift")
    )


def _is_applied_lift(arg: ir.Expr) -> TypeGuard[ir.FunCall]:
    return (
        isinstance(arg, ir.FunCall)
        and isinstance(arg.fun, ir.FunCall)
        and arg.fun.fun == ir.SymRef(id="lift")
    )


def _is_shifted_or_lifted_and_shifted(arg: ir.Expr) -> TypeGuard[ir.FunCall]:
    return _is_shifted(arg) or (
        _is_applied_lift(arg)
        and any(_is_shifted_or_lifted_and_shifted(nested_arg) for nested_arg in arg.args)
    )


def _get_shifted_args(reduce_args: Iterable[ir.Expr]) -> Iterator[ir.FunCall]:
    return filter(
        _is_shifted_or_lifted_and_shifted,
        reduce_args,
    )


def _is_list_of_funcalls(lst: list) -> TypeGuard[list[ir.FunCall]]:
    return all(isinstance(f, ir.FunCall) for f in lst)


def _get_partial_offset(arg: ir.FunCall) -> ir.OffsetLiteral:
    if _is_shifted(arg):
        assert isinstance(arg.fun, ir.FunCall)
        offset = arg.fun.args[-1]
        assert isinstance(offset, ir.OffsetLiteral)
        return offset
    else:
        assert _is_applied_lift(arg)
        assert _is_list_of_funcalls(arg.args)
        partial_offsets = [_get_partial_offset(arg) for arg in arg.args]
        assert all(o == partial_offsets[0] for o in partial_offsets)
        return partial_offsets[0]


def _get_connectivity(reduce_args: Iterable[ir.Expr], offset_provider) -> common.Connectivity:
    connectivities = []
    for arg in _get_shifted_args(reduce_args):
        connectivities.append(offset_provider[_get_partial_offset(arg).value])

    if not connectivities:
        raise RuntimeError("Couldn't detect partial shift in any arguments of reduce.")

    if len({(c.max_neighbors, c.has_skip_values) for c in connectivities}) != 1:
        # The condition for this check is required but not sufficient: the actual neighbor tables could still be incompatible.
        raise RuntimeError("Arguments to reduce have incompatible partial shifts.")
    return connectivities[0]


def _is_reduce(node: ir.FunCall):
    return isinstance(node.fun, ir.FunCall) and node.fun.fun == ir.SymRef(id="reduce")


def _make_shift(offsets: list[ir.Expr], iterator: ir.Expr):
    return ir.FunCall(fun=ir.FunCall(fun=ir.SymRef(id="shift"), args=offsets), args=[iterator])


def _make_deref(iterator: ir.Expr):
    return ir.FunCall(fun=ir.SymRef(id="deref"), args=[iterator])


def _make_can_deref(iterator: ir.Expr):
    return ir.FunCall(fun=ir.SymRef(id="can_deref"), args=[iterator])


def _make_if(cond: ir.Expr, true_expr: ir.Expr, false_expr: ir.Expr):
    return ir.FunCall(
        fun=ir.SymRef(id="if_"),
        args=[cond, true_expr, false_expr],
    )


@dataclasses.dataclass(frozen=True)
class UnrollReduce(NodeTranslator):
    # we use one UID generator per instance such that the generated ids are
    # stable across multiple runs (required for caching to properly work)
    uids: UIDGenerator = dataclasses.field(init=False, repr=False, default_factory=UIDGenerator)

    @classmethod
    def apply(cls, node: ir.Node, **kwargs):
        return cls().visit(node, **kwargs)

<<<<<<< HEAD
    @staticmethod
    def _is_reduce(node: ir.FunCall):
        return isinstance(node.fun, ir.FunCall) and node.fun.fun == ir.SymRef(id="reduce")

    @staticmethod
    def _make_shift(offsets: list[ir.Expr], iterator: ir.Expr):
        return ir.FunCall(fun=ir.FunCall(fun=ir.SymRef(id="shift"), args=offsets), args=[iterator])

    @staticmethod
    def _make_deref(iterator: ir.Expr):
        return ir.FunCall(fun=ir.SymRef(id="deref"), args=[iterator])

    @staticmethod
    def _make_can_deref(iterator: ir.Expr):
        return ir.FunCall(fun=ir.SymRef(id="can_deref"), args=[iterator])

    @staticmethod
    def _make_if(cond: ir.Expr, true_expr: ir.Expr, false_expr: ir.Expr):
        return ir.FunCall(
            fun=ir.SymRef(id="if_"),
            args=[cond, true_expr, false_expr],
        )

=======
>>>>>>> 8366ab76
    def visit_FunCall(self, node: ir.FunCall, **kwargs):
        node = self.generic_visit(node, **kwargs)
        if not _is_reduce(node):
            return node

        offset_provider = kwargs["offset_provider"]
        assert offset_provider is not None
<<<<<<< HEAD
        connectivity = offset_provider[
            node.fun.args[2].value[:-3]
        ]  # TODO(tehrengruber): find a better way to remove Dim
=======
        connectivity = _get_connectivity(node.args, offset_provider)
>>>>>>> 8366ab76
        max_neighbors = connectivity.max_neighbors
        has_skip_values = connectivity.has_skip_values

        acc = ir.SymRef(id=self.uids.sequential_id(prefix="_acc"))
        offset = ir.SymRef(id=self.uids.sequential_id(prefix="_i"))
        step = ir.SymRef(id=self.uids.sequential_id(prefix="_step"))
        shifted_args = [
            ir.SymRef(id=self.uids.sequential_id(prefix="_shifted_arg")) for _ in node.args
        ]

        assert isinstance(node.fun, ir.FunCall)
        fun, init, axis = node.fun.args

<<<<<<< HEAD
        shifted_args_expr = [self._make_shift([axis, offset], arg) for arg in node.args]
        derefed_shifted_args = [self._make_deref(shifted_arg) for shifted_arg in shifted_args]
        step_fun: ir.Expr = ir.FunCall(fun=fun, args=[acc] + derefed_shifted_args)
        if has_skip_values:
            can_deref = self._make_can_deref(shifted_args[0])
            step_fun = self._make_if(can_deref, step_fun, acc)
        step_fun = ir.FunCall(
            fun=ir.Lambda(
                params=[ir.Sym(id=shifted_arg.id) for shifted_arg in shifted_args], expr=step_fun
            ),
            args=shifted_args_expr,
        )
=======
        derefed_shifted_args = [_make_deref(_make_shift([offset], arg)) for arg in node.args]
        step_fun: ir.Expr = ir.FunCall(fun=fun, args=[acc] + derefed_shifted_args)
        if has_skip_values:
            check_arg = next(_get_shifted_args(node.args))
            can_deref = _make_can_deref(_make_shift([offset], check_arg))
            step_fun = _make_if(can_deref, step_fun, acc)
>>>>>>> 8366ab76
        step_fun = ir.Lambda(params=[ir.Sym(id=acc.id), ir.Sym(id=offset.id)], expr=step_fun)
        expr = init
        for i in range(max_neighbors):
            expr = ir.FunCall(fun=step, args=[expr, ir.OffsetLiteral(value=i)])
        expr = ir.FunCall(fun=ir.Lambda(params=[ir.Sym(id=step.id)], expr=expr), args=[step_fun])

        return expr<|MERGE_RESOLUTION|>--- conflicted
+++ resolved
@@ -1,10 +1,10 @@
 import dataclasses
 from collections.abc import Iterable, Iterator
+from functools import reduce
 from typing import TypeGuard
 
 from eve import NodeTranslator
 from eve.utils import UIDGenerator
-from functional import common
 from functional.iterator import ir
 
 
@@ -36,38 +36,6 @@
         _is_shifted_or_lifted_and_shifted,
         reduce_args,
     )
-
-
-def _is_list_of_funcalls(lst: list) -> TypeGuard[list[ir.FunCall]]:
-    return all(isinstance(f, ir.FunCall) for f in lst)
-
-
-def _get_partial_offset(arg: ir.FunCall) -> ir.OffsetLiteral:
-    if _is_shifted(arg):
-        assert isinstance(arg.fun, ir.FunCall)
-        offset = arg.fun.args[-1]
-        assert isinstance(offset, ir.OffsetLiteral)
-        return offset
-    else:
-        assert _is_applied_lift(arg)
-        assert _is_list_of_funcalls(arg.args)
-        partial_offsets = [_get_partial_offset(arg) for arg in arg.args]
-        assert all(o == partial_offsets[0] for o in partial_offsets)
-        return partial_offsets[0]
-
-
-def _get_connectivity(reduce_args: Iterable[ir.Expr], offset_provider) -> common.Connectivity:
-    connectivities = []
-    for arg in _get_shifted_args(reduce_args):
-        connectivities.append(offset_provider[_get_partial_offset(arg).value])
-
-    if not connectivities:
-        raise RuntimeError("Couldn't detect partial shift in any arguments of reduce.")
-
-    if len({(c.max_neighbors, c.has_skip_values) for c in connectivities}) != 1:
-        # The condition for this check is required but not sufficient: the actual neighbor tables could still be incompatible.
-        raise RuntimeError("Arguments to reduce have incompatible partial shifts.")
-    return connectivities[0]
 
 
 def _is_reduce(node: ir.FunCall):
@@ -103,32 +71,6 @@
     def apply(cls, node: ir.Node, **kwargs):
         return cls().visit(node, **kwargs)
 
-<<<<<<< HEAD
-    @staticmethod
-    def _is_reduce(node: ir.FunCall):
-        return isinstance(node.fun, ir.FunCall) and node.fun.fun == ir.SymRef(id="reduce")
-
-    @staticmethod
-    def _make_shift(offsets: list[ir.Expr], iterator: ir.Expr):
-        return ir.FunCall(fun=ir.FunCall(fun=ir.SymRef(id="shift"), args=offsets), args=[iterator])
-
-    @staticmethod
-    def _make_deref(iterator: ir.Expr):
-        return ir.FunCall(fun=ir.SymRef(id="deref"), args=[iterator])
-
-    @staticmethod
-    def _make_can_deref(iterator: ir.Expr):
-        return ir.FunCall(fun=ir.SymRef(id="can_deref"), args=[iterator])
-
-    @staticmethod
-    def _make_if(cond: ir.Expr, true_expr: ir.Expr, false_expr: ir.Expr):
-        return ir.FunCall(
-            fun=ir.SymRef(id="if_"),
-            args=[cond, true_expr, false_expr],
-        )
-
-=======
->>>>>>> 8366ab76
     def visit_FunCall(self, node: ir.FunCall, **kwargs):
         node = self.generic_visit(node, **kwargs)
         if not _is_reduce(node):
@@ -136,13 +78,9 @@
 
         offset_provider = kwargs["offset_provider"]
         assert offset_provider is not None
-<<<<<<< HEAD
         connectivity = offset_provider[
             node.fun.args[2].value[:-3]
         ]  # TODO(tehrengruber): find a better way to remove Dim
-=======
-        connectivity = _get_connectivity(node.args, offset_provider)
->>>>>>> 8366ab76
         max_neighbors = connectivity.max_neighbors
         has_skip_values = connectivity.has_skip_values
 
@@ -156,27 +94,22 @@
         assert isinstance(node.fun, ir.FunCall)
         fun, init, axis = node.fun.args
 
-<<<<<<< HEAD
-        shifted_args_expr = [self._make_shift([axis, offset], arg) for arg in node.args]
-        derefed_shifted_args = [self._make_deref(shifted_arg) for shifted_arg in shifted_args]
+        shifted_args_expr = [_make_shift([axis, offset], arg) for arg in node.args]
+        derefed_shifted_args = [_make_deref(shifted_arg) for shifted_arg in shifted_args]
         step_fun: ir.Expr = ir.FunCall(fun=fun, args=[acc] + derefed_shifted_args)
         if has_skip_values:
-            can_deref = self._make_can_deref(shifted_args[0])
-            step_fun = self._make_if(can_deref, step_fun, acc)
+            can_deref = reduce(
+                lambda prev, el: ir.FunCall(fun=ir.SymRef("and"), args=[prev, _make_can_deref(el)]),
+                shifted_args[1:],
+                _make_can_deref(shifted_args[0]),
+            )
+            step_fun = _make_if(can_deref, step_fun, acc)
         step_fun = ir.FunCall(
             fun=ir.Lambda(
                 params=[ir.Sym(id=shifted_arg.id) for shifted_arg in shifted_args], expr=step_fun
             ),
             args=shifted_args_expr,
         )
-=======
-        derefed_shifted_args = [_make_deref(_make_shift([offset], arg)) for arg in node.args]
-        step_fun: ir.Expr = ir.FunCall(fun=fun, args=[acc] + derefed_shifted_args)
-        if has_skip_values:
-            check_arg = next(_get_shifted_args(node.args))
-            can_deref = _make_can_deref(_make_shift([offset], check_arg))
-            step_fun = _make_if(can_deref, step_fun, acc)
->>>>>>> 8366ab76
         step_fun = ir.Lambda(params=[ir.Sym(id=acc.id), ir.Sym(id=offset.id)], expr=step_fun)
         expr = init
         for i in range(max_neighbors):
