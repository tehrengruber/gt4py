--- conflicted
+++ resolved
@@ -21,11 +21,8 @@
       inlined into the scans, leading to reduced parallelism/scan-only computation)
     """
     assert _is_lift(node)
+    assert isinstance(node.fun, ir.FunCall)  # for mypy
 
-<<<<<<< HEAD
-=======
-    assert isinstance(node.fun, ir.FunCall)  # for mypy
->>>>>>> 8366ab76
     (stencil,) = node.fun.args
     # Don’t inline scans, i.e. exclude `↑(scan(...))(...)`
     if isinstance(stencil, ir.FunCall) and stencil.fun == ir.SymRef(id="scan"):
