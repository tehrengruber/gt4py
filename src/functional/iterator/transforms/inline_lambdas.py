--- conflicted
+++ resolved
@@ -13,10 +13,7 @@
     force_inline_lift=False,
     eligible_params: Optional[list[bool]] = None,
 ):
-<<<<<<< HEAD
-=======
     assert isinstance(node.fun, ir.Lambda)
->>>>>>> 8366ab76
     eligible_params = eligible_params or [True] * len(node.fun.params)
 
     assert len(eligible_params) == len(node.fun.params) == len(node.args)
@@ -38,11 +35,7 @@
                 isinstance(arg, ir.FunCall)
                 and isinstance(arg.fun, ir.FunCall)
                 and isinstance(arg.fun.fun, ir.SymRef)
-<<<<<<< HEAD
                 and arg.fun.fun.id in ["lift", "translate_shift", "ignore_shift"]
-=======
-                and arg.fun.fun.id == "lift"
->>>>>>> 8366ab76
             ):
                 eligible_params[i] = True
 
