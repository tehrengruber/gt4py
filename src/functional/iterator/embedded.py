--- conflicted
+++ resolved
@@ -178,46 +178,26 @@
 @builtins.lift.register(EMBEDDED)
 def lift(stencil):
     def impl(*args):
-<<<<<<< HEAD
-        class wrap_iterator:
-            def __init__(self, stencil, args, *, offsets=(), elem=None) -> None:
-                assert all(isinstance(o, (int, str)) for o in offsets)
+        class _WrappedIterator:
+            def __init__(self, stencil, args, *, offsets: list[AnyOffset] = None, elem=None) -> None:
+                assert not offsets or all(isinstance(o, (int, str)) for o in offsets)
                 self.stencil = stencil
                 self.args = args
-=======
-        class _WrappedIterator:
-            def __init__(self, *, offsets: list[AnyOffset] = None, elem=None) -> None:
->>>>>>> c202e520
                 self.offsets = offsets or []
                 self.elem = elem
 
             # TODO needs to be supported by all iterators that represent tuples
             def __getitem__(self, index):
-<<<<<<< HEAD
-                return wrap_iterator(self.stencil, self.args, offsets=self.offsets, elem=index)
-
-            def shift(self, *offsets):
-                return wrap_iterator(self.stencil, self.args, offsets=[*self.offsets, *offsets], elem=self.elem)
-=======
-                return _WrappedIterator(offsets=self.offsets, elem=index)
+                return _WrappedIterator(self.stencil, self.args, offsets=self.offsets, elem=index)
 
             def shift(self, *offsets: AnyOffset):
-                return _WrappedIterator(offsets=[*self.offsets, *offsets], elem=self.elem)
->>>>>>> c202e520
+                return _WrappedIterator(self.stencil, self.args, offsets=[*self.offsets, *offsets], elem=self.elem)
 
             def max_neighbors(self):
                 # TODO cleanup, test edge cases
                 open_offsets = get_open_offsets(*self.offsets)
                 assert open_offsets
-<<<<<<< HEAD
-                assert isinstance(
-                    self.args[0].offset_provider[open_offsets[0]],
-                    NeighborTableOffsetProvider,
-                )
-                return self.args[0].offset_provider[open_offsets[0]].max_neighbors
-=======
                 return _get_connectivity(args[0].offset_provider, open_offsets[0]).max_neighbors
->>>>>>> c202e520
 
             def _shifted_args(self):
                 return tuple(map(lambda arg: arg.shift(*self.offsets), self.args))
@@ -239,11 +219,7 @@
                 else:
                     return self.stencil(*shifted_args)[self.elem]
 
-<<<<<<< HEAD
-        return wrap_iterator(stencil, args)
-=======
-        return _WrappedIterator()
->>>>>>> c202e520
+        return _WrappedIterator(stencil, args)
 
     return impl
 
