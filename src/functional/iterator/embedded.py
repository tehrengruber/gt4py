# TODO(havogt) move public definitions and make this module private

from __future__ import annotations

import itertools
import math
import numbers
from abc import abstractmethod
from copy import deepcopy
from dataclasses import dataclass
from types import NoneType
from typing import (
    Any,
    Callable,
    Iterable,
    Mapping,
    Optional,
    Protocol,
    Sequence,
    TypeAlias,
    TypeGuard,
    Union,
    runtime_checkable,
)

import numpy as np
import numpy.typing as npt

from functional import iterator
from functional.common import Connectivity, Dimension, DimensionKind
from functional.iterator import builtins
from functional.iterator.runtime import CartesianDomain, Offset, UnstructuredDomain
from functional.iterator.utils import tupelize


EMBEDDED = "embedded"


# Atoms
Tag: TypeAlias = str
IntIndex: TypeAlias = int

FieldIndex: TypeAlias = int | slice
FieldIndexOrIndices: TypeAlias = FieldIndex | tuple[FieldIndex, ...]

FieldAxis: TypeAlias = (
    Dimension | Offset
)  # TODO Offset should be removed, is sometimes used for sparse dimensions
TupleAxis: TypeAlias = NoneType
Axis: TypeAlias = FieldAxis | TupleAxis

Column: TypeAlias = np.ndarray  # TODO consider replacing by a wrapper around ndarray


class SparseTag(Tag):
    ...


class NeighborTableOffsetProvider:
    def __init__(
        self,
        tbl: npt.NDArray,  # TODO(havogt): define neighbor table concept
        origin_axis: Dimension,
        neighbor_axis: Dimension,
        max_neighbors: int,
        has_skip_values=True,
    ) -> None:
        self.tbl = tbl
        self.origin_axis = origin_axis
        self.neighbor_axis = neighbor_axis
        assert not hasattr(tbl, "shape") or tbl.shape[1] == max_neighbors
        self.max_neighbors = max_neighbors
        self.has_skip_values = has_skip_values


# Offsets
OffsetPart: TypeAlias = Tag | IntIndex
CompleteOffset: TypeAlias = tuple[Tag, IntIndex]
OffsetProviderElem: TypeAlias = Dimension | Connectivity
OffsetProvider: TypeAlias = dict[Tag, OffsetProviderElem]

# Positions
SparsePositionEntry = list[int]
IncompleteSparsePositionEntry: TypeAlias = list[Optional[int]]
PositionEntry: TypeAlias = IntIndex | SparsePositionEntry
IncompletePositionEntry: TypeAlias = IntIndex | IncompleteSparsePositionEntry
ConcretePosition: TypeAlias = dict[Tag, PositionEntry]
IncompletePosition: TypeAlias = dict[Tag, IncompletePositionEntry]

Position: TypeAlias = Union[ConcretePosition, IncompletePosition]
#: A ``None`` position flags invalid not-a-neighbor results in neighbor-table lookups
MaybePosition: TypeAlias = Optional[Position]


def is_int_index(p: Any) -> TypeGuard[IntIndex]:
    return isinstance(p, int)


@runtime_checkable
class ItIterator(Protocol):
    """
    Prototype for the Iterator concept of Iterator IR.

    `ItIterator` to avoid name clashes with `Iterator` from `typing` and `collections.abc`.
    """

    def shift(self, *offsets: OffsetPart) -> ItIterator:
        ...

    def max_neighbors(self) -> int:
        ...

    def can_deref(self) -> bool:
        ...

    def deref(self) -> Any:
        ...


@runtime_checkable
class LocatedField(Protocol):
    """A field with named dimensions providing read access."""

    @property
    @abstractmethod
    def axes(self) -> tuple[Dimension, ...]:
        ...

    @abstractmethod
    def __getitem__(self, indices: FieldIndexOrIndices) -> Any:
        ...


class MutableLocatedField(LocatedField, Protocol):
    """A LocatedField with write access."""

    @abstractmethod
    def __setitem__(self, indices: FieldIndexOrIndices, value: Any) -> None:
        ...

    @abstractmethod
    def __array__(self) -> np.ndarray:
        ...


def _is_column(v: Any) -> TypeGuard[Column]:
    return isinstance(v, np.ndarray)


@builtins.deref.register(EMBEDDED)
def deref(it):
    return it.deref()


@builtins.can_deref.register(EMBEDDED)
def can_deref(it):
    return it.can_deref()


@builtins.if_.register(EMBEDDED)
def if_(cond, t, f):
    if _is_column(cond):
        return np.where(cond, t, f)
    return t if cond else f


@builtins.not_.register(EMBEDDED)
def not_(a):
    if _is_column(a):
        return np.logical_not(a)
    return not a


@builtins.and_.register(EMBEDDED)
def and_(a, b):
    if _is_column(a):
        return np.logical_and(a, b)
    return a and b


@builtins.or_.register(EMBEDDED)
def or_(a, b):
    if _is_column(a):
        return np.logical_or(a, b)
    return a or b


@builtins.tuple_get.register(EMBEDDED)
def tuple_get(i, tup):
    return tup[i]


@builtins.make_tuple.register(EMBEDDED)
def make_tuple(*args):
    return (*args,)


@builtins.lift.register(EMBEDDED)
def lift(stencil):
    def impl(*args):
        class _WrappedIterator:
            def __init__(self, *, offsets: list[OffsetPart] = None, elem=None) -> None:
                self.offsets = offsets or []
                self.elem = elem

            # TODO needs to be supported by all iterators that represent tuples
            def __getitem__(self, index):
                return _WrappedIterator(offsets=self.offsets, elem=index)

            def shift(self, *offsets: OffsetPart):
                return _WrappedIterator(offsets=[*self.offsets, *offsets], elem=self.elem)

            def max_neighbors(self):
                # TODO cleanup, test edge cases
                open_offsets = get_open_offsets(*self.offsets)
                assert open_offsets
                return _get_connectivity(args[0].offset_provider, open_offsets[0]).max_neighbors

            def _shifted_args(self):
                return tuple(map(lambda arg: arg.shift(*self.offsets), args))

            def can_deref(self):
                shifted_args = self._shifted_args()
                return all(shifted_arg.can_deref() for shifted_arg in shifted_args)

            def deref(self):
                if not self.can_deref():
                    # this can legally happen in cases like `if_(can_deref(lifted), deref(lifted), 42.)`
                    # because both branches will be eagerly executed
                    return _UNDEFINED

                shifted_args = self._shifted_args()

                if self.elem is None:
                    return stencil(*shifted_args)
                else:
                    return stencil(*shifted_args)[self.elem]

        return _WrappedIterator()

    return impl


@builtins.reduce.register(EMBEDDED)
def reduce(fun, init):
    def sten(*iters):
        # TODO: assert check_that_all_iterators_are_compatible(*iters)
        first_it = iters[0]
        n = first_it.max_neighbors()
        res = init
        for i in range(n):
            # we can check a single argument
            # because all arguments share the same pattern
            if not builtins.can_deref(builtins.shift(i)(first_it)):
                break
            res = fun(
                res,
                *(builtins.deref(builtins.shift(i)(it)) for it in iters),
            )
        return res

    return sten


NamedRange: TypeAlias = tuple[Tag | Dimension, range]


@builtins.cartesian_domain.register(EMBEDDED)
def cartesian_domain(*args: NamedRange) -> CartesianDomain:
    return CartesianDomain(args)


@builtins.unstructured_domain.register(EMBEDDED)
def unstructured_domain(*args: NamedRange) -> UnstructuredDomain:
    return UnstructuredDomain(args)


Domain: TypeAlias = CartesianDomain | UnstructuredDomain | dict[str | Dimension, range]


@builtins.named_range.register(EMBEDDED)
def named_range(tag: Tag | Dimension, start: int, end: int) -> NamedRange:
    return (tag, range(start, end))


@builtins.minus.register(EMBEDDED)
def minus(first, second):
    return first - second


@builtins.plus.register(EMBEDDED)
def plus(first, second):
    return first + second


@builtins.multiplies.register(EMBEDDED)
def multiplies(first, second):
    return first * second


@builtins.divides.register(EMBEDDED)
def divides(first, second):
    return first / second


@builtins.eq.register(EMBEDDED)
def eq(first, second):
    return first == second


@builtins.greater.register(EMBEDDED)
def greater(first, second):
    return first > second


@builtins.less.register(EMBEDDED)
def less(first, second):
    return first < second


<<<<<<< HEAD
UNARY_MATH_NUMBER_BUILTINS = {"abs"}
UNARY_MATH_FP_BUILTINS = {
    "sin",
    "cos",
    "tan",
    "arcsin",
    "arccos",
    "arctan",
    "sinh",
    "cosh",
    "tanh",
    "arcsinh",
    "arccosh",
    "arctanh",
    "sqrt",
    "exp",
    "log",
    "gamma",
    "cbrt",
    "floor",
    "ceil",
    "trunc",
}
UNARY_MATH_FP_PREDICATE_BUILTINS = {"isfinite", "isinf", "isnan"}
BINARY_MATH_NUMBER_BUILTINS = {"minimum", "maximum", "mod"}
BINARY_MATH_INT_BUILTINS = {"mod"}
MATH_BUILTINS = (
    UNARY_MATH_NUMBER_BUILTINS
    | UNARY_MATH_FP_BUILTINS
    | UNARY_MATH_FP_PREDICATE_BUILTINS
    | BINARY_MATH_NUMBER_BUILTINS
    | BINARY_MATH_INT_BUILTINS
)

for math_builtin_name in MATH_BUILTINS:
    decorator = getattr(builtins, math_builtin_name).register(EMBEDDED)
    if math_builtin_name == "gamma":
        # numpy has no gamma function
        impl = np.frompyfunc(math.gamma, nin=1, nout=1)
    else:
        impl = getattr(np, math_builtin_name)
    globals()[math_builtin_name] = decorator(impl)


def named_range_(axis: str, range_: Iterable[int]) -> Iterable[tuple[str, int]]:
=======
def _lookup_offset_provider(offset_provider: OffsetProvider, tag: Tag) -> OffsetProviderElem:
    if tag not in offset_provider:
        raise RuntimeError(f"Missing offset provider for `{tag}`")
    return offset_provider[tag]


def _get_connectivity(offset_provider: OffsetProvider, tag: Tag) -> Connectivity:
    if not isinstance(connectivity := _lookup_offset_provider(offset_provider, tag), Connectivity):
        raise RuntimeError(f"Expected a `Connectivity` for `{tag}`")
    return connectivity


def _named_range(axis: str, range_: Iterable[int]) -> Iterable[CompleteOffset]:
>>>>>>> 4290f211
    return ((axis, i) for i in range_)


def _domain_iterator(domain: dict[str, range]) -> Iterable[Position]:
    return (
        dict(elem)
        for elem in itertools.product(*(_named_range(axis, rang) for axis, rang in domain.items()))
    )


def execute_shift(
    pos: Position, tag: Tag, index: IntIndex, *, offset_provider: OffsetProvider
) -> MaybePosition:
    assert pos is not None
    if isinstance(tag, SparseTag):
        current_entry = pos[tag]
        assert isinstance(current_entry, list)
        new_entry = list(current_entry)
        assert None in new_entry
        for i, p in reversed(list(enumerate(new_entry))):
            # first shift applies to the last sparse dimensions of that axis type
            if p is None:
                new_entry[i] = index
                break
        return pos | {tag: new_entry}  # type: ignore [dict-item] # mypy is confused

    assert tag in offset_provider
    offset_implementation = offset_provider[tag]
    if isinstance(offset_implementation, Dimension):
        assert offset_implementation.value in pos
        new_pos = pos.copy()
        if is_int_index(value := new_pos[offset_implementation.value]):
            new_pos[offset_implementation.value] = value + index
        else:
            raise AssertionError()
        return new_pos
    elif isinstance(offset_implementation, NeighborTableOffsetProvider):
        assert offset_implementation.origin_axis.value in pos
        new_pos = pos.copy()
        new_pos.pop(offset_implementation.origin_axis.value)
        if offset_implementation.tbl[pos[offset_implementation.origin_axis.value], index] is None:
            return None
        else:
            new_pos[offset_implementation.neighbor_axis.value] = int(
                offset_implementation.tbl[pos[offset_implementation.origin_axis.value], index]
            )
        return new_pos

    raise AssertionError("Unknown object in `offset_provider`")


# The following holds for shifts:
# shift(tag, index)(inp) -> full shift
# shift(tag)(inp) -> incomplete shift
# shift(index)(shift(tag)(inp)) -> full shift
# Therefore the following transformation holds
# shift(e2v,0)(shift(c2e,2)(cell_field)) #noqa E800
# = shift(0)(shift(e2v)(shift(2)(shift(c2e)(cell_field))))
# = shift(c2e, 2, e2v, 0)(cell_field)
# = shift(c2e,e2v,2,0)(cell_field) <-- v2c,e2c twice incomplete shift
# = shift(2,0)(shift(c2e,e2v)(cell_field))
# for implementations it means everytime we have an index, we can "execute" a concrete shift
def group_offsets(*offsets: OffsetPart) -> tuple[list[CompleteOffset], list[Tag]]:
    tag_stack = []
    complete_offsets = []
    for offset in offsets:
        if not isinstance(offset, int):
            tag_stack.append(offset)
        else:
            assert tag_stack
            tag = tag_stack.pop()
            complete_offsets.append((tag, offset))
    return complete_offsets, tag_stack


def shift_position(
    pos: MaybePosition, *complete_offsets: CompleteOffset, offset_provider: OffsetProvider
) -> MaybePosition:
    if pos is None:
        return None
    new_pos = pos.copy()
    for tag, index in complete_offsets:
        if (
            shifted_pos := execute_shift(new_pos, tag, index, offset_provider=offset_provider)
        ) is not None:
            new_pos = shifted_pos
        else:
            return None
    return new_pos


def get_open_offsets(*offsets: OffsetPart) -> list[Tag]:
    return group_offsets(*offsets)[1]


class Undefined:
    def __float__(self):
        return np.nan

    @classmethod
    def _setup_math_operations(cls):
        ops = [
            "__add__",
            "__sub__",
            "__mul__",
            "__matmul__",
            "__truediv__",
            "__floordiv__",
            "__mod__",
            "__divmod__",
            "__pow__",
            "__lshift__",
            "__rshift__",
            "__and__",
            "__xor__",
            "__or__",
            "__radd__",
            "__rsub__",
            "__rmul__",
            "__rmatmul__",
            "__rtruediv__",
            "__rfloordiv__",
            "__rmod__",
            "__rdivmod__",
            "__rpow__",
            "__rlshift__",
            "__rrshift__",
            "__rand__",
            "__rxor__",
            "__ror__",
            "__neg__",
            "__pos__",
            "__abs__",
            "__invert__",
        ]
        for op in ops:
            setattr(cls, op, lambda self, *args, **kwargs: _UNDEFINED)


Undefined._setup_math_operations()

_UNDEFINED = Undefined()


def _is_concrete_position(pos: Position) -> TypeGuard[ConcretePosition]:
    return all(
        isinstance(v, int) or (isinstance(v, list) and all(isinstance(e, int) for e in v))
        for v in pos.values()
    )


def _get_axes(
    field_or_tuple: LocatedField | tuple,
) -> Sequence[Dimension]:  # arbitrary nesting of tuples of LocatedField
    return (
        _get_axes(field_or_tuple[0]) if isinstance(field_or_tuple, tuple) else field_or_tuple.axes
    )


def _make_tuple(
    field_or_tuple: LocatedField | tuple, indices: int | slice | tuple[int | slice, ...]
) -> tuple:  # arbitrary nesting of tuples of LocatedField
    if isinstance(field_or_tuple, tuple):
        return tuple(_make_tuple(f, indices) for f in field_or_tuple)
    else:
        return field_or_tuple[indices]


# TODO(havogt) frozen dataclass
class MDIterator:
    def __init__(
        self,
        field: LocatedField,
        pos: MaybePosition,
        *,
        incomplete_offsets: Sequence[Tag] = None,
        offset_provider: OffsetProvider,
        column_axis: Tag = None,
    ) -> None:
        self.field = field
        self.pos = pos
        self.incomplete_offsets = incomplete_offsets or []
        self.offset_provider = offset_provider
        self.column_axis = column_axis

    def shift(self, *offsets: OffsetPart) -> MDIterator:
        complete_offsets, open_offsets = group_offsets(*self.incomplete_offsets, *offsets)
        return MDIterator(
            self.field,
            shift_position(self.pos, *complete_offsets, offset_provider=self.offset_provider),
            incomplete_offsets=open_offsets,
            offset_provider=self.offset_provider,
            column_axis=self.column_axis,
        )

    def max_neighbors(self) -> int:
        assert self.incomplete_offsets
        return _get_connectivity(self.offset_provider, self.incomplete_offsets[0]).max_neighbors

    def can_deref(self) -> bool:
        return self.pos is not None

    def deref(self) -> Any:
        if not self.can_deref():
            # this can legally happen in cases like `if_(can_deref(inp), deref(inp), 42.)`
            # because both branches will be eagerly executed
            return _UNDEFINED

        assert self.pos is not None
        shifted_pos = self.pos.copy()
        axes = _get_axes(self.field)

        if not all(axis.value in shifted_pos.keys() for axis in axes if axis is not None):
            raise IndexError("Iterator position doesn't point to valid location for its field.")
        slice_column = dict[Tag, FieldIndex]()
        if self.column_axis is not None:
            slice_column[self.column_axis] = slice(shifted_pos[self.column_axis], None)
            shifted_pos.pop(self.column_axis)

        assert _is_concrete_position(shifted_pos)
        ordered_indices = get_ordered_indices(
            axes,
            {**shifted_pos, **slice_column},
        )
        try:
            return _make_tuple(self.field, ordered_indices)
        except IndexError:
            return _UNDEFINED


def make_in_iterator(
    inp: LocatedField,
    pos: Position,
    offset_provider: OffsetProvider,
    *,
    column_axis: Optional[Tag],
) -> MDIterator:
    axes = _get_axes(inp)
    sparse_dimensions: list[Tag] = []
    for axis in axes:
        if isinstance(axis, Offset):
            assert isinstance(axis.value, str)
            sparse_dimensions.append(axis.value)
        elif isinstance(axis, Dimension) and axis.kind == DimensionKind.LOCAL:
            # we just use the name of the axis to match the offset literal for now
            sparse_dimensions.append(axis.value)

    new_pos: Position = pos.copy()
    for sparse_dim in set(sparse_dimensions):
        init = [None] * sparse_dimensions.count(sparse_dim)
        new_pos[sparse_dim] = init  # type: ignore[assignment] # looks like mypy is confused
    if column_axis is not None:
        # if we deal with column stencil the column position is just an offset by which the whole column needs to be shifted
        new_pos[column_axis] = 0
    return MDIterator(
        inp,
        new_pos,
        incomplete_offsets=[SparseTag(x) for x in sparse_dimensions],
        offset_provider=offset_provider,
        column_axis=column_axis,
    )


builtins.builtin_dispatch.push_key(EMBEDDED)  # makes embedded the default


class LocatedFieldImpl(MutableLocatedField):
    """A Field with named dimensions/axes."""

    @property
    def axes(self) -> tuple[Dimension, ...]:
        return self._axes

    def __init__(
        self,
        getter: Callable[[FieldIndexOrIndices], Any],
        axes: tuple[Dimension, ...],
        dtype,
        *,
        setter: Callable[[FieldIndexOrIndices, Any], None],
        array: Callable[[], npt.NDArray],
    ):
        self.getter = getter
        self._axes = axes
        self.setter = setter
        self.array = array
        self.dtype = dtype

    def __getitem__(self, indices: FieldIndexOrIndices) -> Any:
        indices = tupelize(indices)
        return self.getter(indices)

    def __setitem__(self, indices: FieldIndexOrIndices, value: Any):
        self.setter(indices, value)

    def __array__(self) -> np.ndarray:
        return self.array()

    @property
    def shape(self):
        if self.array is None:
            raise TypeError("`shape` not supported for this field")
        return self.array().shape


def _is_tuple_axis(axis: Axis) -> TypeGuard[TupleAxis]:
    return isinstance(axis, TupleAxis)


def _is_field_axis(axis: Axis) -> TypeGuard[FieldAxis]:
    return isinstance(axis, FieldAxis)  # type: ignore[misc,arg-type] # see https://github.com/python/mypy/issues/11673


def get_ordered_indices(
    axes: Iterable[Axis], pos: Mapping[Tag, FieldIndex | SparsePositionEntry]
) -> tuple[FieldIndex, ...]:
    res: list[FieldIndex] = []
    pos = deepcopy(pos)  # deepcopy as we consume the sparse entries
    for axis in axes:
        if _is_tuple_axis(axis):
            res.append(slice(None))
        else:
            assert _is_field_axis(axis)
            assert axis.value in pos
            elem = pos[axis.value]
            if isinstance(elem, list):
                res.append(elem.pop(0))  # we consume a sparse entry, this smells...
            else:
                assert isinstance(elem, (int, slice))
                res.append(elem)
    return tuple(res)


def _tupsum(a, b):
    def combine_slice(s, t):
        is_slice = False
        if isinstance(s, slice):
            is_slice = True
            first = 0 if s.start is None else s.start
            assert s.step is None
            assert s.stop is None
        else:
            assert isinstance(s, numbers.Integral)
            first = s
        if isinstance(t, slice):
            is_slice = True
            second = 0 if t.start is None else t.start
            assert t.step is None
            assert t.stop is None
        else:
            assert isinstance(t, numbers.Integral)
            second = t
        start = first + second
        return slice(start, None) if is_slice else start

    return tuple(combine_slice(*i) for i in zip(a, b))


def np_as_located_field(
    *axes: Dimension, origin: Optional[dict[Dimension, int]] = None
) -> Callable[[np.ndarray], LocatedFieldImpl]:
    def _maker(a: np.ndarray) -> LocatedFieldImpl:
        if a.ndim != len(axes):
            raise TypeError("ndarray.ndim incompatible with number of given axes")

        if origin is not None:
            offsets = get_ordered_indices(axes, {k.value: v for k, v in origin.items()})
        else:
            offsets = tuple(0 for _ in axes)

        def setter(indices, value):
            indices = tupelize(indices)
            a[_tupsum(indices, offsets)] = value

        def getter(indices):
            return a[_tupsum(indices, offsets)]

        return LocatedFieldImpl(getter, axes, dtype=a.dtype, setter=setter, array=a.__array__)

    return _maker


class IndexField(LocatedField):
    def __init__(self, axis: Dimension, dtype: npt.DTypeLike) -> None:
        self.axis = axis
        self.dtype = np.dtype(dtype).type

    def __getitem__(self, index: FieldIndexOrIndices) -> Any:
        assert isinstance(index, int) or (isinstance(index, tuple) and len(index) == 1)
        return self.dtype(index if isinstance(index, int) else index[0])

    @property
    def axes(self) -> tuple[Dimension]:
        return (self.axis,)


def index_field(axis: Dimension, dtype: npt.DTypeLike = float) -> LocatedField:
    return IndexField(axis, dtype)


class ConstantField(LocatedField):
    def __init__(self, value: Any, dtype: npt.DTypeLike):
        self.value = value
        self.dtype = np.dtype(dtype).type

    def __getitem__(self, _: FieldIndexOrIndices) -> Any:
        return self.dtype(self.value)

    @property
    def axes(self) -> tuple[()]:
        return ()


def constant_field(value: Any, dtype: npt.DTypeLike = float) -> LocatedField:
    return ConstantField(value, dtype)


@builtins.shift.register(EMBEDDED)
def shift(*offsets: Union[Offset, int]) -> Callable[[ItIterator], ItIterator]:
    def impl(it: ItIterator) -> ItIterator:
        return it.shift(*list(o.value if isinstance(o, Offset) else o for o in offsets))

    return impl


@dataclass
class ColumnDescriptor:
    axis: str
    col_range: range  # TODO(havogt) introduce range type that doesn't have step


class ScanArgIterator:
    def __init__(
        self, wrapped_iter: ItIterator, k_pos: int, *, offsets: Sequence[OffsetPart] = None
    ) -> None:
        self.wrapped_iter = wrapped_iter
        self.offsets = offsets or []
        self.k_pos = k_pos

    def deref(self) -> Any:
        if not self.can_deref():
            return _UNDEFINED
        return self.wrapped_iter.deref()[self.k_pos]

    def can_deref(self) -> bool:
        return self.wrapped_iter.can_deref()

    def shift(self, *offsets: OffsetPart) -> ScanArgIterator:
        return ScanArgIterator(self.wrapped_iter, self.k_pos, offsets=[*offsets, *self.offsets])


def shifted_scan_arg(k_pos: int) -> Callable[[ItIterator], ScanArgIterator]:
    def impl(it: ItIterator) -> ScanArgIterator:
        return ScanArgIterator(it, k_pos=k_pos)

    return impl


def is_located_field(field: Any) -> bool:
    return isinstance(field, LocatedField)  # TODO(havogt): avoid isinstance on Protocol


def has_uniform_tuple_element(field) -> bool:
    return field.dtype.fields is not None and all(
        next(iter(field.dtype.fields))[0] == f[0] for f in iter(field.dtype.fields)
    )


def is_tuple_of_field(field) -> bool:
    return isinstance(field, tuple) and all(
        is_located_field(f) or is_tuple_of_field(f) for f in field
    )


def is_field_of_tuple(field) -> bool:
    return is_located_field(field) and has_uniform_tuple_element(field)


def can_be_tuple_field(field) -> bool:
    return is_tuple_of_field(field) or is_field_of_tuple(field)


class TupleFieldMeta(type):
    def __instancecheck__(self, arg):
        return super().__instancecheck__(arg) or is_field_of_tuple(arg)


class TupleField(metaclass=TupleFieldMeta):
    """Allows uniform access to field of tuples and tuple of fields."""

    pass


def _get_axeses(field):
    if isinstance(field, tuple):
        return tuple(itertools.chain(*tuple(_get_axeses(f) for f in field)))
    else:
        assert is_located_field(field)
        return (field.axes,)


def _build_tuple_result(field, indices):
    if isinstance(field, tuple):
        return tuple(_build_tuple_result(f, indices) for f in field)
    else:
        assert is_located_field(field)
        return field[indices]


def _tuple_assign(field, value, indices):
    if isinstance(field, tuple):
        if len(field) != len(value):
            raise RuntimeError(
                f"Tuple of incompatible size, expected tuple of len={len(field)}, got len={len(value)}"
            )
        for f, v in zip(field, value):
            _tuple_assign(f, v, indices)
    else:
        assert is_located_field(field)
        field[indices] = value


class TupleOfFields(TupleField):
    def __init__(self, data):
        if not is_tuple_of_field(data):
            raise TypeError("Can only be instantiated with a tuple of fields")
        self.data = data
        axeses = _get_axeses(data)
        if not all(axes == axeses[0] for axes in axeses):
            raise TypeError("All fields in the tuple need the same axes.")
        self.axes = axeses[0]

    def __getitem__(self, indices):
        return _build_tuple_result(self.data, indices)

    def __setitem__(self, indices, value):
        if not isinstance(value, tuple):
            raise RuntimeError("Value needs to be tuple.")

        _tuple_assign(self.data, value, indices)


def as_tuple_field(field):
    assert can_be_tuple_field(field)

    if is_tuple_of_field(field):
        return TupleOfFields(field)

    assert isinstance(field, TupleField)  # e.g. field of tuple is already TupleField
    return field


_column_range: Optional[
    range
] = None  # TODO this is a bit ugly, alternative: pass scan range via iterator


def _ensure_dtype_matches(val: numbers.Number | tuple[numbers.Number, ...], expected_dtype: type):
    if isinstance(val, tuple):
        assert all(isinstance(el, expected_dtype) for el in val)
    else:
        assert isinstance(val, expected_dtype)


def _column_dtype_and_shape(levels: int, elem: Any) -> tuple[type, int | tuple[int, int]]:
    if isinstance(elem, tuple):
        return type(elem[0]), (levels, len(elem))
    else:
        return type(elem), levels


@builtins.scan.register(EMBEDDED)
def scan(scan_pass, is_forward: bool, init):
    def impl(*iters: ItIterator):
        if _column_range is None:
            raise RuntimeError("Column range is not defined, cannot scan.")
        if isinstance(init, tuple):
            if any(isinstance(el, tuple) for el in init):
                raise NotImplementedError("Nested tuples not supported.")

        levels = len(_column_range)
        column_range = _column_range if is_forward else reversed(_column_range)

        dtype, shape = _column_dtype_and_shape(levels, init)

        state = init
        col = np.zeros(shape, dtype=dtype)
        for i in column_range:
            state = scan_pass(state, *map(shifted_scan_arg(i), iters))
            if __debug__:
                _ensure_dtype_matches(state, dtype)
            col[i] = state

        return col

    return impl


def _dimension_to_tag(domain: Domain) -> dict[Tag, range]:
    return {k.value if isinstance(k, Dimension) else k: v for k, v in domain.items()}


def _validate_domain(domain: Domain, offset_provider: OffsetProvider) -> None:
    if isinstance(domain, CartesianDomain):
        if any(isinstance(o, Connectivity) for o in offset_provider.values()):
            raise RuntimeError(
                "Got a `CartesianDomain`, but found a `Connectivity` in `offset_provider`, expected `UnstructuredDomain`."
            )


def fendef_embedded(fun: Callable[..., None], *args: Any, **kwargs: Any):
    if "offset_provider" not in kwargs:
        raise RuntimeError("offset_provider not provided")

    @iterator.runtime.closure.register(EMBEDDED)
    def closure(
        domain_: Domain,
        sten: Callable[..., Any],
        out: MutableLocatedField,
        ins: list[LocatedField],
    ) -> None:
        _validate_domain(domain_, kwargs["offset_provider"])
        domain: dict[Tag, range] = _dimension_to_tag(domain_)
        if not (is_located_field(out) or can_be_tuple_field(out)):
            raise TypeError("Out needs to be a located field.")

        global _column_range
        column: Optional[ColumnDescriptor] = None
        if kwargs.get("column_axis"):
            column_axis = kwargs["column_axis"]
            column = ColumnDescriptor(column_axis.value, domain[column_axis.value])
            del domain[column_axis.value]

            _column_range = column.col_range

        out = as_tuple_field(out) if can_be_tuple_field(out) else out

        for pos in _domain_iterator(domain):
            ins_iters = list(
                make_in_iterator(
                    inp,
                    pos,
                    kwargs["offset_provider"],
                    column_axis=column.axis if column is not None else None,
                )
                for inp in ins
            )
            res = sten(*ins_iters)

            if column is None:
                assert _is_concrete_position(pos)
                ordered_indices = get_ordered_indices(out.axes, pos)
                out[ordered_indices] = res
            else:
                col_pos = pos.copy()
                for k in column.col_range:
                    col_pos[column.axis] = k
                    assert _is_concrete_position(col_pos)
                    ordered_indices = get_ordered_indices(out.axes, col_pos)
                    out[ordered_indices] = res[k]

        _column_range = None

    fun(*args)


iterator.runtime.fendef_embedded = fendef_embedded<|MERGE_RESOLUTION|>--- conflicted
+++ resolved
@@ -318,7 +318,6 @@
     return first < second
 
 
-<<<<<<< HEAD
 UNARY_MATH_NUMBER_BUILTINS = {"abs"}
 UNARY_MATH_FP_BUILTINS = {
     "sin",
@@ -363,8 +362,6 @@
     globals()[math_builtin_name] = decorator(impl)
 
 
-def named_range_(axis: str, range_: Iterable[int]) -> Iterable[tuple[str, int]]:
-=======
 def _lookup_offset_provider(offset_provider: OffsetProvider, tag: Tag) -> OffsetProviderElem:
     if tag not in offset_provider:
         raise RuntimeError(f"Missing offset provider for `{tag}`")
@@ -378,7 +375,6 @@
 
 
 def _named_range(axis: str, range_: Iterable[int]) -> Iterable[CompleteOffset]:
->>>>>>> 4290f211
     return ((axis, i) for i in range_)
 
 
