--- conflicted
+++ resolved
@@ -113,12 +113,15 @@
         return input_type
 
 
-<<<<<<< HEAD
-def deduce_return_type(node: foast.BlockStmt, *, requires_unconditional_return=True):
+def deduce_return_type(
+    node: foast.BlockStmt, *, requires_unconditional_return=True
+) -> ts.TypeSpec | None:
+    """Deduce type of value returned inside a block statement."""
     conditional_return_type: ts.TypeSpec | None = None
 
     for stmt in node.stmts:
         is_unconditional_return = False
+        return_type: ts.TypeSpec | None
 
         if isinstance(stmt, foast.Return):
             is_unconditional_return = True
@@ -168,18 +171,6 @@
         )
 
     return None
-=======
-def deduce_return_type(node: foast.BlockStmt) -> ts.TypeSpec:
-    """Deduce type of value returned inside a block statement."""
-    for stmt in node.stmts:
-        if isinstance(stmt, foast.Return):
-            return stmt.value.type
-
-    raise FieldOperatorTypeDeductionError.from_foast_node(
-        node,
-        msg="Block statement must return a value.",
-    )
->>>>>>> ecebbf14
 
 
 class FieldOperatorTypeDeductionCompletnessValidator(NodeVisitor):
