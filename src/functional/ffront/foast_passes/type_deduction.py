--- conflicted
+++ resolved
@@ -14,13 +14,8 @@
 from typing import Optional, cast
 
 import functional.ffront.field_operator_ast as foast
-<<<<<<< HEAD
 from eve import NodeTranslator, NodeVisitor, traits
-from functional.common import GTSyntaxError, GTTypeError
-=======
-from eve import NodeTranslator, traits
 from functional.common import DimensionKind, GTSyntaxError, GTTypeError
->>>>>>> 69ab7c5d
 from functional.ffront import common_types as ct, type_info
 from functional.ffront.fbuiltins import FUN_BUILTIN_NAMES
 
@@ -235,7 +230,6 @@
                     )
                 new_type = new_value.type
             case _:
-                breakpoint()
                 raise FieldOperatorTypeDeductionError.from_foast_node(
                     new_value, msg="Could not deduce type of subscript expression!"
                 )
