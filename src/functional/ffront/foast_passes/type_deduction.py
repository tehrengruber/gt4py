# GT4Py Project - GridTools Framework
#
# Copyright (c) 2014-2021, ETH Zurich
# All rights reserved.
#
# This file is part of the GT4Py project and the GridTools framework.
# GT4Py is free software: you can redistribute it and/or modify it under
# the terms of the GNU General Public License as published by the
# Free Software Foundation, either version 3 of the License, or any later
# version. See the LICENSE.txt file at the top-level directory of this
# distribution for a copy of the license or check <https://www.gnu.org/licenses/>.
#
# SPDX-License-Identifier: GPL-3.0-or-later
from typing import Optional, cast

import functional.ffront.field_operator_ast as foast
from eve import NodeTranslator, NodeVisitor, traits
from functional.common import Dimension, DimensionKind, GTSyntaxError, GTTypeError
from functional.ffront import dialect_ast_enums, fbuiltins, type_info, type_specifications as ts
from functional.ffront.foast_passes.utils import compute_assign_indices
from functional.ffront.type_translation import from_value


def boolified_type(symbol_type: ts.TypeSpec) -> ts.ScalarType | ts.FieldType:
    """
    Create a new symbol type from a symbol type, replacing the data type with ``bool``.

    Examples:
    ---------
    >>> from functional.common import Dimension
    >>> scalar_t = ts.ScalarType(kind=ts.ScalarKind.FLOAT64)
    >>> print(boolified_type(scalar_t))
    bool

    >>> field_t = ts.FieldType(dims=[Dimension(value="I")], dtype=ts.ScalarType(kind=ts.ScalarKind))
    >>> print(boolified_type(field_t))
    Field[[I], bool]
    """
    shape = None
    if type_info.is_concrete(symbol_type):
        shape = type_info.extract_dtype(symbol_type).shape
    scalar_bool = ts.ScalarType(kind=ts.ScalarKind.BOOL, shape=shape)
    type_class = type_info.type_class(symbol_type)
    if type_class is ts.ScalarType:
        return scalar_bool
    elif type_class is ts.FieldType:
        return ts.FieldType(dtype=scalar_bool, dims=type_info.extract_dims(symbol_type))
    raise GTTypeError(f"Can not boolify type {symbol_type}!")


def construct_tuple_type(
    true_branch_types: list,
    false_branch_types: list,
    mask_type: ts.FieldType,
) -> list:
    """
    Recursively construct  the return types for the tuple return branch.

    Examples:
    ---------
    >>> from functional.common import Dimension
    >>> mask_type = ts.FieldType(dims=[Dimension(value="I")], dtype=ts.ScalarType(kind=ts.ScalarKind.BOOL))
    >>> true_branch_types = [ts.ScalarType(kind=ts.ScalarKind), ts.ScalarType(kind=ts.ScalarKind)]
    >>> false_branch_types = [ts.FieldType(dims=[Dimension(value="I")], dtype=ts.ScalarType(kind=ts.ScalarKind)), ts.ScalarType(kind=ts.ScalarKind)]
    >>> print(construct_tuple_type(true_branch_types, false_branch_types, mask_type))
    [FieldType(dims=[Dimension(value='I', kind=<DimensionKind.HORIZONTAL: 'horizontal'>)], dtype=ScalarType(kind=<enum 'ScalarKind'>, shape=None)), FieldType(dims=[Dimension(value='I', kind=<DimensionKind.HORIZONTAL: 'horizontal'>)], dtype=ScalarType(kind=<enum 'ScalarKind'>, shape=None))]
    """
    element_types_new = true_branch_types
    for i, element in enumerate(true_branch_types):
        if isinstance(element, ts.TupleType):
            element_types_new[i] = ts.TupleType(
                types=construct_tuple_type(element.types, false_branch_types[i].types, mask_type)
            )
        else:
            element_types_new[i] = promote_to_mask_type(
                mask_type, type_info.promote(element_types_new[i], false_branch_types[i])
            )
    return element_types_new


def promote_to_mask_type(
    mask_type: ts.FieldType, input_type: ts.FieldType | ts.ScalarType
) -> ts.FieldType:
    """
    Promote mask type with the input type.

    The input type being the result of promoting the left and right types in a conditional clause.

    If the input type is a scalar, the return type takes the dimensions of the mask_type, while retaining the dtype of
    the input type. The behavior is similar when the input type is a field type with fewer dimensions than the mask_type.
    In all other cases, the return type takes the dimensions and dtype of the input type.

    >>> from functional.common import Dimension
    >>> I, J = (Dimension(value=dim) for dim in ["I", "J"])
    >>> bool_type = ts.ScalarType(kind=ts.ScalarKind.BOOL)
    >>> dtype = ts.ScalarType(kind=ts.ScalarKind.FLOAT64)
    >>> promote_to_mask_type(ts.FieldType(dims=[I, J], dtype=bool_type), ts.ScalarType(kind=dtype))
    FieldType(dims=[Dimension(value='I', kind=<DimensionKind.HORIZONTAL: 'horizontal'>), Dimension(value='J', kind=<DimensionKind.HORIZONTAL: 'horizontal'>)], dtype=ScalarType(kind=ScalarType(kind=<ScalarKind.FLOAT64: 1064>, shape=None), shape=None))
    >>> promote_to_mask_type(ts.FieldType(dims=[I, J], dtype=bool_type), ts.FieldType(dims=[I], dtype=dtype))
    FieldType(dims=[Dimension(value='I', kind=<DimensionKind.HORIZONTAL: 'horizontal'>), Dimension(value='J', kind=<DimensionKind.HORIZONTAL: 'horizontal'>)], dtype=ScalarType(kind=<ScalarKind.FLOAT64: 1064>, shape=None))
    >>> promote_to_mask_type(ts.FieldType(dims=[I], dtype=bool_type), ts.FieldType(dims=[I,J], dtype=dtype))
    FieldType(dims=[Dimension(value='I', kind=<DimensionKind.HORIZONTAL: 'horizontal'>), Dimension(value='J', kind=<DimensionKind.HORIZONTAL: 'horizontal'>)], dtype=ScalarType(kind=<ScalarKind.FLOAT64: 1064>, shape=None))
    """
    # TODO: This code does not handle ellipses for dimensions. Fix it.
    assert not isinstance(input_type, ts.FieldType) or input_type.dims is not ...
    assert mask_type.dims is not ...
    if isinstance(input_type, ts.ScalarType) or not all(
        item in cast(list[Dimension], input_type.dims) for item in mask_type.dims
    ):
        return_dtype = input_type.dtype if isinstance(input_type, ts.FieldType) else input_type
        return type_info.promote(input_type, ts.FieldType(dims=mask_type.dims, dtype=return_dtype))  # type: ignore
    else:
        return input_type


def deduce_return_type(node: foast.BlockStmt, *, requires_unconditional_return=True):
    conditional_return_type: ct.SymbolType | None = None

    for stmt in node.stmts:
        is_unconditional_return = False

        if isinstance(stmt, foast.Return):
            is_unconditional_return = True
            return_type = stmt.value.type
        elif isinstance(stmt, foast.IfStmt):
            return_types = (
                deduce_return_type(stmt.true_branch, requires_unconditional_return=False),
                deduce_return_type(stmt.false_branch, requires_unconditional_return=False),
            )
            # if both branches return
            if return_types[0] and return_types[1]:
                if return_types[0] == return_types[1]:
                    is_unconditional_return = True
                else:
                    raise FieldOperatorTypeDeductionError.from_foast_node(
                        stmt,
                        msg=f"If statement contains return statements with inconsistent types:"
                        f"{return_types[0]} != {return_types[1]}",
                    )
            return_type = return_types[0] or return_types[1]
        elif isinstance(stmt, foast.BlockStmt):
            # just forward to nested BlockStmt
            return_type = deduce_return_type(
                stmt, requires_unconditional_return=requires_unconditional_return
            )
        elif isinstance(stmt, (foast.Assign, foast.TupleTargetAssign)):
            return_type = None
        else:
            raise AssertionError(f"Nodes of type `{type(stmt).__name__}` not supported.")

        if conditional_return_type and return_type and return_type != conditional_return_type:
            raise FieldOperatorTypeDeductionError.from_foast_node(
                stmt,
                msg=f"If statement contains return statements with inconsistent types:"
                f"{conditional_return_type} != {conditional_return_type}",
            )

        if is_unconditional_return:  # found a statement that always returns
            assert return_type
            return return_type
        elif return_type:
            conditional_return_type = return_type

    if requires_unconditional_return:
        raise FieldOperatorTypeDeductionError.from_foast_node(
            node, msg="Return statement required."
        )

    return None


class FieldOperatorTypeDeductionCompletnessValidator(NodeVisitor):
    """Validate an FOAST expression is fully typed."""

    @classmethod
    def apply(cls, node: foast.LocatedNode) -> None:
        incomplete_nodes: list[foast.LocatedNode] = []
        cls().visit(node, incomplete_nodes=incomplete_nodes)

        if incomplete_nodes:
            raise AssertionError("FOAST expression is not fully typed.")

    def visit_LocatedNode(
        self, node: foast.LocatedNode, *, incomplete_nodes: list[foast.LocatedNode]
    ):
        self.generic_visit(node, incomplete_nodes=incomplete_nodes)

        if hasattr(node, "type") and not type_info.is_concrete(node.type):
            incomplete_nodes.append(node)


class FieldOperatorTypeDeduction(traits.VisitorWithSymbolTableTrait, NodeTranslator):
    """
    Deduce and check types of FOAST expressions and symbols.

    Examples:
    ---------
    >>> import ast
    >>> import typing
    >>> from functional.common import Field
    >>> from functional.ffront.source_utils import SourceDefinition, get_closure_vars_from_function
    >>> from functional.ffront.func_to_foast import FieldOperatorParser
    >>> def example(a: "Field[..., float]", b: "Field[..., float]"):
    ...     return a + b

    >>> source_definition = SourceDefinition.from_function(example)
    >>> closure_vars = get_closure_vars_from_function(example)
    >>> annotations = typing.get_type_hints(example)
    >>> untyped_fieldop = FieldOperatorParser(
    ...     source_definition=source_definition, closure_vars=closure_vars, annotations=annotations
    ... ).visit(ast.parse(source_definition.source).body[0])
    >>> untyped_fieldop.body[0].value.type
    DeferredType(constraint=None)

    >>> typed_fieldop = FieldOperatorTypeDeduction.apply(untyped_fieldop)
    >>> assert typed_fieldop.body[0].value.type == ts.FieldType(dtype=ts.ScalarType(
    ...     kind=ts.ScalarKind.FLOAT64), dims=Ellipsis)
    """

    @classmethod
    def apply(cls, node: foast.FunctionDefinition) -> foast.FunctionDefinition:
        typed_foast_node = cls().visit(node)

        FieldOperatorTypeDeductionCompletnessValidator.apply(typed_foast_node)

        return typed_foast_node

    def visit_FunctionDefinition(self, node: foast.FunctionDefinition, **kwargs):
        new_params = self.visit(node.params, **kwargs)
        new_body = self.visit(node.body, **kwargs)
        new_closure_vars = self.visit(node.closure_vars, **kwargs)
<<<<<<< HEAD
        return_type = deduce_return_type(new_body)
        new_type = ct.FunctionType(
=======
        assert isinstance(new_body[-1], foast.Return)
        return_type = new_body[-1].value.type
        if not isinstance(return_type, (ts.DataType, ts.DeferredType, ts.VoidType)):
            raise FieldOperatorTypeDeductionError.from_foast_node(
                node,
                msg=f"Function must return `DataType`, `DeferredType`, or `VoidType`, got `{return_type}`.",
            )
        new_type = ts.FunctionType(
>>>>>>> 8366ab76
            args=[new_param.type for new_param in new_params], kwargs={}, returns=return_type
        )
        return foast.FunctionDefinition(
            id=node.id,
            params=new_params,
            body=new_body,
            closure_vars=new_closure_vars,
            type=new_type,
            location=node.location,
        )

    # TODO(tehrengruber): make sure all scalar arguments are lifted to 0-dim field args
    def visit_FieldOperator(self, node: foast.FieldOperator, **kwargs) -> foast.FieldOperator:
        new_definition = self.visit(node.definition, **kwargs)
        return foast.FieldOperator(
            id=node.id,
            definition=new_definition,
            location=node.location,
            type=ts.FieldOperatorType(definition=new_definition.type),
        )

    def visit_ScanOperator(self, node: foast.ScanOperator, **kwargs) -> foast.ScanOperator:
        new_axis = self.visit(node.axis, **kwargs)
        if not isinstance(new_axis.type, ts.DimensionType):
            raise FieldOperatorTypeDeductionError.from_foast_node(
                node,
                msg=f"Argument `axis` to scan operator `{node.id}` must be a dimension.",
            )
        if not new_axis.type.dim.kind == DimensionKind.VERTICAL:
            raise FieldOperatorTypeDeductionError.from_foast_node(
                node,
                msg=f"Argument `axis` to scan operator `{node.id}` must be a vertical dimension.",
            )
        new_forward = self.visit(node.forward, **kwargs)
        if not new_forward.type.kind == ts.ScalarKind.BOOL:
            raise FieldOperatorTypeDeductionError.from_foast_node(
                node, msg=f"Argument `forward` to scan operator `{node.id}` must" f"be a boolean."
            )
        new_init = self.visit(node.init, **kwargs)
        if not all(
            type_info.is_arithmetic(type_) or type_info.is_logical(type_)
            for type_ in type_info.primitive_constituents(new_init.type)
        ):
            raise FieldOperatorTypeDeductionError.from_foast_node(
                node,
                msg=f"Argument `init` to scan operator `{node.id}` must "
                f"be an arithmetic type or a logical type or a composite of arithmetic and logical types.",
            )
        new_definition = self.visit(node.definition, **kwargs)
        new_type = ts.ScanOperatorType(
            axis=new_axis.type.dim,
            definition=new_definition.type,
        )
        return foast.ScanOperator(
            id=node.id,
            axis=new_axis,
            forward=new_forward,
            init=new_init,
            definition=new_definition,
            type=new_type,
            location=node.location,
        )

    def visit_Name(self, node: foast.Name, **kwargs) -> foast.Name:
        symtable = kwargs["symtable"]
        if node.id not in symtable or symtable[node.id].type is None:
            raise FieldOperatorTypeDeductionError.from_foast_node(
                node, msg=f"Undeclared symbol `{node.id}`."
            )

        symbol = symtable[node.id]
        return foast.Name(id=node.id, type=symbol.type, location=node.location)

    def visit_Assign(self, node: foast.Assign, **kwargs) -> foast.Assign:
        new_value = node.value
        if not type_info.is_concrete(node.value.type):
            new_value = self.visit(node.value, **kwargs)
        new_target = self.visit(node.target, refine_type=new_value.type, **kwargs)
        return foast.Assign(target=new_target, value=new_value, location=node.location)

    def visit_TupleTargetAssign(
        self, node: foast.TupleTargetAssign, **kwargs
    ) -> foast.TupleTargetAssign:

        TargetType = list[foast.Starred | foast.Symbol]
        values = self.visit(node.value, **kwargs)

        if isinstance(values.type, ts.TupleType):
            num_elts: int = len(values.type.types)
            targets: TargetType = node.targets
            indices: list[tuple[int, int] | int] = compute_assign_indices(targets, num_elts)

            if not any(isinstance(i, tuple) for i in indices) and len(indices) != num_elts:
                raise FieldOperatorTypeDeductionError.from_foast_node(
                    node, msg=f"Too many values to unpack (expected {len(indices)})."
                )

            new_targets: TargetType = []
            new_type: ts.TupleType | ts.DataType
            for i, index in enumerate(indices):
                old_target = targets[i]

                if isinstance(index, tuple):
                    lower, upper = index
                    new_type = ts.TupleType(types=[t for t in values.type.types[lower:upper]])
                    new_target = foast.Starred(
                        id=foast.DataSymbol(
                            id=self.visit(old_target.id).id,
                            location=old_target.location,
                            type=new_type,
                        ),
                        type=new_type,
                        location=old_target.location,
                    )
                else:
                    new_type = values.type.types[index]
                    new_target = self.visit(
                        old_target, refine_type=new_type, location=old_target.location, **kwargs
                    )

                new_target = self.visit(
                    new_target, refine_type=new_type, location=old_target.location, **kwargs
                )
                new_targets.append(new_target)
        else:
            raise FieldOperatorTypeDeductionError.from_foast_node(
                node, msg=f"Assignment value must be of type tuple! Got: {values.type}"
            )

        return foast.TupleTargetAssign(targets=new_targets, value=values, location=node.location)

    def visit_IfStmt(self, node: foast.IfStmt, **kwargs):
        symtable = kwargs["symtable"]

        new_true_branch = self.visit(node.true_branch, **kwargs)
        new_false_branch = self.visit(node.false_branch, **kwargs)
        new_node = foast.IfStmt(
            condition=self.visit(node.condition, **kwargs),
            true_branch=new_true_branch,
            false_branch=new_false_branch,
            location=node.location,
        )

        if not isinstance(new_node.condition.type, ct.ScalarType):
            raise FieldOperatorTypeDeductionError.from_foast_node(
                node,
                msg="Condition for `if` must be scalar. "
                f"But got `{new_node.condition.type}` instead.",
            )

        if new_node.condition.type.kind != ct.ScalarKind.BOOL:
            raise FieldOperatorTypeDeductionError.from_foast_node(
                node,
                msg="Condition for `if` must be of boolean type. "
                f"But got `{new_node.condition.type}` instead.",
            )

        for sym in node.annex.propagated_symbols.keys():
            if (true_type := new_true_branch.annex.symtable[sym].type) != (
                false_type := new_false_branch.annex.symtable[sym].type
            ):
                raise FieldOperatorTypeDeductionError.from_foast_node(
                    node,
                    msg=f"Inconsistent types between two branches for variable `{sym}`. "
                    f"Got types `{true_type}` and `{false_type}.",
                )
            # TODO: properly patch symtable (new node?)
            symtable[sym].type = new_node.annex.propagated_symbols[
                sym
            ].type = new_true_branch.annex.symtable[sym].type

        return new_node

    def visit_Symbol(
        self,
        node: foast.Symbol,
        refine_type: Optional[ts.FieldType] = None,
        **kwargs,
    ) -> foast.Symbol:
        symtable = kwargs["symtable"]
        if refine_type:
            if not type_info.is_concretizable(node.type, to_type=refine_type):
                raise FieldOperatorTypeDeductionError.from_foast_node(
                    node,
                    msg=(
                        "type inconsistency: expression was deduced to be "
                        f"of type {refine_type}, instead of the expected type {node.type}"
                    ),
                )
            new_node: foast.Symbol = foast.Symbol(
                id=node.id, type=refine_type, location=node.location
            )
            symtable[new_node.id] = new_node
            return new_node
        return node

    def visit_Subscript(self, node: foast.Subscript, **kwargs) -> foast.Subscript:
        new_value = self.visit(node.value, **kwargs)
        new_type: Optional[ts.TypeSpec] = None
        match new_value.type:
            case ts.TupleType(types=types):
                new_type = types[node.index]
            case ts.OffsetType(source=source, target=(target1, target2)):
                if not target2.kind == DimensionKind.LOCAL:
                    raise FieldOperatorTypeDeductionError.from_foast_node(
                        new_value, msg="Second dimension in offset must be a local dimension."
                    )
                new_type = ts.OffsetType(source=source, target=(target1,))
            case ts.OffsetType(source=source, target=(target,)):
                # for cartesian axes (e.g. I, J) the index of the subscript only
                #  signifies the displacement in the respective dimension,
                #  but does not change the target type.
                if source != target:
                    raise FieldOperatorTypeDeductionError.from_foast_node(
                        new_value,
                        msg="Source and target must be equal for offsets with a single target.",
                    )
                new_type = new_value.type
            case _:
                raise FieldOperatorTypeDeductionError.from_foast_node(
                    new_value, msg="Could not deduce type of subscript expression!"
                )

        return foast.Subscript(
            value=new_value, index=node.index, type=new_type, location=node.location
        )

    def visit_BinOp(self, node: foast.BinOp, **kwargs) -> foast.BinOp:
        new_left = self.visit(node.left, **kwargs)
        new_right = self.visit(node.right, **kwargs)
        new_type = self._deduce_binop_type(node, left=new_left, right=new_right)
        return foast.BinOp(
            op=node.op, left=new_left, right=new_right, location=node.location, type=new_type
        )

    def visit_TernaryExpr(self, node: foast.TernaryExpr, **kwargs) -> foast.TernaryExpr:
        new_condition = self.visit(node.condition, **kwargs)
        new_true_expr = self.visit(node.true_expr, **kwargs)
        new_false_expr = self.visit(node.false_expr, **kwargs)
        new_type = self._deduce_ternaryexpr_type(
            node, condition=new_condition, true_expr=new_true_expr, false_expr=new_false_expr
        )
        return foast.TernaryExpr(
            condition=new_condition,
            true_expr=new_true_expr,
            false_expr=new_false_expr,
            location=node.location,
            type=new_type,
        )

    def _deduce_ternaryexpr_type(
        self,
        node: foast.TernaryExpr,
        *,
        condition: foast.Expr,
        true_expr: foast.Expr,
        false_expr: foast.Expr,
    ) -> Optional[ts.TypeSpec]:
        if condition.type != ts.ScalarType(kind=ts.ScalarKind.BOOL):
            raise FieldOperatorTypeDeductionError.from_foast_node(
                condition,
                msg=f"Condition is of type `{condition.type}` " f"but should be of type `bool`.",
            )

        if true_expr.type != false_expr.type:
            raise FieldOperatorTypeDeductionError.from_foast_node(
                node,
                msg=f"Left and right types are not the same: `{true_expr.type}` and `{false_expr.type}`",
            )
        return true_expr.type

    def visit_Compare(self, node: foast.Compare, **kwargs) -> foast.Compare:
        new_left = self.visit(node.left, **kwargs)
        new_right = self.visit(node.right, **kwargs)
        new_type = self._deduce_compare_type(node, left=new_left, right=new_right)
        return foast.Compare(
            op=node.op, left=new_left, right=new_right, location=node.location, type=new_type
        )

    def _deduce_compare_type(
        self, node: foast.Compare, *, left: foast.Expr, right: foast.Expr, **kwargs
    ) -> Optional[ts.TypeSpec]:
        # check both types compatible
        for arg in (left, right):
            if not type_info.is_arithmetic(arg.type):
                raise FieldOperatorTypeDeductionError.from_foast_node(
                    arg, msg=f"Type {arg.type} can not be used in operator '{node.op}'!"
                )

        self._check_operand_dtypes_match(node, left=left, right=right)

        try:
            # transform operands to have bool dtype and use regular promotion
            #  mechanism to handle dimension promotion
            return type_info.promote(boolified_type(left.type), boolified_type(right.type))
        except GTTypeError as ex:
            raise FieldOperatorTypeDeductionError.from_foast_node(
                node,
                msg=f"Could not promote `{left.type}` and `{right.type}` to common type"
                f" in call to `{node.op}`.",
            ) from ex

    def _deduce_binop_type(
        self,
        node: foast.BinOp,
        *,
        left: foast.Expr,
        right: foast.Expr,
        **kwargs,
    ) -> Optional[ts.TypeSpec]:
        logical_ops = {
            dialect_ast_enums.BinaryOperator.BIT_AND,
            dialect_ast_enums.BinaryOperator.BIT_OR,
            dialect_ast_enums.BinaryOperator.BIT_XOR,
        }
        is_compatible = type_info.is_logical if node.op in logical_ops else type_info.is_arithmetic

        # check both types compatible
        for arg in (left, right):
            if not is_compatible(arg.type):
                raise FieldOperatorTypeDeductionError.from_foast_node(
                    arg, msg=f"Type {arg.type} can not be used in operator `{node.op}`!"
                )

        left_type = cast(ts.FieldType | ts.ScalarType, left.type)
        right_type = cast(ts.FieldType | ts.ScalarType, right.type)

        if node.op == dialect_ast_enums.BinaryOperator.POW:
            return left_type

        if node.op == dialect_ast_enums.BinaryOperator.MOD and not type_info.is_integral(
            right_type
        ):
            raise FieldOperatorTypeDeductionError.from_foast_node(
                arg,
                msg=f"Type {right_type} can not be used in operator `{node.op}`, it can only accept ints",
            )

        try:
            return type_info.promote(left_type, right_type)
        except GTTypeError as ex:
            raise FieldOperatorTypeDeductionError.from_foast_node(
                node,
                msg=f"Could not promote `{left_type}` and `{right_type}` to common type"
                f" in call to `{node.op}`.",
            ) from ex

    def _check_operand_dtypes_match(
        self, node: foast.BinOp | foast.Compare, left: foast.Expr, right: foast.Expr
    ) -> None:
        # check dtypes match
        if not type_info.extract_dtype(left.type) == type_info.extract_dtype(right.type):
            raise FieldOperatorTypeDeductionError.from_foast_node(
                node,
                msg=f"Incompatible datatypes in operator `{node.op}`: {left.type} and {right.type}!",
            )

    def visit_UnaryOp(self, node: foast.UnaryOp, **kwargs) -> foast.UnaryOp:
        new_operand = self.visit(node.operand, **kwargs)
        is_compatible = (
            type_info.is_logical
            if node.op
            in [
                dialect_ast_enums.UnaryOperator.NOT,
                dialect_ast_enums.UnaryOperator.INVERT,
            ]
            else type_info.is_arithmetic
        )
        if not is_compatible(new_operand.type):
            raise FieldOperatorTypeDeductionError.from_foast_node(
                node,
                msg=f"Incompatible type for unary operator `{node.op}`: `{new_operand.type}`!",
            )
        return foast.UnaryOp(
            op=node.op, operand=new_operand, location=node.location, type=new_operand.type
        )

    def visit_TupleExpr(self, node: foast.TupleExpr, **kwargs) -> foast.TupleExpr:
        new_elts = self.visit(node.elts, **kwargs)
        new_type = ts.TupleType(types=[element.type for element in new_elts])
        return foast.TupleExpr(elts=new_elts, type=new_type, location=node.location)

    def visit_Call(self, node: foast.Call, **kwargs) -> foast.Call:
        new_func = self.visit(node.func, **kwargs)
        new_args = self.visit(node.args, **kwargs)
        new_kwargs = self.visit(node.kwargs, **kwargs)

        func_type = new_func.type
        arg_types = [arg.type for arg in new_args]
        kwarg_types = {name: arg.type for name, arg in new_kwargs.items()}

        # ensure signature is valid
        try:
            type_info.accepts_args(
                func_type,
                with_args=arg_types,
                with_kwargs=kwarg_types,
                raise_exception=True,
            )
        except GTTypeError as err:
            raise FieldOperatorTypeDeductionError.from_foast_node(
                node, msg=f"Invalid argument types in call to `{node.func.id}`!"
            ) from err

        return_type = type_info.return_type(func_type, with_args=arg_types, with_kwargs=kwarg_types)

        new_node = foast.Call(
            func=new_func,
            args=new_args,
            kwargs=new_kwargs,
            location=node.location,
            type=return_type,
        )

        if (
            isinstance(new_func.type, ts.FunctionType)
            and new_func.id in fbuiltins.MATH_BUILTIN_NAMES
        ):
            return self._visit_math_built_in(new_node, **kwargs)
        elif (
            isinstance(new_func.type, ts.FunctionType)
            and not type_info.is_concrete(return_type)
            and new_func.id in fbuiltins.FUN_BUILTIN_NAMES
        ):
            visitor = getattr(self, f"_visit_{new_func.id}")
            return visitor(new_node, **kwargs)

        return new_node

    def _ensure_signature_valid(self, node: foast.Call, **kwargs) -> None:
        try:
            type_info.accepts_args(
                cast(ts.FunctionType, node.func.type),
                with_args=[arg.type for arg in node.args],
                with_kwargs={keyword: arg.type for keyword, arg in node.kwargs.items()},
                raise_exception=True,
            )
        except GTTypeError as err:
            raise FieldOperatorTypeDeductionError.from_foast_node(
                node, msg=f"Invalid argument types in call to `{node.func.id}`!"
            ) from err

    def _visit_math_built_in(self, node: foast.Call, **kwargs) -> foast.Call:
        func_name = node.func.id

        # validate arguments
        error_msg_preamble = f"Incompatible argument in call to `{func_name}`."
        error_msg_for_validator = {
            type_info.is_arithmetic: "an arithmetic",
            type_info.is_floating_point: "a floating point",
        }
        if func_name in fbuiltins.UNARY_MATH_NUMBER_BUILTIN_NAMES:
            arg_validator = type_info.is_arithmetic
        elif func_name in fbuiltins.UNARY_MATH_FP_BUILTIN_NAMES:
            arg_validator = type_info.is_floating_point
        elif func_name in fbuiltins.UNARY_MATH_FP_PREDICATE_BUILTIN_NAMES:
            arg_validator = type_info.is_floating_point
        elif func_name in fbuiltins.BINARY_MATH_NUMBER_BUILTIN_NAMES:
            arg_validator = type_info.is_arithmetic
        else:
            raise AssertionError(f"Unknown math builtin `{func_name}`.")

        error_msgs = []
        for i, arg in enumerate(node.args):
            if not arg_validator(arg.type):
                error_msgs.append(
                    f"Expected {i}-th argument to be {error_msg_for_validator[arg_validator]} type, but got `{arg.type}`."
                )
        if error_msgs:
            raise FieldOperatorTypeDeductionError.from_foast_node(
                node,
                msg="\n".join([error_msg_preamble] + [f"  - {error}" for error in error_msgs]),
            )

        if func_name == "power" and all(type_info.is_integral(arg.type) for arg in node.args):
            print(f"Warning: return type of {func_name} might be inconsistent (not implemented).")

        # deduce return type
        return_type: Optional[ts.FieldType | ts.ScalarType] = None
        if (
            func_name
            in fbuiltins.UNARY_MATH_NUMBER_BUILTIN_NAMES + fbuiltins.UNARY_MATH_FP_BUILTIN_NAMES
        ):
            return_type = cast(ts.FieldType | ts.ScalarType, node.args[0].type)
        elif func_name in fbuiltins.UNARY_MATH_FP_PREDICATE_BUILTIN_NAMES:
            return_type = boolified_type(cast(ts.FieldType | ts.ScalarType, node.args[0].type))
        elif func_name in fbuiltins.BINARY_MATH_NUMBER_BUILTIN_NAMES:
            try:
                return_type = type_info.promote(
                    *((cast(ts.FieldType | ts.ScalarType, arg.type)) for arg in node.args)
                )
            except GTTypeError as ex:
                raise FieldOperatorTypeDeductionError.from_foast_node(
                    node, msg=error_msg_preamble
                ) from ex
        else:
            raise AssertionError(f"Unknown math builtin `{func_name}`.")

        return foast.Call(
            func=node.func,
            args=node.args,
            kwargs=node.kwargs,
            location=node.location,
            type=return_type,
        )

    def _visit_reduction(self, node: foast.Call, **kwargs) -> foast.Call:
        field_type = cast(ts.FieldType, node.args[0].type)
        reduction_dim = cast(ts.DimensionType, node.kwargs["axis"].type).dim
        # TODO: This code does not handle ellipses for dimensions. Fix it.
        assert field_type.dims is not ...
        if reduction_dim not in field_type.dims:
            field_dims_str = ", ".join(str(dim) for dim in field_type.dims)
            raise FieldOperatorTypeDeductionError.from_foast_node(
                node,
                msg=f"Incompatible field argument in call to `{node.func.id}`. "
                f"Expected a field with dimension {reduction_dim}, but got "
                f"{field_dims_str}.",
            )
        return_type = ts.FieldType(
            dims=[dim for dim in field_type.dims if dim != reduction_dim],
            dtype=field_type.dtype,
        )

        return foast.Call(
            func=node.func,
            args=node.args,
            kwargs=node.kwargs,
            location=node.location,
            type=return_type,
        )

    def _visit_neighbor_sum(self, node: foast.Call, **kwargs) -> foast.Call:
        return self._visit_reduction(node, **kwargs)

    def _visit_max_over(self, node: foast.Call, **kwargs) -> foast.Call:
        return self._visit_reduction(node, **kwargs)

    def _visit_min_over(self, node: foast.Call, **kwargs) -> foast.Call:
        return self._visit_reduction(node, **kwargs)

    def _visit_astype(self, node: foast.Call, **kwargs) -> foast.Call:
        casted_obj_type = node.args[0].type
        dtype_obj = node.args[1]
        assert isinstance(dtype_obj, foast.Name)
        dtype_obj_type = dtype_obj.type
        assert isinstance(dtype_obj_type, ts.FunctionType)
        assert dtype_obj.id in fbuiltins.TYPE_BUILTIN_NAMES
        assert isinstance(casted_obj_type, ts.FieldType)
        assert type_info.is_arithmetic(casted_obj_type) or type_info.is_logical(casted_obj_type)

        return_type = ts.FieldType(
            dims=casted_obj_type.dims,
            dtype=self.visit(dtype_obj_type).returns,
        )
        return foast.Call(
            func=node.func,
            args=node.args,
            kwargs=node.kwargs,
            type=return_type,
            location=node.location,
        )

    def _visit_where(self, node: foast.Call, **kwargs) -> foast.Call:
        mask_type = cast(ts.FieldType, node.args[0].type)
        true_branch_type = node.args[1].type
        false_branch_type = node.args[2].type
        return_type: ts.TupleType | ts.FieldType
        if not type_info.is_logical(mask_type):
            raise FieldOperatorTypeDeductionError.from_foast_node(
                node,
                msg=f"Incompatible argument in call to `{node.func.id}`. Expected "
                f"a field with dtype bool, but got `{mask_type}`.",
            )

        try:
            if isinstance(true_branch_type, ts.TupleType) and isinstance(
                false_branch_type, ts.TupleType
            ):
                return_type = ts.TupleType(
                    types=construct_tuple_type(
                        true_branch_type.types, false_branch_type.types, mask_type
                    )
                )
            elif isinstance(true_branch_type, ts.TupleType) or isinstance(
                false_branch_type, ts.TupleType
            ):
                raise FieldOperatorTypeDeductionError.from_foast_node(
                    node,
                    msg=f"Return arguments need to be of same type in {node.func.id}, but got: "
                    f"{node.args[1].type} and {node.args[2].type}",
                )
            else:
                true_branch_fieldtype = cast(ts.FieldType, true_branch_type)
                false_branch_fieldtype = cast(ts.FieldType, false_branch_type)
                promoted_type = type_info.promote(true_branch_fieldtype, false_branch_fieldtype)
                return_type = promote_to_mask_type(mask_type, promoted_type)

        except GTTypeError as ex:
            raise FieldOperatorTypeDeductionError.from_foast_node(
                node,
                msg=f"Incompatible argument in call to `{node.func.id}`.",
            ) from ex

        return foast.Call(
            func=node.func,
            args=node.args,
            kwargs=node.kwargs,
            type=return_type,
            location=node.location,
        )

    def _visit_broadcast(self, node: foast.Call, **kwargs) -> foast.Call:
        arg_type = cast(ts.FieldType | ts.ScalarType, node.args[0].type)
        broadcast_dims_expr = cast(foast.TupleExpr, node.args[1]).elts

        if any([not (isinstance(elt.type, ts.DimensionType)) for elt in broadcast_dims_expr]):
            raise FieldOperatorTypeDeductionError.from_foast_node(
                node,
                msg=f"Incompatible broadcast dimension type in {node.func.id}. Expected "
                f"all broadcast dimensions to be of type Dimension.",
            )

        broadcast_dims = [cast(ts.DimensionType, elt.type).dim for elt in broadcast_dims_expr]

        if not set((arg_dims := type_info.extract_dims(arg_type))).issubset(set(broadcast_dims)):
            raise FieldOperatorTypeDeductionError.from_foast_node(
                node,
                msg=f"Incompatible broadcast dimensions in {node.func.id}. Expected "
                f"broadcast dimension is missing {set(arg_dims).difference(set(broadcast_dims))}",
            )

        return_type = ts.FieldType(
            dims=broadcast_dims,
            dtype=type_info.extract_dtype(arg_type),
        )

        return foast.Call(
            func=node.func,
            args=node.args,
            kwargs=node.kwargs,
            location=node.location,
            type=return_type,
        )

    def visit_Constant(self, node: foast.Constant, **kwargs) -> foast.Constant:
        try:
            type_ = from_value(node.value)
        except GTTypeError as e:
            raise FieldOperatorTypeDeductionError.from_foast_node(
                node, msg="Could not deduce type of constant."
            ) from e
        return foast.Constant(value=node.value, location=node.location, type=type_)


class FieldOperatorTypeDeductionError(GTSyntaxError, SyntaxWarning):
    """Exception for problematic type deductions that originate in user code."""

    def __init__(
        self,
        msg="",
        *,
        lineno=0,
        offset=0,
        filename=None,
        end_lineno=None,
        end_offset=None,
        text=None,
    ):
        msg = "Could not deduce type: " + msg
        super().__init__(msg, (filename, lineno, offset, text, end_lineno, end_offset))

    @classmethod
    def from_foast_node(
        cls,
        node: foast.LocatedNode,
        *,
        msg: str = "",
    ):
        return cls(
            msg,
            lineno=node.location.line,
            offset=node.location.column,
            filename=node.location.source,
            end_lineno=node.location.end_line,
            end_offset=node.location.end_column,
        )<|MERGE_RESOLUTION|>--- conflicted
+++ resolved
@@ -114,7 +114,7 @@
 
 
 def deduce_return_type(node: foast.BlockStmt, *, requires_unconditional_return=True):
-    conditional_return_type: ct.SymbolType | None = None
+    conditional_return_type: ts.TypeSpec | None = None
 
     for stmt in node.stmts:
         is_unconditional_return = False
@@ -229,19 +229,13 @@
         new_params = self.visit(node.params, **kwargs)
         new_body = self.visit(node.body, **kwargs)
         new_closure_vars = self.visit(node.closure_vars, **kwargs)
-<<<<<<< HEAD
         return_type = deduce_return_type(new_body)
-        new_type = ct.FunctionType(
-=======
-        assert isinstance(new_body[-1], foast.Return)
-        return_type = new_body[-1].value.type
         if not isinstance(return_type, (ts.DataType, ts.DeferredType, ts.VoidType)):
             raise FieldOperatorTypeDeductionError.from_foast_node(
                 node,
                 msg=f"Function must return `DataType`, `DeferredType`, or `VoidType`, got `{return_type}`.",
             )
         new_type = ts.FunctionType(
->>>>>>> 8366ab76
             args=[new_param.type for new_param in new_params], kwargs={}, returns=return_type
         )
         return foast.FunctionDefinition(
@@ -385,14 +379,14 @@
             location=node.location,
         )
 
-        if not isinstance(new_node.condition.type, ct.ScalarType):
+        if not isinstance(new_node.condition.type, ts.ScalarType):
             raise FieldOperatorTypeDeductionError.from_foast_node(
                 node,
                 msg="Condition for `if` must be scalar. "
                 f"But got `{new_node.condition.type}` instead.",
             )
 
-        if new_node.condition.type.kind != ct.ScalarKind.BOOL:
+        if new_node.condition.type.kind != ts.ScalarKind.BOOL:
             raise FieldOperatorTypeDeductionError.from_foast_node(
                 node,
                 msg="Condition for `if` must be of boolean type. "
