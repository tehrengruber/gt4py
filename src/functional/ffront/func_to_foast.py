--- conflicted
+++ resolved
@@ -288,19 +288,9 @@
             raise FieldOperatorSyntaxError.from_AST(node, msg="Empty return not allowed")
         return foast.Return(value=self.visit(node.value), location=self._make_loc(node))
 
-<<<<<<< HEAD
-=======
-    def visit_stmt_list(self, nodes: list[ast.stmt], **kwargs) -> list[foast.Expr]:
-        if not isinstance(last_node := nodes[-1], ast.Return):
-            raise FieldOperatorSyntaxError.from_AST(
-                last_node, msg="Field operator must return a field expression on the last line!"
-            )
-        return [self.visit(node, **kwargs) for node in nodes]
-
     def visit_Expr(self, node: ast.Expr) -> foast.Expr:
         return self.visit(node.value)
 
->>>>>>> 0672f6f2
     def visit_Name(self, node: ast.Name, **kwargs) -> foast.Name:
         return foast.Name(id=node.id, location=self._make_loc(node))
 
