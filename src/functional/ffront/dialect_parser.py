# GT4Py Project - GridTools Framework
#
# Copyright (c) 2014-2021, ETH Zurich
# All rights reserved.
#
# This file is part of the GT4Py project and the GridTools framework.
# GT4Py is free software: you can redistribute it and/or modify it under
# the terms of the GNU General Public License as published by the
# Free Software Foundation, either version 3 of the License, or any later
# version. See the LICENSE.txt file at the top-level directory of this
# distribution for a copy of the license or check <https://www.gnu.org/licenses/>.
#
# SPDX-License-Identifier: GPL-3.0-or-later
from __future__ import annotations

import ast
import textwrap
import types
from dataclasses import dataclass
from typing import Any, ClassVar, Generic, Optional, Type, TypeVar

from eve.type_definitions import SourceLocation
from functional import common
<<<<<<< HEAD
from functional.ffront.source_utils import CapturedVars, SourceDefinition, SymbolNames
=======
from functional.ffront.ast_passes.fix_missing_locations import FixMissingLocations
from functional.ffront.source_utils import ClosureRefs, SourceDefinition, SymbolNames
>>>>>>> 8763eb8a


def _assert_source_invariants(source_definition: SourceDefinition, captured_vars: CapturedVars):
    """
    Validate information contained in the source agrees with our expectations.

    No error should ever originate from this function. This is merely double
    checking what is already done using ast nodes in the visitor.
    """
    source, filename, starting_line = source_definition
    _, _, imported_names, nonlocal_names, global_names = SymbolNames.from_source(source, filename)
    if missing_defs := (captured_vars.unbound - imported_names):
        raise AssertionError(f"Missing symbol definitions: {missing_defs}")

    # 'SymbolNames.from_source()' uses the symtable module to analyze the isolated source
    # code of the function, and thus all non-local symbols are classified as 'global'.
    # However, 'captured_vars' comes from inspecting the live function object, which might
    # have not been defined at a global scope, and therefore actual symbol values could appear
    # in both 'captured_vars.globals' and 'self.captured_vars.nonlocals'.
    if not set(captured_vars.globals) | set(captured_vars.nonlocals.keys()) == (
        global_names | nonlocal_names
    ):
        raise AssertionError("CapturedVars do not agree with information from symtable module.")


DialectRootT = TypeVar("DialectRootT")


@dataclass(frozen=True, kw_only=True)
class DialectParser(ast.NodeVisitor, Generic[DialectRootT]):
<<<<<<< HEAD
    source: str
    filename: str
    starting_line: int
    captured_vars: CapturedVars
=======
    source_definition: SourceDefinition
    closure_refs: ClosureRefs
>>>>>>> 8763eb8a
    externals_defs: dict[str, Any]

    syntax_error_cls: ClassVar[Type[DialectSyntaxError]]

    @classmethod
    def apply(
        cls,
        source_definition: SourceDefinition,
        captured_vars: CapturedVars,
        externals: Optional[dict[str, Any]] = None,
    ) -> DialectRootT:

        source, filename, starting_line = source_definition
        try:
            raw_ast = ast.parse(textwrap.dedent(source)).body[0]
            definition_ast = cls._preprocess_definition_ast(
                ast.increment_lineno(FixMissingLocations.apply(raw_ast), starting_line - 1)
            )
            output_ast = cls._postprocess_dialect_ast(
                cls(
<<<<<<< HEAD
                    source=source,
                    filename=filename,
                    starting_line=starting_line,
                    captured_vars=captured_vars,
=======
                    source_definition=source_definition,
                    closure_refs=closure_refs,
>>>>>>> 8763eb8a
                    externals_defs=externals or {},
                ).visit(definition_ast)
            )
            if __debug__:
                _assert_source_invariants(source_definition, captured_vars)
        except SyntaxError as err:
            # The ast nodes do not contain information about the path of the
            #  source file or its contents. We add this information here so
            #  that raising an error using :func:`DialectSyntaxError.from_AST`
            #  does not require passing the information on every invocation.
            if not err.filename:
                err.filename = filename
            if not err.text:
                err.text = source
            raise err

        return output_ast

    @classmethod
    def _preprocess_definition_ast(cls, definition_ast: ast.AST) -> ast.AST:
        return definition_ast

    @classmethod
    def _postprocess_dialect_ast(cls, output_ast: DialectRootT) -> DialectRootT:
        return output_ast

    @classmethod
    def apply_to_function(
        cls,
        func: types.FunctionType,
        externals: Optional[dict[str, Any]] = None,
    ) -> DialectRootT:
        source_definition = SourceDefinition.from_function(func)
        captured_vars = CapturedVars.from_function(func)
        return cls.apply(source_definition, captured_vars, externals)

    def generic_visit(self, node: ast.AST) -> None:
        raise self.syntax_error_cls.from_AST(
            node,
            msg=f"Nodes of type {type(node).__module__}.{type(node).__qualname__} not supported in dialect.",
        )

    def _make_loc(self, node: ast.AST) -> SourceLocation:
        return SourceLocation.from_AST(node, source=self.source_definition.filename)


class DialectSyntaxError(common.GTSyntaxError):
    dialect_name: ClassVar[str] = ""

    def __init__(
        self,
        msg="",
        *,
        lineno: int = 0,
        offset: int = 0,
        filename: Optional[str] = None,
        end_lineno: int = None,
        end_offset: int = None,
        text: Optional[str] = None,
    ):
        msg = f"Invalid {self.dialect_name} Syntax: {msg}"
        super().__init__(msg, (filename, lineno, offset, text, end_lineno, end_offset))

    @classmethod
    def from_AST(
        cls,
        node: ast.AST,
        *,
        msg: str = "",
        filename: Optional[str] = None,
        text: Optional[str] = None,
    ):
        return cls(
            msg,
            lineno=node.lineno,
            offset=node.col_offset,
            filename=filename,
            end_lineno=getattr(node, "end_lineno", None),
            end_offset=getattr(node, "end_col_offset", None),
            text=text,
        )<|MERGE_RESOLUTION|>--- conflicted
+++ resolved
@@ -21,12 +21,8 @@
 
 from eve.type_definitions import SourceLocation
 from functional import common
-<<<<<<< HEAD
+from functional.ffront.ast_passes.fix_missing_locations import FixMissingLocations
 from functional.ffront.source_utils import CapturedVars, SourceDefinition, SymbolNames
-=======
-from functional.ffront.ast_passes.fix_missing_locations import FixMissingLocations
-from functional.ffront.source_utils import ClosureRefs, SourceDefinition, SymbolNames
->>>>>>> 8763eb8a
 
 
 def _assert_source_invariants(source_definition: SourceDefinition, captured_vars: CapturedVars):
@@ -57,15 +53,8 @@
 
 @dataclass(frozen=True, kw_only=True)
 class DialectParser(ast.NodeVisitor, Generic[DialectRootT]):
-<<<<<<< HEAD
-    source: str
-    filename: str
-    starting_line: int
+    source_definition: SourceDefinition
     captured_vars: CapturedVars
-=======
-    source_definition: SourceDefinition
-    closure_refs: ClosureRefs
->>>>>>> 8763eb8a
     externals_defs: dict[str, Any]
 
     syntax_error_cls: ClassVar[Type[DialectSyntaxError]]
@@ -86,15 +75,8 @@
             )
             output_ast = cls._postprocess_dialect_ast(
                 cls(
-<<<<<<< HEAD
-                    source=source,
-                    filename=filename,
-                    starting_line=starting_line,
+                    source_definition=source_definition,
                     captured_vars=captured_vars,
-=======
-                    source_definition=source_definition,
-                    closure_refs=closure_refs,
->>>>>>> 8763eb8a
                     externals_defs=externals or {},
                 ).visit(definition_ast)
             )
