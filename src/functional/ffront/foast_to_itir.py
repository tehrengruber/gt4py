# GT4Py Project - GridTools Framework
#
# Copyright (c) 2014-2021, ETH Zurich
# All rights reserved.
#
# This file is part of the GT4Py project and the GridTools framework.
# GT4Py is free software: you can redistribute it and/or modify it under
# the terms of the GNU General Public License as published by the
# Free Software Foundation, either version 3 of the License, or any later
# version. See the LICENSE.txt file at the top-level directory of this
# distribution for a copy of the license or check <https://www.gnu.org/licenses/>.
#
# SPDX-License-Identifier: GPL-3.0-or-later

import enum
import itertools
from dataclasses import dataclass, field
from typing import Any, Callable

import numpy as np

from eve import NodeTranslator
<<<<<<< HEAD
from eve.utils import UIDGenerator
from functional.common import DimensionKind
=======
from functional.common import Dimension, DimensionKind
>>>>>>> 8366ab76
from functional.ffront import (
    dialect_ast_enums,
    fbuiltins,
    field_operator_ast as foast,
    itir_makers as im,
    type_info,
    type_specifications as ts,
)
from functional.ffront.fbuiltins import FUN_BUILTIN_NAMES, MATH_BUILTIN_NAMES, TYPE_BUILTIN_NAMES
from functional.iterator import ir as itir


def is_local_kind(symbol_type: ts.FieldType) -> bool:
    assert isinstance(symbol_type, ts.FieldType)
    if symbol_type.dims == ...:
        return False
    return any(dim.kind == DimensionKind.LOCAL for dim in cast(list[Dimension], symbol_type.dims))


class ITIRTypeKind(enum.Enum):
    VALUE = 0
    ITERATOR = 1
    ENCAPSULATED_ITERATOR = 2


def iterator_type_kind(symbol_type: ts.TypeSpec) -> ITIRTypeKind:
    """
    Return the corresponding type kind (on iterator level) to a FOAST expression of the given symbol type.

    This function is used both to decide on how to lower an foast expression
    of the given type and how to handle such expressions in other expressions.

    - VALUE: The lowered expression is a value, e.g. a scalar.
    - ITERATOR: The lowered expression is an iterator that can be dereferenced,
        returning a value or composite object of values (e.g. tuple).
    - ENCAPSULATED_ITERATOR: The lowered expression is a composite object
        (e.g. tuple) that contains at least one iterator.

    +------------------------------------+------------------------+
    | FOAST Expr                         | Iterator Type Kind     |
    +====================================+========================+
    | 1                                  | VALUE                  |
    | regular_field                      | ITERATOR               |
    | local_field                        | ITERATOR               |
    | (1, 1)                             | VALUE                  |
    | (1, regular_field)                 | ITERATOR               |
    | (1, local_field)                   | ENCAPSULATED_ITERATOR  |
    | (regular_field, local_field)       | ENCAPSULATED_ITERATOR  |
    | (1, (1, regular_field))            | ITERATOR               |
    | (1, (1, local_field))              | ENCAPSULATED_ITERATOR  |
    | (1, (local_field, regular_field))  | ENCAPSULATED_ITERATOR  |
    +------------------------------------+------------------------+
    """
    assert not isinstance(symbol_type, ts.DeferredType)
    if isinstance(symbol_type, ts.FieldType):
        return ITIRTypeKind.ITERATOR
    elif any(type_info.primitive_constituents(symbol_type).if_isinstance(ts.FieldType)):
        # if we encounter any field type that is defined on a local dimension
        #  the resulting type on iterator ir level is not an iterator, but contains
        #  one, e.g. a tuple of iterators.
        if any(
            type_info.primitive_constituents(symbol_type)
            .if_isinstance(ts.FieldType)
            .filter(is_local_kind)
        ):
            return ITIRTypeKind.ENCAPSULATED_ITERATOR
        # otherwise we get an iterator, e.g. an iterator of values or tuples
        return ITIRTypeKind.ITERATOR
    return ITIRTypeKind.VALUE


def is_expr_with_iterator_type_kind(it_type_kind: ITIRTypeKind) -> Callable[[foast.Expr], bool]:
    def predicate(node: foast.Expr):
        return iterator_type_kind(node.type) is it_type_kind

    return predicate


class StmtReturnKind(enum.IntEnum):
    UNCONDIOTIONAL_RETURN = 0
    CONDITIONAL_RETURN = 1
    NO_RETURN = 2


def deduce_return_kind(node: foast.Stmt) -> StmtReturnKind:
    """
    Deduce if a statement returns and if so, whether it does unconditionally.

    Example with ``StmtReturnKind.UNCONDIOTIONAL_RETURN``
    -----------------------------------------
    .. code-block:: python

        if cond:
          return 1
        else:
          return 2

    Example with ``StmtReturnKind.NO_RETURN``
    -----------------------------------------
    .. code-block:: python

        if cond:
          result = 1
        else:
          result = 2

    Example with ``StmtReturnKind.CONDITIONAL_RETURN``
    -----------------------------------------
    .. code-block:: python

        if cond:
          return 1
        else:
          result = 2
    """
    if isinstance(node, foast.IfStmt):
        return_kinds = (deduce_return_kind(node.true_branch), deduce_return_kind(node.false_branch))
        if all(return_kind is StmtReturnKind.UNCONDIOTIONAL_RETURN for return_kind in return_kinds):
            return StmtReturnKind.UNCONDIOTIONAL_RETURN
        elif any(
            return_kind in (StmtReturnKind.UNCONDIOTIONAL_RETURN, StmtReturnKind.CONDITIONAL_RETURN)
            for return_kind in return_kinds
        ):
            return StmtReturnKind.CONDITIONAL_RETURN
        assert all(return_kind is StmtReturnKind.NO_RETURN for return_kind in return_kinds)
        return StmtReturnKind.NO_RETURN
    elif isinstance(node, foast.Return):
        return StmtReturnKind.UNCONDIOTIONAL_RETURN
    elif isinstance(node, foast.BlockStmt):
        for stmt in node.stmts:
            return_kind = deduce_return_kind(stmt)
            if return_kind != StmtReturnKind.NO_RETURN:
                return return_kind
        return StmtReturnKind.NO_RETURN
    elif isinstance(node, (foast.Assign, foast.TupleTargetAssign)):
        return StmtReturnKind.NO_RETURN
    else:
        raise AssertionError(f"Statements of type `{type(node).__name__} not understood.`")


def to_value(node_or_type: foast.Expr | ct.DataType) -> Callable[[itir.Expr], itir.Expr]:
    """
    Either ``deref_`` or noop callable depending on the input node.

    Input node must have a scalar, non-local field, or tuple of non-local fields
    type. If the lowered input node will represent an iterator expression,
    return ``deref_``. Otherwise return a noop callable.

    Examples:
    ---------
    >>> from functional.ffront.func_to_foast import FieldOperatorParser
    >>> from functional.ffront.fbuiltins import float64
    >>> from functional.common import Field
    >>> def foo(a: Field[..., "float64"]):
    ...    b = 5
    ...    return a, b

    >>> parsed = FieldOperatorParser.apply_to_function(foo)
    >>> field_a, scalar_b = parsed.body[-1].value.elts
    >>> to_value(field_a)(im.ref("a"))
    FunCall(fun=SymRef(id=SymbolRef('deref')), args=[SymRef(id=SymbolRef('a'))])
    >>> to_value(scalar_b)(im.ref("a"))
    SymRef(id=SymbolRef('a'))
    """
    type_ = node_or_type.type if isinstance(node_or_type, foast.LocatedNode) else node_or_type
    if iterator_type_kind(type_) is ITIRTypeKind.ITERATOR:
        # just to ensure we don't accidentally deref a local field
<<<<<<< HEAD
        assert not (isinstance(type_, ct.FieldType) and is_local_kind(type_))
=======
        assert not (isinstance(node.type, ts.FieldType) and is_local_kind(node.type))
>>>>>>> 8366ab76
        return im.deref_
    elif iterator_type_kind(type_) is ITIRTypeKind.VALUE:
        return lambda x: x

    raise AssertionError(f"Type {type_} can not be turned into a value.")


@dataclass
class FieldOperatorLowering(NodeTranslator):
    """
    Lower FieldOperator AST (FOAST) to Iterator IR (ITIR).

    Examples
    --------
    >>> from functional.ffront.func_to_foast import FieldOperatorParser
    >>> from functional.ffront.fbuiltins import float64
    >>> from functional.common import Field
    >>>
    >>> def fieldop(inp: Field[..., "float64"]):
    ...    return inp
    >>>
    >>> parsed = FieldOperatorParser.apply_to_function(fieldop)
    >>> lowered = FieldOperatorLowering.apply(parsed)
    >>> type(lowered)
    <class 'functional.iterator.ir.FunctionDefinition'>
    >>> lowered.id
    SymbolName('fieldop')
    >>> lowered.params
    [Sym(id=SymbolName('inp'))]
    """

    uid_generator: UIDGenerator

    class lifted_lambda:
        def __init__(self, *params):
            self.params = params

        def __call__(self, expr):
            return im.lift_(im.lambda__(*self.params)(expr))(*self.params)

    @classmethod
    def apply(cls, node: foast.LocatedNode) -> itir.Expr:
        return cls(uid_generator=UIDGenerator()).visit(node)

    def visit_FieldOperator(self, node: foast.FieldOperator, **kwargs) -> itir.FunctionDefinition:
        func_definition: itir.FunctionDefinition = self.visit(node.definition, **kwargs)

        # value arguments, e.g. scalars and tuples thereof, are passed as
        #  iterators (see visit_Call for corresponding promotion to iterators).
        #  deref them here such that they are in the "format" expected by the
        #  rest of the lowering inside the body. See ADR-0002 for more details.
        new_body = func_definition.expr
        for i, param in enumerate(func_definition.params):
            if isinstance(node.definition.params[i].type, ts.ScalarType):
                new_body = im.let(param.id, im.deref_(param.id))(new_body)

        assert isinstance(node.type, ct.FieldOperatorType)
        if iterator_type_kind(node.type.definition.returns) == ITIRTypeKind.ITERATOR:
            new_body = im.deref_(new_body)

        return itir.FunctionDefinition(
            id=func_definition.id,
            params=func_definition.params,
            expr=new_body,
        )

    def visit_FunctionDefinition(
        self, node: foast.FunctionDefinition, **kwargs
    ) -> itir.FunctionDefinition:
        symtable = node.annex.symtable
        params = self.visit(node.params, symtable=symtable)
        return itir.FunctionDefinition(
            id=node.id,
            params=params,
            expr=self.visit_BlockStmt(node.body, inner_expr=None, symtable=symtable),
        )

    def visit_ScanOperator(self, node: foast.ScanOperator, **kwargs) -> itir.FunctionDefinition:
        # note: we don't need the axis here as this is handled by the program
        #  decorator

        forward = self.visit(node.forward, **kwargs)
        init = self.visit(node.init, **kwargs)

        # lower definition function
        func_definition: itir.FunctionDefinition = self.visit(node.definition, **kwargs)
        new_body = func_definition.expr
        for param in func_definition.params[1:]:
            new_body = im.let(param.id, im.deref_(param.id))(new_body)
        definition = itir.Lambda(params=func_definition.params, expr=new_body)
        body = im.call_(im.call_("scan")(definition, forward, init))(
            *(itir.SymRef(id=param.id) for param in definition.params[1:])
        )

        return itir.FunctionDefinition(
            id=node.id,
            params=definition.params[1:],
            expr=body,
        )

    def visit_Stmt(self, node: foast.Stmt, **kwargs):
        raise AssertionError("Statements must always be visited in the context of a function.")

    def visit_Return(
        self, node: foast.Return, *, inner_expr: itir.Expr | None, **kwargs
    ) -> itir.Expr:
        return self.visit(node.value, **kwargs)

    def visit_BlockStmt(
        self, node: foast.BlockStmt, *, inner_expr: itir.Expr | None, **kwargs
    ) -> itir.Expr:
        for stmt in reversed(node.stmts):
            inner_expr = self.visit(stmt, inner_expr=inner_expr, **kwargs)
        assert inner_expr
        return inner_expr

    def visit_Assign(
        self, node: foast.Assign, *, inner_expr: itir.Expr | None, **kwargs
    ) -> itir.Expr:
        return im.let(self.visit(node.target, **kwargs), self.visit(node.value, **kwargs))(
            inner_expr
        )

    def visit_IfStmt(
        self, node: foast.IfStmt, *, inner_expr: itir.Expr | None, **kwargs
    ) -> itir.Expr:
        cond = self.visit(node.condition, **kwargs)

        return_kind = deduce_return_kind(node)

        common_symbols: dict[str, foast.Symbol] = node.annex.propagated_symbols

        if return_kind is StmtReturnKind.NO_RETURN:
            # pack the common symbols into a tuple
            common_symrefs = im.make_tuple_(*(im.ref(sym) for sym in common_symbols.keys()))

            # apply both branches and extract the common symbols through the prepared tuple
            true_branch = self.visit(node.true_branch, inner_expr=common_symrefs, **kwargs)
            false_branch = self.visit(node.false_branch, inner_expr=common_symrefs, **kwargs)

            # unpack the common symbols' tuple for `inner_expr`
            for i, sym in enumerate(common_symbols.keys()):
                inner_expr = im.let(sym, im.tuple_get_(i, im.ref("__if_stmt_result")))(inner_expr)

            # here we assume neither branch returns
            return im.let("__if_stmt_result", im.if_(cond, true_branch, false_branch))(inner_expr)
        elif return_kind is StmtReturnKind.CONDITIONAL_RETURN:
            common_syms = tuple(im.sym(sym) for sym in common_symbols.keys())
            common_symrefs = tuple(im.ref(sym) for sym in common_symbols.keys())

            # wrap the inner expression in a lambda function. note that this increases the
            # operation count if both branches are evaluated.
            inner_expr_name = self.uid_generator.sequential_id(prefix="__inner_expr")
            inner_expr_evaluator = im.lambda__(*common_syms)(inner_expr)
            inner_expr = im.call_(inner_expr_name)(*common_symrefs)

            true_branch = self.visit(node.true_branch, inner_expr=inner_expr, **kwargs)
            false_branch = self.visit(node.false_branch, inner_expr=inner_expr, **kwargs)

            return im.let(inner_expr_name, inner_expr_evaluator)(
                im.if_(cond, true_branch, false_branch)
            )

        assert return_kind is StmtReturnKind.UNCONDIOTIONAL_RETURN

        # note that we do not duplicate `inner_expr` here since if both branches
        #  return, `inner_expr` is ignored.
        true_branch = self.visit(node.true_branch, inner_expr=inner_expr, **kwargs)
        false_branch = self.visit(node.false_branch, inner_expr=inner_expr, **kwargs)

        return im.if_(cond, true_branch, false_branch)

    def visit_Symbol(self, node: foast.Symbol, **kwargs) -> itir.Sym:
        return im.sym(node.id)

    def visit_Name(self, node: foast.Name, **kwargs) -> itir.SymRef:
        return im.ref(node.id)

    def _lift_lambda(self, node: foast.LocatedNode):
        if any(
            node.pre_walk_values()
            .if_isinstance(foast.Name)
            .filter(is_expr_with_iterator_type_kind(ITIRTypeKind.ENCAPSULATED_ITERATOR))
        ):
            raise NotImplementedError(
                "Using composite types (e.g. tuples) containing local fields not supported."
            )
        param_names = (
            node.pre_walk_values()
            .if_isinstance(foast.Name)
            .filter(is_expr_with_iterator_type_kind(ITIRTypeKind.ITERATOR))
            .getattr("id")
            .unique()
            .to_list()
        )
        return self.lifted_lambda(*param_names)

    def visit_Subscript(self, node: foast.Subscript, **kwargs) -> itir.FunCall:
        value = self.visit(node.value, **kwargs)
        if iterator_type_kind(node.value.type) is ITIRTypeKind.ITERATOR:
            return self._lift_lambda(node)(im.tuple_get_(node.index, im.deref_(value)))
        elif iterator_type_kind(node.value.type) in (
            ITIRTypeKind.VALUE,
            ITIRTypeKind.ENCAPSULATED_ITERATOR,
        ):
            return im.tuple_get_(node.index, value)
        raise AssertionError("Unexpected `IteratorTypeKind`.")

    def visit_TupleExpr(self, node: foast.TupleExpr, **kwargs) -> itir.FunCall:
        # it is important to use `node` here instead of `el` to decide if we
        #  want to have a value. As soon as we have one local field in the
        #  expression we choose a tuple of iterators layout (which other
        #  parts of the lowering rely on).
        if iterator_type_kind(node.type) is ITIRTypeKind.ITERATOR:
            elts = tuple(to_value(el)(self.visit(el, **kwargs)) for el in node.elts)
            return self._lift_lambda(node)(im.make_tuple_(*elts))
        elif iterator_type_kind(node.type) in (
            ITIRTypeKind.VALUE,
            ITIRTypeKind.ENCAPSULATED_ITERATOR,
        ):
            elts = tuple(self.visit(el, **kwargs) for el in node.elts)
            return im.make_tuple_(*elts)
        raise AssertionError("Unexpected `IteratorTypeKind`.")

    def _lift_if_field(self, node: foast.Expr) -> Callable[[itir.FunCall], itir.FunCall]:
        if iterator_type_kind(node.type) is ITIRTypeKind.VALUE:
            return lambda x: x
        elif iterator_type_kind(node.type) is ITIRTypeKind.ITERATOR:
            return self._lift_lambda(node)
        raise AssertionError("Unexpected `IteratorTypeKind`.")

    def visit_UnaryOp(self, node: foast.UnaryOp, **kwargs) -> itir.FunCall:
        # TODO(tehrengruber): extend iterator ir to support unary operators
        if node.op in [
            dialect_ast_enums.UnaryOperator.NOT,
            dialect_ast_enums.UnaryOperator.INVERT,
        ]:
            return self._lift_if_field(node)(
                im.call_("not_")(to_value(node.operand)(self.visit(node.operand, **kwargs)))
            )
        return self._lift_if_field(node)(
            im.call_(node.op.value)(
                im.literal_("0", "int"),
                to_value(node.operand)(self.visit(node.operand, **kwargs)),
            )
        )

    def visit_BinOp(self, node: foast.BinOp, **kwargs) -> itir.FunCall:
        return self._lift_if_field(node)(
            im.call_(node.op.value)(
                to_value(node.left)(self.visit(node.left, **kwargs)),
                to_value(node.right)(self.visit(node.right, **kwargs)),
            )
        )

    def visit_TernaryExpr(self, node: foast.TernaryExpr, **kwargs) -> itir.FunCall:
        lowered_node_cond = self.visit(node.condition, **kwargs)
        lowered_true_expr = self.visit(node.true_expr, **kwargs)
        lowered_false_expr = self.visit(node.false_expr, **kwargs)

        return self._lift_if_field(node)(
            im.if_(
                lowered_node_cond,
                to_value(node.true_expr)(lowered_true_expr),
                to_value(node.false_expr)(lowered_false_expr),
            )
        )

    def visit_Compare(self, node: foast.Compare, **kwargs) -> itir.FunCall:
        return self._lift_if_field(node)(
            im.call_(node.op.value)(
                to_value(node.left)(self.visit(node.left, **kwargs)),
                to_value(node.right)(self.visit(node.right, **kwargs)),
            )
        )

    def _visit_shift(self, node: foast.Call, **kwargs) -> itir.FunCall:
        match node.args[0]:
            case foast.Subscript(value=foast.Name(id=offset_name), index=int(offset_index)):
                return im.shift_(offset_name, offset_index)(self.visit(node.func, **kwargs))
            case foast.Name(id=offset_name):
                return im.shift_(offset_name)(self.visit(node.func, **kwargs))
        raise FieldOperatorLoweringError("Unexpected shift arguments!")

    def _make_reduction_expr(
        self,
        node: foast.Call,
        op: Callable[[itir.Expr], itir.Expr],
        init_expr: int | itir.Literal,
        **kwargs,
    ):
        lowering = InsideReductionLowering(uid_generator=self.uid_generator)
        expr = lowering.visit(node.args[0], **kwargs)
        params = list(lowering.lambda_params.items())
        return im.lift_(
            im.call_("reduce")(
                im.lambda__("acc", *(param[0] for param in params))(op(expr)),
                init_expr,
            )
        )(*(param[1] for param in params))

    def _visit_reduce(self, node: foast.Call, **kwargs) -> itir.FunCall:
        return self._make_reduction_expr(node, lambda expr: im.plus_("acc", expr), 0, **kwargs)

    def _visit_max_over(self, node: foast.Call, **kwargs) -> itir.FunCall:
        # TODO(tehrengruber): replace greater_ with max_ builtin as soon as itir supports it
        init_expr = itir.Literal(value=str(np.finfo(np.float64).min), type="float64")
        return self._make_reduction_expr(
            node,
            lambda expr: im.call_("if_")(im.greater_("acc", expr), "acc", expr),
            init_expr,
            **kwargs,
        )

    def _visit_min_over(self, node: foast.Call, **kwargs) -> itir.FunCall:
        init_expr = itir.Literal(value=str(np.finfo(np.float64).max), type="float64")
        return self._make_reduction_expr(
            node,
            lambda expr: im.call_("if_")(im.less_("acc", expr), "acc", expr),
            init_expr,
            **kwargs,
        )

    def visit_Call(self, node: foast.Call, **kwargs) -> itir.FunCall | itir.Literal:
        if type_info.type_class(node.func.type) is ts.FieldType:
            return self._visit_shift(node, **kwargs)
        elif node.func.id in MATH_BUILTIN_NAMES:
            return self._visit_math_built_in(node, **kwargs)
        elif node.func.id in FUN_BUILTIN_NAMES:
            visitor = getattr(self, f"_visit_{node.func.id}")
            return visitor(node, **kwargs)
        elif node.func.id in TYPE_BUILTIN_NAMES:
            return self._visit_type_constr(node, **kwargs)
        elif isinstance(
            node.func.type,
            (
                ts.FieldOperatorType,
                ts.ScanOperatorType,
            ),
        ):
            # operators are lowered into stencils and only accept iterator
            #  arguments. As such transform all value arguments, e.g. scalars
            #  and tuples thereof, into iterators. See ADR-0002 for more
            #  details.
            lowered_func = self.visit(node.func, **kwargs)
            lowered_args = []
            for arg in node.args:
                lowered_arg = self.visit(arg, **kwargs)
                if iterator_type_kind(arg.type) == ITIRTypeKind.VALUE:
                    lowered_arg = im.lift_(im.lambda__()(lowered_arg))()
                lowered_args.append(lowered_arg)

            return self._lift_if_field(node)(im.call_(lowered_func)(*lowered_args))

        raise AssertionError(
            f"Call to object of type {type(node.func.type).__name__} not understood."
        )

    def _visit_astype(self, node: foast.Call, **kwargs) -> itir.FunCall:
        obj = (to_value(node.args[0]))(self.visit(node.args[0], **kwargs))
        dtype = self.visit(node.args[1]).id
        return self._lift_lambda(node)(im.call_("cast_")(obj, dtype))

    def _visit_where(self, node: foast.Call, **kwargs) -> itir.FunCall:
        mask, left, right = (to_value(arg)(self.visit(arg, **kwargs)) for arg in node.args)
        # since the if_ builtin expects a value for the condition we need to
        #  use a lifted-lambda here such that the mask is also shifted on a
        #  subsequent shift.
        return self._lift_lambda(node)(im.call_("if_")(mask, left, right))

    def _visit_broadcast(self, node: foast.Call, **kwargs) -> itir.FunCall:
        broadcasted_field = node.args[0]

        # just lower broadcasted field and ignore second argument as iterator
        #  IR does not care about broadcasting
        lowered_arg = self.visit(broadcasted_field, **kwargs)

        # if the argument is a scalar though convert it into an iterator.
        #  This is an artefact originating from the relation between the type
        #  deduction and the lowering. When a scalar is broadcasted the resulting
        #  type is a field. As such the lowering expects an iterator and tries
        #  to deref it.
        if isinstance(broadcasted_field.type, ts.ScalarType):
            assert (
                len(
                    node.pre_walk_values()
                    .if_isinstance(foast.Name)
                    .filter(lambda expr: isinstance(expr.type, ts.FieldType))
                    .to_list()
                )
                == 0
            )
            lowered_arg = im.lift_(im.lambda__()(lowered_arg))()

        return lowered_arg

    def _visit_math_built_in(self, node: foast.Call, **kwargs) -> itir.FunCall:
        args = tuple(to_value(arg)(self.visit(arg, **kwargs)) for arg in node.args)
        return self._lift_if_field(node)(im.call_(self.visit(node.func, **kwargs))(*args))

    def _visit_neighbor_sum(self, node: foast.Call, **kwargs) -> itir.FunCall:
        return self._visit_reduce(node, **kwargs)

    def _visit_type_constr(self, node: foast.Call, **kwargs) -> itir.Literal:
        if isinstance(node.args[0], foast.Constant):
            node_kind = self.visit(node.type).kind.name.lower()
            target_type = fbuiltins.BUILTINS[node_kind]
            source_type = {**fbuiltins.BUILTINS, "string": str}[node.args[0].type.__str__().lower()]
            if target_type is bool and source_type is not bool:
                return im.literal_(str(bool(source_type(node.args[0].value))), node.func.id)
            return im.literal_(str(node.args[0].value), node_kind)
        raise FieldOperatorLoweringError(f"Encountered a type cast, which is not supported: {node}")

    def _make_literal(self, val: Any, type_: ts.TypeSpec) -> itir.Literal:
        # TODO(tehrengruber): check constant of this type is supported in iterator ir
        if isinstance(type_, ts.TupleType):
            return im.make_tuple_(
                *(self._make_literal(val, type_) for val, type_ in zip(val, type_.types))
            )
        elif isinstance(type_, ts.ScalarType):
            typename = type_.kind.name.lower()
            return im.literal_(str(val), typename)
        raise ValueError(f"Unsupported literal type {type_}.")

    def visit_Constant(self, node: foast.Constant, **kwargs) -> itir.Literal:
        return self._make_literal(node.value, node.type)


@dataclass
class InsideReductionLowering(FieldOperatorLowering):
    """Variant of the lowering with special rules for inside reductions."""

    lambda_params: dict[str, itir.Expr] = field(default_factory=lambda: {})
    __counter: itertools.count = field(default_factory=lambda: itertools.count())

    def visit_Name(self, node: foast.Name, **kwargs) -> itir.SymRef:
        uid = f"{node.id}__{self._sequential_id()}"
        if iterator_type_kind(node.type) is ITIRTypeKind.ENCAPSULATED_ITERATOR:
            raise NotImplementedError(
                "Using composite types (e.g. tuples) containing local fields not supported."
            )
        self.lambda_params[uid] = super().visit_Name(node, **kwargs)
        return im.ref(uid)

    def visit_BinOp(self, node: foast.BinOp, **kwargs) -> itir.FunCall:
        return im.call_(node.op.value)(
            self.visit(node.left, **kwargs), self.visit(node.right, **kwargs)
        )

    def visit_Compare(self, node: foast.Compare, **kwargs) -> itir.FunCall:
        return im.call_(node.op.value)(
            self.visit(node.left, **kwargs), self.visit(node.right, **kwargs)
        )

    def visit_TernaryExpr(self, node: foast.TernaryExpr, **kwargs) -> itir.FunCall:
        return im.call_("if_")(
            self.visit(node.condition, **kwargs),
            self.visit(node.true_expr, **kwargs),
            self.visit(node.false_expr, **kwargs),
        )

    def visit_UnaryOp(self, node: foast.UnaryOp, **kwargs) -> itir.FunCall:
        if node.op is dialect_ast_enums.UnaryOperator.NOT:
            return im.call_(node.op.value)(self.visit(node.operand, **kwargs))

        return im.call_(node.op.value)(im.literal_("0", "int"), self.visit(node.operand, **kwargs))

    def _visit_shift(self, node: foast.Call, **kwargs) -> itir.SymRef:  # type: ignore[override]
        uid = f"{node.func.id}__{self._sequential_id()}"
        self.lambda_params[uid] = FieldOperatorLowering.apply(node)
        return im.ref(uid)

    def _sequential_id(self):
        return next(self.__counter)


class FieldOperatorLoweringError(Exception):
    ...<|MERGE_RESOLUTION|>--- conflicted
+++ resolved
@@ -15,17 +15,13 @@
 import enum
 import itertools
 from dataclasses import dataclass, field
-from typing import Any, Callable
+from typing import Any, Callable, cast
 
 import numpy as np
 
 from eve import NodeTranslator
-<<<<<<< HEAD
 from eve.utils import UIDGenerator
-from functional.common import DimensionKind
-=======
 from functional.common import Dimension, DimensionKind
->>>>>>> 8366ab76
 from functional.ffront import (
     dialect_ast_enums,
     fbuiltins,
@@ -166,7 +162,7 @@
         raise AssertionError(f"Statements of type `{type(node).__name__} not understood.`")
 
 
-def to_value(node_or_type: foast.Expr | ct.DataType) -> Callable[[itir.Expr], itir.Expr]:
+def to_value(node_or_type: foast.Expr | ts.DataType) -> Callable[[itir.Expr], itir.Expr]:
     """
     Either ``deref_`` or noop callable depending on the input node.
 
@@ -193,11 +189,7 @@
     type_ = node_or_type.type if isinstance(node_or_type, foast.LocatedNode) else node_or_type
     if iterator_type_kind(type_) is ITIRTypeKind.ITERATOR:
         # just to ensure we don't accidentally deref a local field
-<<<<<<< HEAD
-        assert not (isinstance(type_, ct.FieldType) and is_local_kind(type_))
-=======
-        assert not (isinstance(node.type, ts.FieldType) and is_local_kind(node.type))
->>>>>>> 8366ab76
+        assert not (isinstance(type_, ts.FieldType) and is_local_kind(type_))
         return im.deref_
     elif iterator_type_kind(type_) is ITIRTypeKind.VALUE:
         return lambda x: x
@@ -254,7 +246,7 @@
             if isinstance(node.definition.params[i].type, ts.ScalarType):
                 new_body = im.let(param.id, im.deref_(param.id))(new_body)
 
-        assert isinstance(node.type, ct.FieldOperatorType)
+        assert isinstance(node.type, ts.FieldOperatorType)
         if iterator_type_kind(node.type.definition.returns) == ITIRTypeKind.ITERATOR:
             new_body = im.deref_(new_body)
 
