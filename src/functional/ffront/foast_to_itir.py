--- conflicted
+++ resolved
@@ -158,7 +158,7 @@
     [Sym(id=SymbolName('inp'))]
     """
 
-    uid_generator: UIDGenerator
+    uid_generator: UIDGenerator  # TODO(tehrengruber): add default factory
 
     class lifted_lambda:
         def __init__(self, *params):
@@ -249,7 +249,6 @@
         return im.let(self.visit(node.target, **kwargs), self.visit(node.value, **kwargs))(
             inner_expr
         )
-<<<<<<< HEAD
 
     def visit_IfStmt(
         self, node: foast.IfStmt, *, inner_expr: itir.Expr | None, **kwargs
@@ -292,19 +291,14 @@
             )
 
         assert return_kind is StmtReturnKind.UNCONDITIONAL_RETURN
-=======
->>>>>>> 8a2071f5
 
         # note that we do not duplicate `inner_expr` here since if both branches
         #  return, `inner_expr` is ignored.
         true_branch = self.visit(node.true_branch, inner_expr=inner_expr, **kwargs)
         false_branch = self.visit(node.false_branch, inner_expr=inner_expr, **kwargs)
 
-<<<<<<< HEAD
         return im.if_(cond, true_branch, false_branch)
 
-=======
->>>>>>> 8a2071f5
     def visit_Symbol(self, node: foast.Symbol, **kwargs) -> itir.Sym:
         return im.sym(node.id)
 
