--- conflicted
+++ resolved
@@ -33,11 +33,7 @@
         for e in node.elts:
             result.extend(_flatten_tuple_expr(e))
         return result
-<<<<<<< HEAD
     raise ValueError("Only `past.Name`, `past.Subscript` or `past.TupleExpr`s thereof are allowed.")
-=======
-    raise AssertionError("Only `past.Name` or `past.TupleExpr`s thereof are allowed.")
->>>>>>> b7dbe49e
 
 
 class ProgramLowering(traits.VisitorWithSymbolTableTrait, NodeTranslator):
@@ -228,13 +224,7 @@
         elif isinstance(node, past.Name):
             return (self._construct_itir_out_arg(node), self._construct_itir_domain_arg(node))
         elif isinstance(node, past.TupleExpr):
-            try:
-                flattened = _flatten_tuple_expr(node)
-            except AssertionError:
-                raise ValueError(
-                    f"Illegal expression in tuple, only (nested) tuples of non-sliced Fields allowed in {node.location}. "
-                )
-
+            flattened = _flatten_tuple_expr(node)
             first_field = flattened[0]
             if not all(field.type.dims == first_field.type.dims for field in flattened):
                 raise RuntimeError(
