--- conflicted
+++ resolved
@@ -115,11 +115,7 @@
     which would not have been equivalent had the input AST not been in SSA form.
     """
 
-<<<<<<< HEAD
-    counter: int = 0
-=======
     unique_name_id: int = 0
->>>>>>> 69ab7c5d
 
     def visit_Assign(self, node: ast.Assign) -> Iterator[ast.Assign]:
         if len(node.targets) != 1:
@@ -139,12 +135,7 @@
     def _unpack_assignment(
         self, node: ast.Assign, *, targets: list[ast.expr]  # targets passed here for typing
     ) -> Iterator[ast.Assign]:
-<<<<<<< HEAD
-        tuple_name = ast.Name(id=f"__tuple_tmp_{self.counter}", ctx=ast.Store())
-        self.counter += 1
-=======
         tuple_name = self._unique_tuple_name()
->>>>>>> 69ab7c5d
         tuple_assign = ast.Assign(targets=[tuple_name], value=node.value)
         ast.copy_location(tuple_name, node)
         ast.copy_location(tuple_assign, node)
