# GT4Py Project - GridTools Framework
#
# Copyright (c) 2014-2021, ETH Zurich
# All rights reserved.
#
# This file is part of the GT4Py project and the GridTools framework.
# GT4Py is free software: you can redistribute it and/or modify it under
# the terms of the GNU General Public License as published by the
# Free Software Foundation, either version 3 of the License, or any later
# version. See the LICENSE.txt file at the top-level directory of this
# distribution for a copy of the license or check <https://www.gnu.org/licenses/>.
#
# SPDX-License-Identifier: GPL-3.0-or-later
<<<<<<< HEAD
=======

from __future__ import annotations

from typing import Any, Generic, TypeVar, Union
>>>>>>> 8a2071f5

from __future__ import annotations

from typing import Any, Generic, TypeVar, Union, no_type_check

from eve import Coerced, Node, SourceLocation, SymbolName, SymbolRef, datamodels
from eve.traits import SymbolTableTrait
from eve.type_definitions import StrEnum
from functional.ffront import dialect_ast_enums, type_specifications as ts
from functional.utils import RecursionGuard


class LocatedNode(Node):
    location: SourceLocation

    def __str__(self):
        from functional.ffront.foast_pretty_printer import pretty_format

        try:
            with RecursionGuard(self):
                return pretty_format(self)
        except RecursionGuard.RecursionDetected:
            # If `pretty_format` itself calls `__str__`, i.e. when printing
            # an error that happend during formatting, just return the regular
            # string representation, consequently avoiding an infinite recursion.
            # Note that avoiding circular calls to `__str__` is not possible
            # as the pretty printer depends on eve utilities that use the string
            # representation of a node in the error handling.
            return super().__str__()


SymbolT = TypeVar("SymbolT", bound=ts.TypeSpec)


# TODO(egparedes): this should be an actual generic datamodel but it is not fully working
#   due to nested specialization with bound typevars, so disabling specialization for now
#       class Symbol(eve.GenericNode, LocatedNode, Generic[SymbolT]):
#
class Symbol(LocatedNode, Generic[SymbolT]):
    id: Coerced[SymbolName]  # noqa: A003  # shadowing a python builtin
    type: Union[SymbolT, ts.DeferredType]  # noqa A003
    namespace: dialect_ast_enums.Namespace = dialect_ast_enums.Namespace(
        dialect_ast_enums.Namespace.LOCAL
    )


DataTypeT = TypeVar("DataTypeT", bound=ts.DataType)
DataSymbol = Symbol[DataTypeT]

FieldTypeT = TypeVar("FieldTypeT", bound=ts.FieldType)
FieldSymbol = DataSymbol[FieldTypeT]

ScalarTypeT = TypeVar("ScalarTypeT", bound=ts.ScalarType)
ScalarSymbol = DataSymbol[ScalarTypeT]

TupleTypeT = TypeVar("TupleTypeT", bound=ts.TupleType)
TupleSymbol = DataSymbol[TupleTypeT]

DimensionTypeT = TypeVar("DimensionTypeT", bound=ts.DimensionType)
DimensionSymbol = DataSymbol[DimensionTypeT]


class Expr(LocatedNode):
    type: ts.TypeSpec = ts.DeferredType(constraint=None)  # noqa A003


class Name(Expr):
    id: Coerced[SymbolRef]  # noqa: A003  # shadowing a python builtin


class Constant(Expr):
    value: Any  # TODO: be more specific


class Subscript(Expr):
    value: Expr
    index: int


class Attribute(Expr):
    value: Expr
    attr: str


class TupleExpr(Expr):
    elts: list[Expr]


class UnaryOp(Expr):
    op: dialect_ast_enums.UnaryOperator
    operand: Expr


class BinOp(Expr):
    op: dialect_ast_enums.BinaryOperator
    left: Expr
    right: Expr


class CompareOperator(StrEnum):
    EQ = "eq"
    NOTEQ = "not_eq"
    LT = "less"
    LTE = "less_equal"
    GT = "greater"
    GTE = "greater_equal"

    def __str__(self) -> str:
        if self is self.EQ:
            return "=="
        elif self is self.NOTEQ:
            return "!="
        elif self is self.LT:
            return "<"
        elif self is self.LTE:
            return "<="
        elif self is self.GT:
            return ">"
        elif self is self.GTE:
            return ">="
        return "Unknown CompareOperator"


class Compare(Expr):
    op: CompareOperator
    left: Expr
    right: Expr


class TernaryExpr(Expr):
    condition: Expr
    true_expr: Expr
    false_expr: Expr


class Call(Expr):
    func: Name
    args: list[Expr]
    kwargs: dict[str, Expr]


class Stmt(LocatedNode):
    ...


class Starred(Expr):
    id: Union[FieldSymbol, TupleSymbol, ScalarSymbol]  # noqa: A003  # shadowing a python builtin


class Assign(Stmt):
    target: Union[FieldSymbol, TupleSymbol, ScalarSymbol]
    value: Expr


class TupleTargetAssign(Stmt):
    targets: list[FieldSymbol | TupleSymbol | ScalarSymbol | Starred]
    value: Expr


class Return(Stmt):
    value: Expr


class BlockStmt(Stmt, SymbolTableTrait):
    stmts: list[Stmt]


<<<<<<< HEAD
class IfStmt(Stmt):
    condition: Expr
    true_branch: BlockStmt
    false_branch: BlockStmt

    @no_type_check
    @datamodels.root_validator
    def _collect_common_symbols(cls: type[IfStmt], instance: IfStmt) -> None:
        common_symbol_names = set(instance.true_branch.annex.symtable.keys()) & set(
            instance.false_branch.annex.symtable.keys()
        )
        instance.annex.propagated_symbols = {
            sym_name: Symbol(
                id=sym_name, type=ts.DeferredType(constraint=None), location=instance.location
            )
            for sym_name in common_symbol_names
        }


=======
>>>>>>> 8a2071f5
class FunctionDefinition(LocatedNode, SymbolTableTrait):
    id: Coerced[SymbolName]  # noqa: A003  # shadowing a python builtin
    params: list[DataSymbol]
    body: BlockStmt
    closure_vars: list[Symbol]
    type: Union[ts.FunctionType, ts.DeferredType] = ts.DeferredType(  # noqa: A003
        constraint=ts.FunctionType
    )


class FieldOperator(LocatedNode, SymbolTableTrait):
    id: Coerced[SymbolName]  # noqa: A003  # shadowing a python builtin
    definition: FunctionDefinition
    type: Union[ts.FieldOperatorType, ts.DeferredType] = ts.DeferredType(  # noqa: A003
        constraint=ts.FieldOperatorType
    )


class ScanOperator(LocatedNode, SymbolTableTrait):
    id: Coerced[SymbolName]  # noqa: A003 # shadowing a python builtin
    axis: Constant
    forward: Constant
    init: Constant
    definition: FunctionDefinition  # scan pass
    type: Union[ts.ScanOperatorType, ts.DeferredType] = ts.DeferredType(  # noqa: A003
        constraint=ts.ScanOperatorType
    )<|MERGE_RESOLUTION|>--- conflicted
+++ resolved
@@ -11,15 +11,10 @@
 # distribution for a copy of the license or check <https://www.gnu.org/licenses/>.
 #
 # SPDX-License-Identifier: GPL-3.0-or-later
-<<<<<<< HEAD
-=======
 
 from __future__ import annotations
 
-from typing import Any, Generic, TypeVar, Union
->>>>>>> 8a2071f5
-
-from __future__ import annotations
+from typing import Any, Generic, TypeVar, Union, no_type_check
 
 from typing import Any, Generic, TypeVar, Union, no_type_check
 
@@ -185,7 +180,6 @@
     stmts: list[Stmt]
 
 
-<<<<<<< HEAD
 class IfStmt(Stmt):
     condition: Expr
     true_branch: BlockStmt
@@ -205,8 +199,6 @@
         }
 
 
-=======
->>>>>>> 8a2071f5
 class FunctionDefinition(LocatedNode, SymbolTableTrait):
     id: Coerced[SymbolName]  # noqa: A003  # shadowing a python builtin
     params: list[DataSymbol]
