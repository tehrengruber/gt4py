--- conflicted
+++ resolved
@@ -83,21 +83,9 @@
 
                 return f"find_package(pybind11 CONFIG REQUIRED PATHS {pybind11.get_cmake_dir()})"
             case "gridtools":
-<<<<<<< HEAD
-                return textwrap.dedent(
-                    """\
-                    FetchContent_Declare(GridTools
-                        GIT_REPOSITORY https://github.com/petiaccja/gridtools.git
-                        GIT_TAG        fix-shift-overloads
-                    )
-                    FetchContent_MakeAvailable(GridTools)\
-                    """
-                )
-=======
                 import gridtools_cpp  # type: ignore
 
                 return f"find_package(GridTools REQUIRED PATHS {gridtools_cpp.get_cmake_dir()})"
->>>>>>> 8366ab76
             case _:
                 raise ValueError("Library {name} is not supported".format(name=dep.name))
 
